/*!
 * \file SU2_DOT.cpp
 * \brief Main file of the Gradient Projection Code (SU2_DOT).
 * \author F. Palacios, T. Economon
 * \version 5.0.0 "Raven"
 *
 * SU2 Lead Developers: Dr. Francisco Palacios (Francisco.D.Palacios@boeing.com).
 *                      Dr. Thomas D. Economon (economon@stanford.edu).
 *
 * SU2 Developers: Prof. Juan J. Alonso's group at Stanford University.
 *                 Prof. Piero Colonna's group at Delft University of Technology.
 *                 Prof. Nicolas R. Gauger's group at Kaiserslautern University of Technology.
 *                 Prof. Alberto Guardone's group at Polytechnic University of Milan.
 *                 Prof. Rafael Palacios' group at Imperial College London.
 *                 Prof. Edwin van der Weide's group at the University of Twente.
 *                 Prof. Vincent Terrapon's group at the University of Liege.
 *
 * SU2 is free software; you can redistribute it and/or
 * modify it under the terms of the GNU Lesser General Public
 * License as published by the Free Software Foundation; either
 * version 2.1 of the License, or (at your option) any later version.
 *
 * SU2 is distributed in the hope that it will be useful,
 * but WITHOUT ANY WARRANTY; without even the implied warranty of
 * MERCHANTABILITY or FITNESS FOR A PARTICULAR PURPOSE. See the GNU
 * Lesser General Public License for more details.
 *
 * You should have received a copy of the GNU Lesser General Public
 * License along with SU2. If not, see <http://www.gnu.org/licenses/>.
 */

#include "../include/SU2_DOT.hpp"
using namespace std;

int main(int argc, char *argv[]) {
  
  unsigned short iZone, nZone = SINGLE_ZONE;
  su2double StartTime = 0.0, StopTime = 0.0, UsedTime = 0.0;
  
  char config_file_name[MAX_STRING_SIZE], *cstr;
  ofstream Gradient_file;
  int rank = MASTER_NODE;
  int size = SINGLE_NODE;
  
  /*--- MPI initialization, and buffer setting ---*/
  
#ifdef HAVE_MPI
  SU2_MPI::Init(&argc,&argv);
  SU2_Comm MPICommunicator(MPI_COMM_WORLD);
  MPI_Comm_rank(MPICommunicator,&rank);
  MPI_Comm_size(MPICommunicator,&size);
#else
  SU2_Comm MPICommunicator(0);
#endif
  
  /*--- Pointer to different structures that will be used throughout the entire code ---*/
  
  CConfig **config_container          = NULL;
  CGeometry **geometry_container      = NULL;
  CSurfaceMovement *surface_movement  = NULL;
  CVolumetricMovement *mesh_movement  = NULL;
  
  /*--- Load in the number of zones and spatial dimensions in the mesh file (if no config
   file is specified, default.cfg is used) ---*/
  
  if (argc == 2) { strcpy(config_file_name,argv[1]); }
  else { strcpy(config_file_name, "default.cfg"); }
  
  /*--- Definition of the containers per zones ---*/
  
  config_container = new CConfig*[nZone];
  geometry_container = new CGeometry*[nZone];
  
  for (iZone = 0; iZone < nZone; iZone++) {
    config_container[iZone]       = NULL;
    geometry_container[iZone]     = NULL;
  }
  
  /*--- Loop over all zones to initialize the various classes. In most
   cases, nZone is equal to one. This represents the solution of a partial
   differential equation on a single block, unstructured mesh. ---*/
  
  for (iZone = 0; iZone < nZone; iZone++) {
    
    /*--- Definition of the configuration option class for all zones. In this
     constructor, the input configuration file is parsed and all options are
     read and stored. ---*/
    
    config_container[iZone] = new CConfig(config_file_name, SU2_DOT, iZone, nZone, 0, VERB_HIGH);

    /*--- Set the MPI communicator ---*/
    config_container[iZone]->SetMPICommunicator(MPICommunicator);
        
    /*--- Definition of the geometry class to store the primal grid in the partitioning process. ---*/
    
    CGeometry *geometry_aux = NULL;
    
    /*--- All ranks process the grid and call ParMETIS for partitioning ---*/
    
    geometry_aux = new CPhysicalGeometry(config_container[iZone], iZone, nZone);
    
    /*--- Color the initial grid and set the send-receive domains (ParMETIS) ---*/
    
    geometry_aux->SetColorGrid_Parallel(config_container[iZone]);
    
    /*--- Allocate the memory of the current domain, and
     divide the grid between the nodes ---*/
    
    geometry_container[iZone] = new CPhysicalGeometry(geometry_aux, config_container[iZone]);
    
    /*--- Deallocate the memory of geometry_aux ---*/
    
    delete geometry_aux;
    
    /*--- Add the Send/Receive boundaries ---*/
    
    geometry_container[iZone]->SetSendReceive(config_container[iZone]);
    
    /*--- Add the Send/Receive boundaries ---*/
    
    geometry_container[iZone]->SetBoundaries(config_container[iZone]);
    
  }
  
  /*--- Set up a timer for performance benchmarking (preprocessing time is included) ---*/
  
#ifdef HAVE_MPI
  StartTime = MPI_Wtime();
#else
  StartTime = su2double(clock())/su2double(CLOCKS_PER_SEC);
#endif
  
  if (rank == MASTER_NODE)
    cout << endl <<"----------------------- Preprocessing computations ----------------------" << endl;
  
  /*--- Compute elements surrounding points, points surrounding points ---*/
  
  if (rank == MASTER_NODE) cout << "Setting local point connectivity." <<endl;
  geometry_container[ZONE_0]->SetPoint_Connectivity();
  
  /*--- Check the orientation before computing geometrical quantities ---*/
  
  if (rank == MASTER_NODE) cout << "Checking the numerical grid orientation." <<endl;
  geometry_container[ZONE_0]->SetBoundVolume();
  geometry_container[ZONE_0]->Check_IntElem_Orientation(config_container[ZONE_0]);
  geometry_container[ZONE_0]->Check_BoundElem_Orientation(config_container[ZONE_0]);
  
  /*--- Create the edge structure ---*/
  
  if (rank == MASTER_NODE) cout << "Identify edges and vertices." <<endl;
  geometry_container[ZONE_0]->SetEdges(); geometry_container[ZONE_0]->SetVertex(config_container[ZONE_0]);
  
  /*--- Compute center of gravity ---*/
  
  if (rank == MASTER_NODE) cout << "Computing centers of gravity." << endl;
  geometry_container[ZONE_0]->SetCoord_CG();
  
  /*--- Create the dual control volume structures ---*/
  
  if (rank == MASTER_NODE) cout << "Setting the bound control volume structure." << endl;
  geometry_container[ZONE_0]->SetBoundControlVolume(config_container[ZONE_0], ALLOCATE);

  /*--- Store the global to local mapping after preprocessing. ---*/
 
  if (rank == MASTER_NODE) cout << "Storing a mapping from global to local point index." << endl;
  geometry_container[ZONE_0]->SetGlobal_to_Local_Point();
 
  /*--- Load the surface sensitivities from file. This is done only
   once: if this is an unsteady problem, a time-average of the surface
   sensitivities at each node is taken within this routine. ---*/
  
  if (!config_container[ZONE_0]->GetDiscrete_Adjoint()){
    if (rank == MASTER_NODE) cout << "Reading surface sensitivities at each node from file." << endl;
    geometry_container[ZONE_0]->SetBoundSensitivity(config_container[ZONE_0]);
  }
  else {
    if (rank == MASTER_NODE) cout << "Reading volume sensitivities at each node from file." << endl;
    mesh_movement = new CVolumetricMovement(geometry_container[ZONE_0], config_container[ZONE_0]);
    geometry_container[ZONE_0]->SetSensitivity(config_container[ZONE_0]);
    
    if (rank == MASTER_NODE)
      cout << endl <<"---------------------- Mesh sensitivity computation ---------------------" << endl;
    mesh_movement->SetVolume_Deformation(geometry_container[ZONE_0], config_container[ZONE_0], false, true);
    
    COutput *output = new COutput();
    output->SetSensitivity_Files(geometry_container, config_container, nZone);
  }
  
  /*--- Definition of the Class for surface deformation ---*/
  
  surface_movement = new CSurfaceMovement();
  
  /*--- Copy coordinates to the surface structure ---*/
  
  surface_movement->CopyBoundary(geometry_container[ZONE_0], config_container[ZONE_0]);
  
  if (config_container[ZONE_0]->GetDesign_Variable(0) != NONE){
    if (rank == MASTER_NODE)
      cout << endl <<"---------- Start gradient evaluation using sensitivity information ----------" << endl;
    
    /*--- Write the gradient in a external file ---*/
    
    if (rank == MASTER_NODE) {
      cstr = new char [config_container[ZONE_0]->GetObjFunc_Grad_FileName().size()+1];
      strcpy (cstr, config_container[ZONE_0]->GetObjFunc_Grad_FileName().c_str());
      Gradient_file.open(cstr, ios::out);
    }
    
    /*--- If AD mode is enabled we can use it to compute the projection,
     * otherwise we use finite differences. ---*/
    
    if (config_container[ZONE_0]->GetAD_Mode()){
      SetProjection_AD(geometry_container[ZONE_0], config_container[ZONE_0], surface_movement, Gradient_file);
    }else{
      SetProjection_FD(geometry_container[ZONE_0], config_container[ZONE_0], surface_movement, Gradient_file);
    }
    
    if (rank == MASTER_NODE)
      Gradient_file.close();
  }
  
  /*--- Synchronization point after a single solver iteration. Compute the
   wall clock time required. ---*/
  
#ifdef HAVE_MPI
  StopTime = MPI_Wtime();
#else
  StopTime = su2double(clock())/su2double(CLOCKS_PER_SEC);
#endif
  
  /*--- Compute/print the total time for performance benchmarking. ---*/
  
  UsedTime = StopTime-StartTime;
  if (rank == MASTER_NODE) {
    cout << "\nCompleted in " << fixed << UsedTime << " seconds on "<< size;
    if (size == 1) cout << " core." << endl; else cout << " cores." << endl;
  }
  
  /*--- Exit the solver cleanly ---*/
  
  if (rank == MASTER_NODE)
    cout << endl <<"------------------------- Exit Success (SU2_DOT) ------------------------" << endl << endl;
  
  /*--- Finalize MPI parallelization ---*/
  
#ifdef HAVE_MPI
  MPI_Finalize();
#endif
  
  return EXIT_SUCCESS;
  
}

void SetProjection_FD(CGeometry *geometry, CConfig *config, CSurfaceMovement *surface_movement, ofstream& Gradient_file){
  
  unsigned short iDV, nDV, iFFDBox, nDV_Value, iMarker, iDim;
  unsigned long iVertex, iPoint;
  su2double delta_eps, my_Gradient, **Gradient, *Normal, dS, *VarCoord, Sensitivity,
  dalpha[3], deps[3], dalpha_deps;
  bool *UpdatePoint, MoveSurface, Local_MoveSurface;
  CFreeFormDefBox **FFDBox;
  
  int rank = MASTER_NODE;
#ifdef HAVE_MPI
  MPI_Comm_rank(MPI_COMM_WORLD,&rank);
#endif
  
  nDV = config->GetnDV();
  
  /*--- Boolean controlling points to be updated ---*/
  
  UpdatePoint = new bool[geometry->GetnPoint()];
  
  /*--- Definition of the FFD deformation class ---*/
  
  unsigned short nFFDBox = MAX_NUMBER_FFD;
  FFDBox = new CFreeFormDefBox*[nFFDBox];
  
  /*--- Structure to store the gradient ---*/
  
  Gradient = new su2double*[nDV];
  
  for (iDV = 0; iDV  < nDV; iDV++){
    nDV_Value = config->GetnDV_Value(iDV);
    if (nDV_Value != 1){
      cout << "The projection using finite differences currently only supports a fixed direction of movement for FFD points." << endl;
      exit(EXIT_FAILURE);
    }
    Gradient[iDV] = new su2double[nDV_Value];
  }
  
  /*--- Continuous adjoint gradient computation ---*/
  
  if (rank == MASTER_NODE)
    cout << "Evaluate functional gradient using Finite Differences." << endl;
  
  for (iDV = 0; iDV < nDV; iDV++) {
    
    MoveSurface = true;
    Local_MoveSurface = true;
    
    /*--- Free Form deformation based ---*/
    
    if ((config->GetDesign_Variable(iDV) == FFD_CONTROL_POINT_2D) ||
        (config->GetDesign_Variable(iDV) == FFD_CAMBER_2D) ||
        (config->GetDesign_Variable(iDV) == FFD_THICKNESS_2D) ||
        (config->GetDesign_Variable(iDV) == FFD_TWIST_2D) ||
        (config->GetDesign_Variable(iDV) == FFD_CONTROL_POINT) ||
        (config->GetDesign_Variable(iDV) == FFD_NACELLE) ||
        (config->GetDesign_Variable(iDV) == FFD_GULL) ||
        (config->GetDesign_Variable(iDV) == FFD_TWIST) ||
        (config->GetDesign_Variable(iDV) == FFD_ROTATION) ||
        (config->GetDesign_Variable(iDV) == FFD_CAMBER) ||
        (config->GetDesign_Variable(iDV) == FFD_THICKNESS) ||
        (config->GetDesign_Variable(iDV) == FFD_ANGLE_OF_ATTACK)) {
      
      /*--- Read the FFD information in the first iteration ---*/
      
      if (iDV == 0) {
        
        if (rank == MASTER_NODE)
          cout << "Read the FFD information from mesh file." << endl;
        
        /*--- Read the FFD information from the grid file ---*/
        
        surface_movement->ReadFFDInfo(geometry, config, FFDBox, config->GetMesh_FileName());
        
        /*--- If the FFDBox was not defined in the input file ---*/
        if (!surface_movement->GetFFDBoxDefinition() && (rank == MASTER_NODE)) {
          cout << "The input grid doesn't have the entire FFD information!" << endl;
          cout << "Press any key to exit..." << endl;
          cin.get();
        }
        
        for (iFFDBox = 0; iFFDBox < surface_movement->GetnFFDBox(); iFFDBox++) {
          
          if (rank == MASTER_NODE) cout << "Checking FFD box dimension." << endl;
          surface_movement->CheckFFDDimension(geometry, config, FFDBox[iFFDBox], iFFDBox);
          
          if (rank == MASTER_NODE) cout << "Check the FFD box intersections with the solid surfaces." << endl;
          surface_movement->CheckFFDIntersections(geometry, config, FFDBox[iFFDBox], iFFDBox);
          
        }
        
        if (rank == MASTER_NODE)
          cout <<"-------------------------------------------------------------------------" << endl;
        
      }
      
      if (rank == MASTER_NODE) {
        cout << endl << "Design variable number "<< iDV <<"." << endl;
        cout << "Performing 3D deformation of the surface." << endl;
      }
      
      /*--- Apply the control point change ---*/
      
      MoveSurface = false;
      
      for (iFFDBox = 0; iFFDBox < surface_movement->GetnFFDBox(); iFFDBox++) {
        
        /*--- Reset FFD box ---*/
        
        switch (config->GetDesign_Variable(iDV) ) {
<<<<<<< HEAD
          case FFD_CONTROL_POINT_2D : surface_movement->SetFFDCPChange_2D(geometry, config, FFDBox[iFFDBox], iDV, true); break;
          case FFD_CAMBER_2D :        surface_movement->SetFFDCamber_2D(geometry, config, FFDBox[iFFDBox], iDV, true); break;
          case FFD_THICKNESS_2D :     surface_movement->SetFFDThickness_2D(geometry, config, FFDBox[iFFDBox], iDV, true); break;
          case FFD_CONTROL_POINT :    surface_movement->SetFFDCPChange(geometry, config, FFDBox[iFFDBox], iDV, true); break;
          case FFD_TWIST_ANGLE :      surface_movement->SetFFDTwist(geometry, config, FFDBox[iFFDBox], iDV, true); break;
          case FFD_ROTATION :         surface_movement->SetFFDRotation(geometry, config, FFDBox[iFFDBox], iDV, true); break;
          case FFD_CAMBER :           surface_movement->SetFFDCamber(geometry, config, FFDBox[iFFDBox], iDV, true); break;
          case FFD_THICKNESS :        surface_movement->SetFFDThickness(geometry, config, FFDBox[iFFDBox], iDV, true); break;
          case FFD_CONTROL_SURFACE :  surface_movement->SetFFDControl_Surface(geometry, config, FFDBox[iFFDBox], iDV, true); break;
          case FFD_PLANE :            surface_movement->SetFFDPlane(geometry, config, FFDBox[iFFDBox], iDV, true); break;
=======
          case FFD_CONTROL_POINT_2D : Local_MoveSurface = surface_movement->SetFFDCPChange_2D(geometry, config, FFDBox[iFFDBox], FFDBox, iDV, true); break;
          case FFD_CAMBER_2D :        Local_MoveSurface = surface_movement->SetFFDCamber_2D(geometry, config, FFDBox[iFFDBox], FFDBox, iDV, true); break;
          case FFD_THICKNESS_2D :     Local_MoveSurface = surface_movement->SetFFDThickness_2D(geometry, config, FFDBox[iFFDBox], FFDBox, iDV, true); break;
          case FFD_TWIST_2D :         Local_MoveSurface = surface_movement->SetFFDTwist_2D(geometry, config, FFDBox[iFFDBox], FFDBox, iDV, true); break;
          case FFD_CONTROL_POINT :    Local_MoveSurface = surface_movement->SetFFDCPChange(geometry, config, FFDBox[iFFDBox], FFDBox, iDV, true); break;
          case FFD_NACELLE :          Local_MoveSurface = surface_movement->SetFFDNacelle(geometry, config, FFDBox[iFFDBox], FFDBox, iDV, true); break;
          case FFD_GULL :             Local_MoveSurface = surface_movement->SetFFDGull(geometry, config, FFDBox[iFFDBox], FFDBox, iDV, true); break;
          case FFD_TWIST :            Local_MoveSurface = surface_movement->SetFFDTwist(geometry, config, FFDBox[iFFDBox], FFDBox, iDV, true); break;
          case FFD_ROTATION :         Local_MoveSurface = surface_movement->SetFFDRotation(geometry, config, FFDBox[iFFDBox], FFDBox, iDV, true); break;
          case FFD_CAMBER :           Local_MoveSurface = surface_movement->SetFFDCamber(geometry, config, FFDBox[iFFDBox], FFDBox, iDV, true); break;
          case FFD_THICKNESS :        Local_MoveSurface = surface_movement->SetFFDThickness(geometry, config, FFDBox[iFFDBox], FFDBox, iDV, true); break;
          case FFD_CONTROL_SURFACE :  Local_MoveSurface = surface_movement->SetFFDControl_Surface(geometry, config, FFDBox[iFFDBox], FFDBox, iDV, true); break;
>>>>>>> c7317ce0
          case FFD_ANGLE_OF_ATTACK :  Gradient[iDV][0] = config->GetAoA_Sens(); break;
        }
        
        /*--- Recompute cartesian coordinates using the new control points position ---*/
        
        if (Local_MoveSurface) {
          MoveSurface = true;
          surface_movement->SetCartesianCoord(geometry, config, FFDBox[iFFDBox], iFFDBox, true);
        }
        
      }
      
    }
    
    /*--- Hicks Henne design variable ---*/
    
    else if (config->GetDesign_Variable(iDV) == HICKS_HENNE) {
      surface_movement->SetHicksHenne(geometry, config, iDV, true);
    }
    
    /*--- Surface bump design variable ---*/

    else if (config->GetDesign_Variable(iDV) == SURFACE_BUMP) {
      surface_movement->SetSurface_Bump(geometry, config, iDV, true);
    }

    /*--- Kulfan (CST) design variable ---*/
    
    else if (config->GetDesign_Variable(iDV) == CST) {
      surface_movement->SetCST(geometry, config, iDV, true);
    }
    
    /*--- Displacement design variable ---*/
    
    else if (config->GetDesign_Variable(iDV) == TRANSLATION) {
      surface_movement->SetTranslation(geometry, config, iDV, true);
    }
    
    /*--- Angle of Attack design variable ---*/
    
    else if (config->GetDesign_Variable(iDV) == ANGLE_OF_ATTACK) {
      Gradient[iDV][0] = config->GetAoA_Sens();
    }
    
    /*--- Scale design variable ---*/
    
    else if (config->GetDesign_Variable(iDV) == SCALE) {
      surface_movement->SetScale(geometry, config, iDV, true);
    }
    
    /*--- Rotation design variable ---*/
    
    else if (config->GetDesign_Variable(iDV) == ROTATION) {
      surface_movement->SetRotation(geometry, config, iDV, true);
    }
    
    /*--- NACA_4Digits design variable ---*/
    
    else if (config->GetDesign_Variable(iDV) == NACA_4DIGITS) {
      surface_movement->SetNACA_4Digits(geometry, config);
    }
    
    /*--- Parabolic design variable ---*/
    
    else if (config->GetDesign_Variable(iDV) == PARABOLIC) {
      surface_movement->SetParabolic(geometry, config);
    }
    
    /*--- Custom design variable ---*/

    else if (config->GetDesign_Variable(iDV) == CUSTOM){
      if (rank == MASTER_NODE)
        cout <<"Custom design variable will be used in external script" << endl;
    }
    
    /*--- Design variable not implement ---*/
    
    else {
      if (rank == MASTER_NODE)
        cout << "Design Variable not implement yet" << endl;
    }
    
    /*--- Load the delta change in the design variable (finite difference step). ---*/
    
    if ((config->GetDesign_Variable(iDV) != ANGLE_OF_ATTACK) &&
        (config->GetDesign_Variable(iDV) != FFD_ANGLE_OF_ATTACK)) {
      
      /*--- If the Angle of attack is not involved, reset the value of the gradient ---*/
      
      my_Gradient = 0.0; Gradient[iDV][0] = 0.0;
      
      if (MoveSurface) {
        
        delta_eps = config->GetDV_Value(iDV);
        
        for (iPoint = 0; iPoint < geometry->GetnPoint(); iPoint++)
          UpdatePoint[iPoint] = true;
        
        for (iMarker = 0; iMarker < config->GetnMarker_All(); iMarker++) {
          if (config->GetMarker_All_DV(iMarker) == YES) {
            for (iVertex = 0; iVertex < geometry->nVertex[iMarker]; iVertex++) {
              
              iPoint = geometry->vertex[iMarker][iVertex]->GetNode();
              if ((iPoint < geometry->GetnPointDomain()) && UpdatePoint[iPoint]) {
                
                Normal = geometry->vertex[iMarker][iVertex]->GetNormal();
                VarCoord = geometry->vertex[iMarker][iVertex]->GetVarCoord();
                Sensitivity = geometry->vertex[iMarker][iVertex]->GetAuxVar();
                
                dS = 0.0;
                for (iDim = 0; iDim < geometry->GetnDim(); iDim++) {
                  dS += Normal[iDim]*Normal[iDim];
                  deps[iDim] = VarCoord[iDim] / delta_eps;
                }
                dS = sqrt(dS);
                
                dalpha_deps = 0.0;
                for (iDim = 0; iDim < geometry->GetnDim(); iDim++) {
                  dalpha[iDim] = Normal[iDim] / dS;
                  dalpha_deps -= dalpha[iDim]*deps[iDim];
                }
                
                my_Gradient += Sensitivity*dalpha_deps;
                UpdatePoint[iPoint] = false;
              }
            }
          }
        }
        
      }
      
#ifdef HAVE_MPI
      SU2_MPI::Allreduce(&my_Gradient, &Gradient[iDV][0], 1, MPI_DOUBLE, MPI_SUM, MPI_COMM_WORLD);
#else
      Gradient[iDV][0] = my_Gradient;
#endif
      
    }
    
  }
  
  /*--- Print gradients to screen and file ---*/
  
  OutputGradient(Gradient, config, Gradient_file);
  
  for (iDV = 0; iDV  < nDV; iDV++){
    delete [] Gradient[iDV];
  }
  delete [] Gradient;
  delete [] UpdatePoint;
  
}


void SetProjection_AD(CGeometry *geometry, CConfig *config, CSurfaceMovement *surface_movement, ofstream& Gradient_file){
  
  su2double DV_Value, *VarCoord, Sensitivity, **Gradient, my_Gradient, *Normal, Area = 0.0;
  unsigned short iDV_Value = 0, iMarker, nMarker, iDim, nDim, iDV, nDV, nDV_Value;
  unsigned long iVertex, nVertex, iPoint;
  
  int rank = MASTER_NODE;
#ifdef HAVE_MPI
  MPI_Comm_rank(MPI_COMM_WORLD,&rank);
#endif
  
  nMarker = config->GetnMarker_All();
  nDim    = geometry->GetnDim();
  nDV     = config->GetnDV();
  
  VarCoord = NULL;
  
  /*--- Structure to store the gradient ---*/
  
  Gradient = new su2double*[nDV];
  
  for (iDV = 0; iDV  < nDV; iDV++){
    nDV_Value =  config->GetnDV_Value(iDV);
    Gradient[iDV] = new su2double[nDV_Value];
  }
  
  /*--- Discrete adjoint gradient computation ---*/
  
  if (rank == MASTER_NODE)
    cout << "Evaluate functional gradient using Algorithmic Differentiation." << endl;
  
  /*--- Start recording of operations ---*/
  
  AD::StartRecording();
  
  /*--- Register design variables as input and set them to zero
   * (since we want to have the derivative at alpha = 0, i.e. for the current design) ---*/
  
  
  
  for (iDV = 0; iDV < nDV; iDV++){
    
    nDV_Value =  config->GetnDV_Value(iDV);
    
    for (iDV_Value = 0; iDV_Value < nDV_Value; iDV_Value++){
      
      /*--- Initilization with su2double resets the index ---*/
      
      DV_Value = 0.0;
      
      AD::RegisterInput(DV_Value);
      
      config->SetDV_Value(iDV, iDV_Value, DV_Value);
    }
  }
  
  /*--- Call the surface deformation routine ---*/
  
  surface_movement->SetSurface_Deformation(geometry, config);
  
  /*--- Stop the recording --- */
  
  AD::StopRecording();
  
  /*--- Initialize the derivatives of the output of the surface deformation routine
   * with the discrete adjoints from the CFD solution ---*/
  
  for (iMarker = 0; iMarker < nMarker; iMarker++) {
    if (config->GetMarker_All_DV(iMarker) == YES) {
      nVertex = geometry->nVertex[iMarker];
      for (iVertex = 0; iVertex <nVertex; iVertex++) {
        iPoint      = geometry->vertex[iMarker][iVertex]->GetNode();
        VarCoord    = geometry->vertex[iMarker][iVertex]->GetVarCoord();
        Normal      = geometry->vertex[iMarker][iVertex]->GetNormal();
        
        Area = 0.0;
        for (iDim = 0; iDim < nDim; iDim++){
          Area += Normal[iDim]*Normal[iDim];
        }
        Area = sqrt(Area);
        
        for (iDim = 0; iDim < nDim; iDim++){
          if (config->GetDiscrete_Adjoint()){
            Sensitivity = geometry->GetSensitivity(iPoint, iDim);
          } else {
            Sensitivity = -Normal[iDim]*geometry->vertex[iMarker][iVertex]->GetAuxVar()/Area;
          }
          SU2_TYPE::SetDerivative(VarCoord[iDim], SU2_TYPE::GetValue(Sensitivity));
        }
      }
    }
  }
  
  /*--- Compute derivatives and extract gradient ---*/
  
  AD::ComputeAdjoint();
  
  for (iDV = 0; iDV  < nDV; iDV++){
    nDV_Value =  config->GetnDV_Value(iDV);
    
    for (iDV_Value = 0; iDV_Value < nDV_Value; iDV_Value++){
      DV_Value = config->GetDV_Value(iDV, iDV_Value);
      my_Gradient = SU2_TYPE::GetDerivative(DV_Value);
#ifdef HAVE_MPI
      SU2_MPI::Allreduce(&my_Gradient, &Gradient[iDV][iDV_Value], 1, MPI_DOUBLE, MPI_SUM, MPI_COMM_WORLD);
#else
      Gradient[iDV][iDV_Value] = my_Gradient;
#endif
      
      /*--- Angle of Attack design variable (this is different,
       the value comes form the input file) ---*/
      
      if ((config->GetDesign_Variable(iDV) == ANGLE_OF_ATTACK) ||
          (config->GetDesign_Variable(iDV) == FFD_ANGLE_OF_ATTACK))  {
        Gradient[iDV][iDV_Value] = config->GetAoA_Sens();
      }
      
    }
  }
  
  /*--- Print gradients to screen and file ---*/
  
  OutputGradient(Gradient, config, Gradient_file);
  
  for (iDV = 0; iDV  < nDV; iDV++){
    delete [] Gradient[iDV];
  }
  delete [] Gradient;
}

void OutputGradient(su2double** Gradient, CConfig* config, ofstream& Gradient_file){
  
  unsigned short nDV, iDV, iDV_Value, nDV_Value;
  
  int rank = MASTER_NODE;
#ifdef HAVE_MPI
  MPI_Comm_rank(MPI_COMM_WORLD,&rank);
#endif
  
  nDV = config->GetnDV();
  
  /*--- Loop through all design variables and their gradients ---*/
  
  for (iDV = 0; iDV  < nDV; iDV++){
    nDV_Value = config->GetnDV_Value(iDV);
    if (rank == MASTER_NODE){
      
      /*--- Print the kind of design variable on screen ---*/
      
      cout << endl << "Design variable (";
      for (std::map<string, ENUM_PARAM>::const_iterator it = Param_Map.begin(); it != Param_Map.end(); ++it ){
        if (it->second == config->GetDesign_Variable(iDV)){
          cout << it->first << ") number "<< iDV << "." << endl;
        }
      }
      
      /*--- Print the kind of objective function to screen ---*/
      
      for (std::map<string, ENUM_OBJECTIVE>::const_iterator it = Objective_Map.begin(); it != Objective_Map.end(); ++it ){
        if (it->second == config->GetKind_ObjFunc()){
          cout << it->first << " gradient : ";
          if (iDV == 0) Gradient_file << it->first << " gradient " << endl;
        }
      }
      
      /*--- Print the gradient to file and screen ---*/
      
      for (iDV_Value = 0; iDV_Value < nDV_Value; iDV_Value++){
        cout << Gradient[iDV][iDV_Value];
        if (iDV_Value != nDV_Value-1 ){
          cout << ", ";
        }
        Gradient_file << Gradient[iDV][iDV_Value] << endl;
      }
      cout << endl;
      cout <<"-------------------------------------------------------------------------" << endl;
    }
  }
}<|MERGE_RESOLUTION|>--- conflicted
+++ resolved
@@ -361,18 +361,6 @@
         /*--- Reset FFD box ---*/
         
         switch (config->GetDesign_Variable(iDV) ) {
-<<<<<<< HEAD
-          case FFD_CONTROL_POINT_2D : surface_movement->SetFFDCPChange_2D(geometry, config, FFDBox[iFFDBox], iDV, true); break;
-          case FFD_CAMBER_2D :        surface_movement->SetFFDCamber_2D(geometry, config, FFDBox[iFFDBox], iDV, true); break;
-          case FFD_THICKNESS_2D :     surface_movement->SetFFDThickness_2D(geometry, config, FFDBox[iFFDBox], iDV, true); break;
-          case FFD_CONTROL_POINT :    surface_movement->SetFFDCPChange(geometry, config, FFDBox[iFFDBox], iDV, true); break;
-          case FFD_TWIST_ANGLE :      surface_movement->SetFFDTwist(geometry, config, FFDBox[iFFDBox], iDV, true); break;
-          case FFD_ROTATION :         surface_movement->SetFFDRotation(geometry, config, FFDBox[iFFDBox], iDV, true); break;
-          case FFD_CAMBER :           surface_movement->SetFFDCamber(geometry, config, FFDBox[iFFDBox], iDV, true); break;
-          case FFD_THICKNESS :        surface_movement->SetFFDThickness(geometry, config, FFDBox[iFFDBox], iDV, true); break;
-          case FFD_CONTROL_SURFACE :  surface_movement->SetFFDControl_Surface(geometry, config, FFDBox[iFFDBox], iDV, true); break;
-          case FFD_PLANE :            surface_movement->SetFFDPlane(geometry, config, FFDBox[iFFDBox], iDV, true); break;
-=======
           case FFD_CONTROL_POINT_2D : Local_MoveSurface = surface_movement->SetFFDCPChange_2D(geometry, config, FFDBox[iFFDBox], FFDBox, iDV, true); break;
           case FFD_CAMBER_2D :        Local_MoveSurface = surface_movement->SetFFDCamber_2D(geometry, config, FFDBox[iFFDBox], FFDBox, iDV, true); break;
           case FFD_THICKNESS_2D :     Local_MoveSurface = surface_movement->SetFFDThickness_2D(geometry, config, FFDBox[iFFDBox], FFDBox, iDV, true); break;
@@ -385,7 +373,6 @@
           case FFD_CAMBER :           Local_MoveSurface = surface_movement->SetFFDCamber(geometry, config, FFDBox[iFFDBox], FFDBox, iDV, true); break;
           case FFD_THICKNESS :        Local_MoveSurface = surface_movement->SetFFDThickness(geometry, config, FFDBox[iFFDBox], FFDBox, iDV, true); break;
           case FFD_CONTROL_SURFACE :  Local_MoveSurface = surface_movement->SetFFDControl_Surface(geometry, config, FFDBox[iFFDBox], FFDBox, iDV, true); break;
->>>>>>> c7317ce0
           case FFD_ANGLE_OF_ATTACK :  Gradient[iDV][0] = config->GetAoA_Sens(); break;
         }
         
