--- conflicted
+++ resolved
@@ -37,19 +37,15 @@
 
 inline void CVariable::SetVelSolutionDVector(void) { }
 
-<<<<<<< HEAD
+inline void CVariable::SetTraction(unsigned short iVar, unsigned short jVar, su2double val_traction) { }
+
+inline void CVariable::AddTraction(unsigned short iVar, unsigned short jVar, su2double val_traction) { }
+  
+inline su2double **CVariable::GetTraction(void) { }
+
 inline void CVariable::SetStress(unsigned short iVar, unsigned short jVar, su2double val_stress) { }
-=======
-inline void CVariable::SetTraction(unsigned short iVar, unsigned short jVar, double val_traction) { }
-
-inline void CVariable::AddTraction(unsigned short iVar, unsigned short jVar, double val_traction) { }
-  
-inline double **CVariable::GetTraction(void) { }
-
-inline void CVariable::SetStress(unsigned short iVar, unsigned short jVar, double val_stress) { }
-
-inline void CVariable::AddStress(unsigned short iVar, unsigned short jVar, double val_stress) { }
->>>>>>> cca5334c
+
+inline void CVariable::AddStress(unsigned short iVar, unsigned short jVar, su2double val_stress) { }
   
 inline su2double **CVariable::GetStress(void) { return 0; }
   
@@ -61,17 +57,13 @@
 
 inline su2double CVariable::GetFlow_Pressure(void) { return 0; }
 
-<<<<<<< HEAD
+inline void CVariable::Initialize_Connectivity(void) { }
+
+inline void CVariable::Upgrade_Connectivity(void) { }
+
+inline unsigned short CVariable::Get_Connectivity(void) { }
+
 inline su2double CVariable::GetBetaInc2(void) { return 0; }
-=======
-inline void CVariable::Initialize_Connectivity(void) { }
-
-inline void CVariable::Upgrade_Connectivity(void) { }
-
-inline unsigned short CVariable::Get_Connectivity(void) { }
-
-inline double CVariable::GetBetaInc2(void) { return 0; }
->>>>>>> cca5334c
 
 inline su2double CVariable::GetDiffLevelSet(void) { return 0; }
 
@@ -531,67 +523,63 @@
 
 inline su2double *CVariable::GetEddyViscSens(void) { return NULL; }
 
-<<<<<<< HEAD
+	inline void CVariable::SetSolution_time_n(void) { }	
+
+	inline void CVariable::SetSolution_Vel(su2double *val_solution_vel) { }
+
+	inline void CVariable::SetSolution_Vel(unsigned short val_var, su2double val_solution_vel) { }
+
+	inline void CVariable::SetSolution_Vel_time_n(su2double *val_solution_vel_time_n) { }
+	
+	inline void CVariable::SetSolution_Vel_time_n(void) { }	
+
+	inline void CVariable::SetSolution_Vel_time_n(unsigned short val_var, su2double val_solution_vel_time_n) { }
+
+	inline su2double CVariable::GetSolution_time_n(unsigned short val_var) { }	
+
+	inline su2double CVariable::GetSolution_Vel(unsigned short val_var) { return 0; }
+
+	inline su2double *CVariable::GetSolution_Vel(void) { return NULL; }
+
+	inline su2double CVariable::GetSolution_Vel_time_n(unsigned short val_var) { return 0; }
+
+	inline su2double *CVariable::GetSolution_Vel_time_n(void) { return NULL; }
+
+	inline void CVariable::SetSolution_Accel(su2double *val_solution_accel) { }
+
+	inline void CVariable::SetSolution_Accel(unsigned short val_var, su2double val_solution_accel) { }
+
+	inline void CVariable::SetSolution_Accel_time_n(su2double *val_solution_accel_time_n) { }
+
+	inline void CVariable::SetSolution_Accel_time_n(void) { }	
+
+	inline void CVariable::SetSolution_Accel_time_n(unsigned short val_var, su2double val_solution_accel_time_n) { }
+
+	inline su2double CVariable::GetSolution_Accel(unsigned short val_var) { return 0; }
+
+	inline su2double *CVariable::GetSolution_Accel(void) { return NULL; }
+
+	inline su2double CVariable::GetSolution_Accel_time_n(unsigned short val_var) { return 0; }
+
+	inline su2double *CVariable::GetSolution_Accel_time_n(void) { return NULL; }
+	
+	inline void CVariable::SetSolution_Pred(su2double *val_solution_pred){  }
+	
+	inline void CVariable::SetSolution_Pred(void){ }
+	
+	inline su2double CVariable::GetSolution_Pred(unsigned short val_var){ return 0.0; }
+	
+	inline su2double *CVariable::GetSolution_Pred(void){ return NULL; }	
+	
+	inline void CVariable::SetSolution_Pred_Old(su2double *val_solution_pred_Old){  }
+	
+	inline void CVariable::SetSolution_Pred_Old(void){ }
+	
+	inline su2double CVariable::GetSolution_Pred_Old(unsigned short val_var){ return 0.0; }
+	
+	inline su2double *CVariable::GetSolution_Pred_Old(void){ return NULL; }		
+
 inline su2double CEulerVariable::GetDensity(void) { return Solution[0]; }
-=======
-	inline void CVariable::SetSolution_time_n(void) { }	
-
-	inline void CVariable::SetSolution_Vel(double *val_solution_vel) { }
-
-	inline void CVariable::SetSolution_Vel(unsigned short val_var, double val_solution_vel) { }
-
-	inline void CVariable::SetSolution_Vel_time_n(double *val_solution_vel_time_n) { }
-	
-	inline void CVariable::SetSolution_Vel_time_n(void) { }	
-
-	inline void CVariable::SetSolution_Vel_time_n(unsigned short val_var, double val_solution_vel_time_n) { }
-
-	inline double CVariable::GetSolution_time_n(unsigned short val_var) { }	
-
-	inline double CVariable::GetSolution_Vel(unsigned short val_var) { return 0; }
-
-	inline double *CVariable::GetSolution_Vel(void) { return NULL; }
-
-	inline double CVariable::GetSolution_Vel_time_n(unsigned short val_var) { return 0; }
-
-	inline double *CVariable::GetSolution_Vel_time_n(void) { return NULL; }
-
-	inline void CVariable::SetSolution_Accel(double *val_solution_accel) { }
-
-	inline void CVariable::SetSolution_Accel(unsigned short val_var, double val_solution_accel) { }
-
-	inline void CVariable::SetSolution_Accel_time_n(double *val_solution_accel_time_n) { }
-
-	inline void CVariable::SetSolution_Accel_time_n(void) { }	
-
-	inline void CVariable::SetSolution_Accel_time_n(unsigned short val_var, double val_solution_accel_time_n) { }
-
-	inline double CVariable::GetSolution_Accel(unsigned short val_var) { return 0; }
-
-	inline double *CVariable::GetSolution_Accel(void) { return NULL; }
-
-	inline double CVariable::GetSolution_Accel_time_n(unsigned short val_var) { return 0; }
-
-	inline double *CVariable::GetSolution_Accel_time_n(void) { return NULL; }
-	
-	inline void CVariable::SetSolution_Pred(double *val_solution_pred){  }
-	
-	inline void CVariable::SetSolution_Pred(void){ }
-	
-	inline double CVariable::GetSolution_Pred(unsigned short val_var){ return 0.0; }
-	
-	inline double *CVariable::GetSolution_Pred(void){ return NULL; }	
-	
-	inline void CVariable::SetSolution_Pred_Old(double *val_solution_pred_Old){  }
-	
-	inline void CVariable::SetSolution_Pred_Old(void){ }
-	
-	inline double CVariable::GetSolution_Pred_Old(unsigned short val_var){ return 0.0; }
-	
-	inline double *CVariable::GetSolution_Pred_Old(void){ return NULL; }		
-
-inline double CEulerVariable::GetDensity(void) { return Solution[0]; }
->>>>>>> cca5334c
 
 inline su2double CEulerVariable::GetDensityInc(void) { return Primitive[nDim+1]; }
 
@@ -860,13 +848,9 @@
 
 inline su2double CLinEulerVariable::GetDeltaPressure(void) { return DeltaPressure; }
 
-<<<<<<< HEAD
 inline void CFEAVariable::SetStress(unsigned short iVar, unsigned short jVar, su2double val_stress) { Stress[iVar][jVar] = val_stress; }
-=======
-inline void CFEAVariable::SetStress(unsigned short iVar, unsigned short jVar, double val_stress) { Stress[iVar][jVar] = val_stress; }
-
-inline void CFEAVariable::AddStress(unsigned short iVar, unsigned short jVar, double val_stress) { Stress[iVar][jVar] += val_stress; }
->>>>>>> cca5334c
+
+inline void CFEAVariable::AddStress(unsigned short iVar, unsigned short jVar, su2double val_stress) { Stress[iVar][jVar] += val_stress; }
   
 inline su2double **CFEAVariable::GetStress(void) { return Stress; }
   
@@ -878,61 +862,57 @@
 
 inline su2double CFEAVariable::GetFlow_Pressure(void) { return Flow_Pressure; }
 
-<<<<<<< HEAD
+inline void CFEAVariable::Initialize_Connectivity(void) { nAttachedElements = 0; }
+
+inline void CFEAVariable::Upgrade_Connectivity(void) { nAttachedElements += 1; }
+
+inline unsigned short CFEAVariable::Get_Connectivity(void) { return nAttachedElements; }
+
+inline void CFEABoundVariable::SetTraction(unsigned short iVar, unsigned short jVar, su2double val_traction) { Traction[iVar][jVar] = val_traction; }
+
+inline void CFEABoundVariable::AddTraction(unsigned short iVar, unsigned short jVar, su2double val_traction) { Traction[iVar][jVar] += val_traction; }
+  
+inline su2double **CFEABoundVariable::GetTraction(void) { return Traction; }
+
+inline void CFEAVariable::SetSolution_Vel(unsigned short val_var, su2double val_solution_vel) { Solution_Vel[val_var] = val_solution_vel; }
+
+inline void CFEAVariable::SetSolution_Vel_time_n(unsigned short val_var, su2double val_solution_vel_time_n) { Solution_Vel_time_n[val_var] = val_solution_vel_time_n; }
+	
+inline su2double CFEAVariable::GetSolution_time_n(unsigned short val_var) { return Solution_time_n[val_var]; }	
+
+inline su2double CFEAVariable::GetSolution_Vel(unsigned short val_var) { return Solution_Vel[val_var]; }
+
+inline su2double *CFEAVariable::GetSolution_Vel(void) { return Solution_Vel; }
+
+inline su2double CFEAVariable::GetSolution_Vel_time_n(unsigned short val_var) { return Solution_Vel_time_n[val_var]; }
+
+inline su2double *CFEAVariable::GetSolution_Vel_time_n(void) { return Solution_Vel_time_n; }
+
+inline void CFEAVariable::SetSolution_Accel(unsigned short val_var, su2double val_solution_accel) { Solution_Accel[val_var] = val_solution_accel;  }
+
+inline void CFEAVariable::SetSolution_Accel_time_n(unsigned short val_var, su2double val_solution_accel_time_n) { Solution_Accel_time_n[val_var] = val_solution_accel_time_n; }
+
+inline su2double CFEAVariable::GetSolution_Accel(unsigned short val_var) { return Solution_Accel[val_var]; }
+
+inline su2double *CFEAVariable::GetSolution_Accel(void) { return Solution_Accel; }
+
+inline su2double CFEAVariable::GetSolution_Accel_time_n(unsigned short val_var) { return Solution_Accel_time_n[val_var]; }
+
+inline su2double *CFEAVariable::GetSolution_Accel_time_n(void) { return Solution_Accel_time_n; }
+	
+inline void CFEAVariable::SetSolution_Pred(su2double *val_solution_pred){ Solution_Pred = val_solution_pred;  }
+	
+inline su2double CFEAVariable::GetSolution_Pred(unsigned short val_var){ return Solution_Pred[val_var]; }
+	
+inline su2double *CFEAVariable::GetSolution_Pred(void){ return Solution_Pred; }
+	
+inline void CFEAVariable::SetSolution_Pred_Old(su2double *val_solution_pred_Old){ Solution_Pred_Old = val_solution_pred_Old;  }
+	
+inline su2double CFEAVariable::GetSolution_Pred_Old(unsigned short val_var){ return Solution_Pred_Old[val_var]; }
+	
+inline su2double *CFEAVariable::GetSolution_Pred_Old(void){ return Solution_Pred_Old; }	
+
 inline su2double* CWaveVariable::GetSolution_Direct() { return Solution_Direct;}
-=======
-inline void CFEAVariable::Initialize_Connectivity(void) { nAttachedElements = 0; }
-
-inline void CFEAVariable::Upgrade_Connectivity(void) { nAttachedElements += 1; }
-
-inline unsigned short CFEAVariable::Get_Connectivity(void) { return nAttachedElements; }
-
-inline void CFEABoundVariable::SetTraction(unsigned short iVar, unsigned short jVar, double val_traction) { Traction[iVar][jVar] = val_traction; }
-
-inline void CFEABoundVariable::AddTraction(unsigned short iVar, unsigned short jVar, double val_traction) { Traction[iVar][jVar] += val_traction; }
-  
-inline double **CFEABoundVariable::GetTraction(void) { return Traction; }
-
-inline void CFEAVariable::SetSolution_Vel(unsigned short val_var, double val_solution_vel) { Solution_Vel[val_var] = val_solution_vel; }
-
-inline void CFEAVariable::SetSolution_Vel_time_n(unsigned short val_var, double val_solution_vel_time_n) { Solution_Vel_time_n[val_var] = val_solution_vel_time_n; }
-	
-inline double CFEAVariable::GetSolution_time_n(unsigned short val_var) { return Solution_time_n[val_var]; }	
-
-inline double CFEAVariable::GetSolution_Vel(unsigned short val_var) { return Solution_Vel[val_var]; }
-
-inline double *CFEAVariable::GetSolution_Vel(void) { return Solution_Vel; }
-
-inline double CFEAVariable::GetSolution_Vel_time_n(unsigned short val_var) { return Solution_Vel_time_n[val_var]; }
-
-inline double *CFEAVariable::GetSolution_Vel_time_n(void) { return Solution_Vel_time_n; }
-
-inline void CFEAVariable::SetSolution_Accel(unsigned short val_var, double val_solution_accel) { Solution_Accel[val_var] = val_solution_accel;  }
-
-inline void CFEAVariable::SetSolution_Accel_time_n(unsigned short val_var, double val_solution_accel_time_n) { Solution_Accel_time_n[val_var] = val_solution_accel_time_n; }
-
-inline double CFEAVariable::GetSolution_Accel(unsigned short val_var) { return Solution_Accel[val_var]; }
-
-inline double *CFEAVariable::GetSolution_Accel(void) { return Solution_Accel; }
-
-inline double CFEAVariable::GetSolution_Accel_time_n(unsigned short val_var) { return Solution_Accel_time_n[val_var]; }
-
-inline double *CFEAVariable::GetSolution_Accel_time_n(void) { return Solution_Accel_time_n; }
-	
-inline void CFEAVariable::SetSolution_Pred(double *val_solution_pred){ Solution_Pred = val_solution_pred;  }
-	
-inline double CFEAVariable::GetSolution_Pred(unsigned short val_var){ return Solution_Pred[val_var]; }
-	
-inline double *CFEAVariable::GetSolution_Pred(void){ return Solution_Pred; }
-	
-inline void CFEAVariable::SetSolution_Pred_Old(double *val_solution_pred_Old){ Solution_Pred_Old = val_solution_pred_Old;  }
-	
-inline double CFEAVariable::GetSolution_Pred_Old(unsigned short val_var){ return Solution_Pred_Old[val_var]; }
-	
-inline double *CFEAVariable::GetSolution_Pred_Old(void){ return Solution_Pred_Old; }	
-
-inline double* CWaveVariable::GetSolution_Direct() { return Solution_Direct;}
->>>>>>> cca5334c
 
 inline void CWaveVariable::SetSolution_Direct(su2double *val_solution_direct) { for (unsigned short iVar = 0; iVar < nVar; iVar++) Solution_Direct[iVar] += val_solution_direct[iVar];}
 
@@ -1208,4 +1188,4 @@
  for (unsigned short iVar = 0; iVar < nExtraVar; iVar++){
    adj_sol[iVar] = AdjExtraVar[iVar];
  }
-}
+}