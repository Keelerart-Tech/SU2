--- conflicted
+++ resolved
@@ -129,16 +129,14 @@
   void SecondaryRecording(void);
 
   /*!
-<<<<<<< HEAD
    * \brief Run one iteration of the primal solver.
    * \param[in] TimeIter - Iteration number)
    */
   bool DirectIteration(unsigned long TimeIter);
-=======
+  /*!
    * \brief gets Convergence on physical time scale, (deactivated in adjoint case)
    * \return true, if convergence criteria has been met, else false
    */
   bool GetTimeConvergence() const override;
->>>>>>> cc6fe0ea
 
 };