--- conflicted
+++ resolved
@@ -695,25 +695,6 @@
   ~CHeatIteration(void);
 
   /*!
-<<<<<<< HEAD
-   * \brief Preprocessing to prepare for an iteration of the physics.
-   * \param[in] ??? - Description here.
-   */
-  void Preprocess(COutput *output,
-                  CIntegration ****integration,
-                  CGeometry ****geometry,
-                  CSolver *****solver,
-                  CNumerics ******numerics,
-                  CConfig **config,
-                  CSurfaceMovement **surface_movement,
-                  CVolumetricMovement ***grid_movement,
-                  CFreeFormDefBox*** FFDBox,
-                  unsigned short val_iZone,
-                  unsigned short val_iInst);
-
-  /*!
-=======
->>>>>>> f1776deb
    * \brief Perform a single iteration of the heat system.
    * \param[in] output - Pointer to the COutput class.
    * \param[in] integration - Container vector with all the integration methods.
@@ -776,10 +757,152 @@
               CFreeFormDefBox*** FFDBox,
               unsigned short val_iZone,
               unsigned short val_iInst);
-<<<<<<< HEAD
-
-  /*!
-   * \brief Monitors the convergence and other metrics for the heat system.
+};
+
+/*!
+ * \class CFEAIteration
+ * \brief Class for driving an iteration of structural analysis.
+ * \author R. Sanchez
+ * \version 7.0.1 "Blackbird"
+ */
+class CFEAIteration : public CIteration {
+public:
+
+  /*!
+   * \brief Constructor of the class.
+   * \param[in] config - Definition of the particular problem.
+   */
+  CFEAIteration(CConfig *config);
+
+  /*!
+   * \brief Destructor of the class.
+   */
+  ~CFEAIteration(void);
+
+  /*!
+   * \brief Preprocessing to prepare for an iteration of the physics.
+   * \param[in] ??? - Description here.
+   */
+  void Preprocess();
+  using CIteration::Preprocess;
+
+
+  /*!
+   * \brief Perform a single iteration for structural analysis using the Finite Element Method.
+   * \author R. Sanchez.
+   * \param[in] output - Pointer to the COutput class.
+   * \param[in] integration - Container vector with all the integration methods.
+   * \param[in] geometry - Geometrical definition of the problem.
+   * \param[in] solver - Container vector with all the solutions.
+   * \param[in] numerics - Description of the numerical method (the way in which the equations are solved).
+   * \param[in] config - Definition of the particular problem.
+   * \param[in] surface_movement - Surface movement classes of the problem.
+   * \param[in] grid_movement - Volume grid movement classes of the problem.
+   * \param[in] FFDBox - FFD FFDBoxes of the problem.
+   */
+  void Iterate(COutput *output,
+              CIntegration ****integration,
+              CGeometry ****geometry,
+              CSolver *****solver,
+              CNumerics ******numerics,
+              CConfig **config,
+              CSurfaceMovement **surface_movement,
+              CVolumetricMovement ***grid_movement,
+              CFreeFormDefBox*** FFDBox,
+              unsigned short val_iZone,
+              unsigned short val_iInst);
+
+  /*!
+   * \brief Iterate the structural system for a number of Inner_Iter iterations.
+   * \param[in] output - Pointer to the COutput class.
+   * \param[in] integration - Container vector with all the integration methods.
+   * \param[in] geometry - Geometrical definition of the problem.
+   * \param[in] solver - Container vector with all the solutions.
+   * \param[in] numerics - Description of the numerical method (the way in which the equations are solved).
+   * \param[in] config - Definition of the particular problem.
+   * \param[in] surface_movement - Surface movement classes of the problem.
+   * \param[in] grid_movement - Volume grid movement classes of the problem.
+   * \param[in] FFDBox - FFD FFDBoxes of the problem.
+   * \param[in] val_iZone - zone of the problem.
+   */
+  void Solve(COutput *output,
+               CIntegration ****integration,
+               CGeometry ****geometry,
+               CSolver *****solver,
+               CNumerics ******numerics,
+               CConfig **config,
+               CSurfaceMovement **surface_movement,
+               CVolumetricMovement ***grid_movement,
+               CFreeFormDefBox*** FFDBox,
+               unsigned short val_iZone,
+               unsigned short val_iInst);
+
+  /*!
+   * \brief Updates the containers for the FEM system.
+   * \param[in] ??? - Description here.
+   */
+  void Update(COutput *output,
+              CIntegration ****integration,
+              CGeometry ****geometry,
+              CSolver *****solver,
+              CNumerics ******numerics,
+              CConfig **config,
+              CSurfaceMovement **surface_movement,
+              CVolumetricMovement ***grid_movement,
+              CFreeFormDefBox*** FFDBox,
+              unsigned short val_iZone,
+              unsigned short val_iInst);
+
+  /*!
+   * \brief Predictor.
+   * \param[in] output - Pointer to the COutput class.
+   * \param[in] integration - Container vector with all the integration methods.
+   * \param[in] geometry - Geometrical definition of the problem.
+   * \param[in] solver - Container vector with all the solutions.
+   * \param[in] numerics - Description of the numerical method (the way in which the equations are solved).
+   * \param[in] config - Definition of the particular problem.
+   * \param[in] surface_movement - Surface movement classes of the problem.
+   * \param[in] grid_movement - Volume grid movement classes of the problem.
+   * \param[in] FFDBox - FFD FFDBoxes of the problem.
+   */
+  void Predictor(COutput *output,
+                 CIntegration ****integration,
+                 CGeometry ****geometry,
+                 CSolver *****solver,
+                 CNumerics ******numerics,
+                 CConfig **config,
+                 CSurfaceMovement **surface_movement,
+                 CVolumetricMovement ***grid_movement,
+                 CFreeFormDefBox*** FFDBox,
+                 unsigned short val_iZone,
+                 unsigned short val_iInst);
+
+  /*!
+   * \brief Relaxation.
+   * \param[in] output - Pointer to the COutput class.
+   * \param[in] integration - Container vector with all the integration methods.
+   * \param[in] geometry - Geometrical definition of the problem.
+   * \param[in] solver - Container vector with all the solutions.
+   * \param[in] numerics - Description of the numerical method (the way in which the equations are solved).
+   * \param[in] config - Definition of the particular problem.
+   * \param[in] surface_movement - Surface movement classes of the problem.
+   * \param[in] grid_movement - Volume grid movement classes of the problem.
+   * \param[in] FFDBox - FFD FFDBoxes of the problem.
+   */
+  void Relaxation(COutput *output,
+                  CIntegration ****integration,
+                  CGeometry ****geometry,
+                  CSolver *****solver,
+                  CNumerics ******numerics,
+                  CConfig **config,
+                  CSurfaceMovement **surface_movement,
+                  CVolumetricMovement ***grid_movement,
+                  CFreeFormDefBox*** FFDBox,
+                  unsigned short val_iZone,
+                  unsigned short val_iInst);
+
+  /*!
+   * \brief Monitors the convergence and other metrics for the FEM system.
    * \param[in] ??? - Description here.
    */
   bool Monitor(COutput *output,
@@ -811,187 +934,6 @@
                    CFreeFormDefBox*** FFDBox,
                    unsigned short val_iZone,
                    unsigned short val_iInst);
-
-=======
->>>>>>> f1776deb
-};
-
-/*!
- * \class CFEAIteration
- * \brief Class for driving an iteration of structural analysis.
- * \author R. Sanchez
- * \version 7.0.1 "Blackbird"
- */
-class CFEAIteration : public CIteration {
-public:
-
-  /*!
-   * \brief Constructor of the class.
-   * \param[in] config - Definition of the particular problem.
-   */
-  CFEAIteration(CConfig *config);
-
-  /*!
-   * \brief Destructor of the class.
-   */
-  ~CFEAIteration(void);
-
-  /*!
-   * \brief Preprocessing to prepare for an iteration of the physics.
-   * \param[in] ??? - Description here.
-   */
-  void Preprocess();
-  using CIteration::Preprocess;
-
-
-  /*!
-   * \brief Perform a single iteration for structural analysis using the Finite Element Method.
-   * \author R. Sanchez.
-   * \param[in] output - Pointer to the COutput class.
-   * \param[in] integration - Container vector with all the integration methods.
-   * \param[in] geometry - Geometrical definition of the problem.
-   * \param[in] solver - Container vector with all the solutions.
-   * \param[in] numerics - Description of the numerical method (the way in which the equations are solved).
-   * \param[in] config - Definition of the particular problem.
-   * \param[in] surface_movement - Surface movement classes of the problem.
-   * \param[in] grid_movement - Volume grid movement classes of the problem.
-   * \param[in] FFDBox - FFD FFDBoxes of the problem.
-   */
-  void Iterate(COutput *output,
-              CIntegration ****integration,
-              CGeometry ****geometry,
-              CSolver *****solver,
-              CNumerics ******numerics,
-              CConfig **config,
-              CSurfaceMovement **surface_movement,
-              CVolumetricMovement ***grid_movement,
-              CFreeFormDefBox*** FFDBox,
-              unsigned short val_iZone,
-              unsigned short val_iInst);
-
-  /*!
-   * \brief Iterate the structural system for a number of Inner_Iter iterations.
-   * \param[in] output - Pointer to the COutput class.
-   * \param[in] integration - Container vector with all the integration methods.
-   * \param[in] geometry - Geometrical definition of the problem.
-   * \param[in] solver - Container vector with all the solutions.
-   * \param[in] numerics - Description of the numerical method (the way in which the equations are solved).
-   * \param[in] config - Definition of the particular problem.
-   * \param[in] surface_movement - Surface movement classes of the problem.
-   * \param[in] grid_movement - Volume grid movement classes of the problem.
-   * \param[in] FFDBox - FFD FFDBoxes of the problem.
-   * \param[in] val_iZone - zone of the problem.
-   */
-  void Solve(COutput *output,
-               CIntegration ****integration,
-               CGeometry ****geometry,
-               CSolver *****solver,
-               CNumerics ******numerics,
-               CConfig **config,
-               CSurfaceMovement **surface_movement,
-               CVolumetricMovement ***grid_movement,
-               CFreeFormDefBox*** FFDBox,
-               unsigned short val_iZone,
-               unsigned short val_iInst);
-
-  /*!
-   * \brief Updates the containers for the FEM system.
-   * \param[in] ??? - Description here.
-   */
-  void Update(COutput *output,
-              CIntegration ****integration,
-              CGeometry ****geometry,
-              CSolver *****solver,
-              CNumerics ******numerics,
-              CConfig **config,
-              CSurfaceMovement **surface_movement,
-              CVolumetricMovement ***grid_movement,
-              CFreeFormDefBox*** FFDBox,
-              unsigned short val_iZone,
-              unsigned short val_iInst);
-
-  /*!
-   * \brief Predictor.
-   * \param[in] output - Pointer to the COutput class.
-   * \param[in] integration - Container vector with all the integration methods.
-   * \param[in] geometry - Geometrical definition of the problem.
-   * \param[in] solver - Container vector with all the solutions.
-   * \param[in] numerics - Description of the numerical method (the way in which the equations are solved).
-   * \param[in] config - Definition of the particular problem.
-   * \param[in] surface_movement - Surface movement classes of the problem.
-   * \param[in] grid_movement - Volume grid movement classes of the problem.
-   * \param[in] FFDBox - FFD FFDBoxes of the problem.
-   */
-  void Predictor(COutput *output,
-                 CIntegration ****integration,
-                 CGeometry ****geometry,
-                 CSolver *****solver,
-                 CNumerics ******numerics,
-                 CConfig **config,
-                 CSurfaceMovement **surface_movement,
-                 CVolumetricMovement ***grid_movement,
-                 CFreeFormDefBox*** FFDBox,
-                 unsigned short val_iZone,
-                 unsigned short val_iInst);
-
-  /*!
-   * \brief Relaxation.
-   * \param[in] output - Pointer to the COutput class.
-   * \param[in] integration - Container vector with all the integration methods.
-   * \param[in] geometry - Geometrical definition of the problem.
-   * \param[in] solver - Container vector with all the solutions.
-   * \param[in] numerics - Description of the numerical method (the way in which the equations are solved).
-   * \param[in] config - Definition of the particular problem.
-   * \param[in] surface_movement - Surface movement classes of the problem.
-   * \param[in] grid_movement - Volume grid movement classes of the problem.
-   * \param[in] FFDBox - FFD FFDBoxes of the problem.
-   */
-  void Relaxation(COutput *output,
-                  CIntegration ****integration,
-                  CGeometry ****geometry,
-                  CSolver *****solver,
-                  CNumerics ******numerics,
-                  CConfig **config,
-                  CSurfaceMovement **surface_movement,
-                  CVolumetricMovement ***grid_movement,
-                  CFreeFormDefBox*** FFDBox,
-                  unsigned short val_iZone,
-                  unsigned short val_iInst);
-
-  /*!
-   * \brief Monitors the convergence and other metrics for the FEM system.
-   * \param[in] ??? - Description here.
-   */
-  bool Monitor(COutput *output,
-      CIntegration ****integration,
-      CGeometry ****geometry,
-      CSolver *****solver,
-      CNumerics ******numerics,
-      CConfig **config,
-      CSurfaceMovement **surface_movement,
-      CVolumetricMovement ***grid_movement,
-      CFreeFormDefBox*** FFDBox,
-      unsigned short val_iZone,
-      unsigned short val_iInst);
-
-  /*!
-   * \brief Postprocess ???.
-   * \param[in] solver - Container vector with all the solutions.
-   * \param[in] geometry - Geometrical definition of the problem.
-   * \param[in] config - Definition of the particular problem.
-   */
-  void Postprocess(COutput *output,
-                   CIntegration ****integration,
-                   CGeometry ****geometry,
-                   CSolver *****solver,
-                   CNumerics ******numerics,
-                   CConfig **config,
-                   CSurfaceMovement **surface_movement,
-                   CVolumetricMovement ***grid_movement,
-                   CFreeFormDefBox*** FFDBox,
-                   unsigned short val_iZone,
-                   unsigned short val_iInst);
-
 
 };
 
