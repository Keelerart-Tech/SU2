/*!
 * \file output_heat.cpp
 * \brief Main subroutines for the heat solver output
 * \author R. Sanchez
 * \version 6.2.0 "Falcon"
 *
 * The current SU2 release has been coordinated by the
 * SU2 International Developers Society <www.su2devsociety.org>
 * with selected contributions from the open-source community.
 *
 * The main research teams contributing to the current release are:
 *  - Prof. Juan J. Alonso's group at Stanford University.
 *  - Prof. Piero Colonna's group at Delft University of Technology.
 *  - Prof. Nicolas R. Gauger's group at Kaiserslautern University of Technology.
 *  - Prof. Alberto Guardone's group at Polytechnic University of Milan.
 *  - Prof. Rafael Palacios' group at Imperial College London.
 *  - Prof. Vincent Terrapon's group at the University of Liege.
 *  - Prof. Edwin van der Weide's group at the University of Twente.
 *  - Lab. of New Concepts in Aeronautics at Tech. Institute of Aeronautics.
 *
 * Copyright 2012-2018, Francisco D. Palacios, Thomas D. Economon,
 *                      Tim Albring, and the SU2 contributors.
 *
 * SU2 is free software; you can redistribute it and/or
 * modify it under the terms of the GNU Lesser General Public
 * License as published by the Free Software Foundation; either
 * version 2.1 of the License, or (at your option) any later version.
 *
 * SU2 is distributed in the hope that it will be useful,
 * but WITHOUT ANY WARRANTY; without even the implied warranty of
 * MERCHANTABILITY or FITNESS FOR A PARTICULAR PURPOSE. See the GNU
 * Lesser General Public License for more details.
 *
 * You should have received a copy of the GNU Lesser General Public
 * License along with SU2. If not, see <http://www.gnu.org/licenses/>.
 */

#include "../../include/output/CHeatOutput.hpp"
#include "../../../Common/include/geometry_structure.hpp"
#include "../../include/solver_structure.hpp"

CHeatOutput::CHeatOutput(CConfig *config, unsigned short nDim) : COutput(config, nDim, false) {

  multiZone = config->GetMultizone_Problem();

  /*--- Set the default history fields if nothing is set in the config file ---*/

  if (nRequestedHistoryFields == 0){
    requestedHistoryFields.emplace_back("ITER");
    requestedHistoryFields.emplace_back("RMS_RES");
    nRequestedHistoryFields = requestedHistoryFields.size();
  }
  if (nRequestedScreenFields == 0){
    requestedScreenFields.emplace_back("OUTER_ITER");
    requestedScreenFields.emplace_back("INNER_ITER");
    requestedScreenFields.emplace_back("RMS_TEMPERATURE");
    nRequestedScreenFields = requestedScreenFields.size();
  }
  if (nRequestedVolumeFields == 0){
    requestedVolumeFields.emplace_back("COORDINATES");
    requestedVolumeFields.emplace_back("SOLUTION");
    nRequestedVolumeFields = requestedVolumeFields.size();
  }

  stringstream ss;
  ss << "Zone " << config->GetiZone() << " (Solid Heat)";
  multiZoneHeaderString = ss.str();

  /*--- Set the volume filename --- */

  volumeFilename = config->GetVolume_FileName();

  /*--- Set the surface filename --- */

  surfaceFilename = config->GetSurfCoeff_FileName();

  /*--- Set the restart filename --- */

  restartFilename = config->GetRestart_FileName();

  /*--- Set the default convergence field --- */

  if (convFields.empty() ) convFields.emplace_back("RMS_TEMPERATURE");


}

CHeatOutput::~CHeatOutput(void) {}

void CHeatOutput::LoadHistoryData(CConfig *config, CGeometry *geometry, CSolver **solver) {

  CSolver* heat_solver = solver[HEAT_SOL];

  SetHistoryOutputValue("HEATFLUX",     heat_solver->GetTotal_HeatFlux());
  SetHistoryOutputValue("HEATFLUX_MAX", heat_solver->GetTotal_MaxHeatFlux());
  SetHistoryOutputValue("AVG_TEMPERATURE",  heat_solver->GetTotal_AvgTemperature());
  SetHistoryOutputValue("RMS_TEMPERATURE", log10(heat_solver->GetRes_RMS(0)));
  SetHistoryOutputValue("MAX_TEMPERATURE", log10(heat_solver->GetRes_Max(0)));
  if (multiZone)
    SetHistoryOutputValue("BGS_TEMPERATURE", log10(heat_solver->GetRes_BGS(0)));

  SetHistoryOutputValue("LINSOL_ITER", heat_solver->GetIterLinSolver());
  SetHistoryOutputValue("CFL_NUMBER", config->GetCFL(MESH_0));

}


void CHeatOutput::SetHistoryOutputFields(CConfig *config){

  AddHistoryOutput("LINSOL_ITER", "Linear_Solver_Iterations", ScreenOutputFormat::INTEGER, "LINSOL_ITER", "Linear solver iterations");

  AddHistoryOutput("RMS_TEMPERATURE", "rms[T]", ScreenOutputFormat::FIXED, "RMS_RES", "Root mean square residual of the temperature", HistoryFieldType::RESIDUAL);
  AddHistoryOutput("MAX_TEMPERATURE", "max[T]", ScreenOutputFormat::FIXED, "MAX_RES", "Maximum residual of the temperature", HistoryFieldType::RESIDUAL);
  AddHistoryOutput("BGS_TEMPERATURE", "bgs[T]", ScreenOutputFormat::FIXED, "BGS_RES", "Block-Gauss seidel residual of the temperature", HistoryFieldType::RESIDUAL);

  AddHistoryOutput("HEATFLUX", "HF",      ScreenOutputFormat::SCIENTIFIC, "HEAT", "Total heatflux on all surfaces defined in MARKER_MONITORING", HistoryFieldType::COEFFICIENT);
  AddHistoryOutput("HEATFLUX_MAX", "MaxHF",    ScreenOutputFormat::SCIENTIFIC, "HEAT", "Total maximal heatflux on all surfaces defined in MARKER_MONITORING", HistoryFieldType::COEFFICIENT);
  AddHistoryOutput("AVG_TEMPERATURE", "AvgTemp", ScreenOutputFormat::SCIENTIFIC, "HEAT", "Total average temperature on all surfaces defined in MARKER_MONITORING", HistoryFieldType::COEFFICIENT);
  AddHistoryOutput("CFL_NUMBER", "CFL number", ScreenOutputFormat::SCIENTIFIC, "CFL_NUMBER", "Current value of the CFL number");

}


void CHeatOutput::SetVolumeOutputFields(CConfig *config){

  // Grid coordinates
  AddVolumeOutput("COORD-X", "x", "COORDINATES", "x-component of the coordinate vector");
  AddVolumeOutput("COORD-Y", "y", "COORDINATES", "y-component of the coordinate vector");
  if (nDim == 3)
    AddVolumeOutput("COORD-Z", "z", "COORDINATES","z-component of the coordinate vector");

  // SOLUTION
  AddVolumeOutput("TEMPERATURE", "Temperature", "SOLUTION", "Temperature");

  // Primitives
  AddVolumeOutput("HEAT_FLUX", "Heat_Flux", "PRIMITIVE", "Heatflux");

  // Residuals
  AddVolumeOutput("RES_TEMPERATURE", "Residual_Temperature", "RESIDUAL", "Residual of the temperature");

<<<<<<< HEAD
  // MPI-Rank
  AddVolumeOutput("RANK", "rank", "SOLUTION", "rank of the MPI-partition");
  
=======
>>>>>>> b83fcff5
}


void CHeatOutput::LoadVolumeData(CConfig *config, CGeometry *geometry, CSolver **solver, unsigned long iPoint){

  CVariable* Node_Heat = solver[HEAT_SOL]->GetNodes();
  CPoint*    Node_Geo  = geometry->node[iPoint];

  // Grid coordinates
  SetVolumeOutputValue("COORD-X", iPoint,  Node_Geo->GetCoord(0));
  SetVolumeOutputValue("COORD-Y", iPoint,  Node_Geo->GetCoord(1));
  if (nDim == 3)
    SetVolumeOutputValue("COORD-Z", iPoint, Node_Geo->GetCoord(2));

  // SOLUTION
  SetVolumeOutputValue("TEMPERATURE", iPoint, Node_Heat->GetSolution(iPoint, 0));

  // Residuals
  SetVolumeOutputValue("RES_TEMPERATURE", iPoint, solver[HEAT_SOL]->LinSysRes.GetBlock(iPoint, 0));

<<<<<<< HEAD
  // MPI-Rank
  SetVolumeOutputValue("RANK", iPoint, rank);
  
=======
>>>>>>> b83fcff5
}

void CHeatOutput::LoadSurfaceData(CConfig *config, CGeometry *geometry, CSolver **solver, unsigned long iPoint, unsigned short iMarker, unsigned long iVertex){

  /* Heat flux value at each surface grid node. */
  SetVolumeOutputValue("HEAT_FLUX", iPoint, solver[HEAT_SOL]->GetHeatFlux(iMarker, iVertex));

}
<|MERGE_RESOLUTION|>--- conflicted
+++ resolved
@@ -138,12 +138,9 @@
   // Residuals
   AddVolumeOutput("RES_TEMPERATURE", "Residual_Temperature", "RESIDUAL", "Residual of the temperature");
 
-<<<<<<< HEAD
   // MPI-Rank
   AddVolumeOutput("RANK", "rank", "SOLUTION", "rank of the MPI-partition");
   
-=======
->>>>>>> b83fcff5
 }
 
 
@@ -164,12 +161,9 @@
   // Residuals
   SetVolumeOutputValue("RES_TEMPERATURE", iPoint, solver[HEAT_SOL]->LinSysRes.GetBlock(iPoint, 0));
 
-<<<<<<< HEAD
   // MPI-Rank
   SetVolumeOutputValue("RANK", iPoint, rank);
   
-=======
->>>>>>> b83fcff5
 }
 
 void CHeatOutput::LoadSurfaceData(CConfig *config, CGeometry *geometry, CSolver **solver, unsigned long iPoint, unsigned short iMarker, unsigned long iVertex){
