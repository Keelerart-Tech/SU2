/*!
 * \file SU2_CFD.cpp
 * \brief Main file of the SU2 Computational Fluid Dynamics code
 * \author F. Palacios, T. Economon
 * \version 5.0.0 "Raven"
 *
 * SU2 Lead Developers: Dr. Francisco Palacios (Francisco.D.Palacios@boeing.com).
 *                      Dr. Thomas D. Economon (economon@stanford.edu).
 *
 * SU2 Developers: Prof. Juan J. Alonso's group at Stanford University.
 *                 Prof. Piero Colonna's group at Delft University of Technology.
 *                 Prof. Nicolas R. Gauger's group at Kaiserslautern University of Technology.
 *                 Prof. Alberto Guardone's group at Polytechnic University of Milan.
 *                 Prof. Rafael Palacios' group at Imperial College London.
 *                 Prof. Edwin van der Weide's group at the University of Twente.
 *                 Prof. Vincent Terrapon's group at the University of Liege.
 *
 * Copyright (C) 2012-2017 SU2, the open-source CFD code.
 *
 * SU2 is free software; you can redistribute it and/or
 * modify it under the terms of the GNU Lesser General Public
 * License as published by the Free Software Foundation; either
 * version 2.1 of the License, or (at your option) any later version.
 *
 * SU2 is distributed in the hope that it will be useful,
 * but WITHOUT ANY WARRANTY; without even the implied warranty of
 * MERCHANTABILITY or FITNESS FOR A PARTICULAR PURPOSE. See the GNU
 * Lesser General Public License for more details.
 *
 * You should have received a copy of the GNU Lesser General Public
 * License along with SU2. If not, see <http://www.gnu.org/licenses/>.
 */

#include "../include/SU2_CFD.hpp"

using namespace std;

int main(int argc, char *argv[]) {
  
  unsigned short nZone, nDim;
  char config_file_name[MAX_STRING_SIZE];
  bool fsi;
  
  /*--- MPI initialization, and buffer setting ---*/
  
#ifdef HAVE_MPI
  int  buffsize;
  char *buffptr;
  SU2_MPI::Init(&argc, &argv);
  MPI_Buffer_attach( malloc(BUFSIZE), BUFSIZE );
  SU2_Comm MPICommunicator(MPI_COMM_WORLD);
#else
  SU2_Comm MPICommunicator(0);
#endif
  
  /*--- Create a pointer to the main SU2 Driver ---*/
  
  CDriver *driver = NULL;

  /*--- Load in the number of zones and spatial dimensions in the mesh file (If no config
   file is specified, default.cfg is used) ---*/

  if (argc == 2) { strcpy(config_file_name, argv[1]); }
  else { strcpy(config_file_name, "default.cfg"); }

  /*--- Read the name and format of the input mesh file to get from the mesh
   file the number of zones and dimensions from the numerical grid (required
   for variables allocation)  ---*/

  CConfig *config = NULL;
  config = new CConfig(config_file_name, SU2_CFD);

  nZone = CConfig::GetnZone(config->GetMesh_FileName(), config->GetMesh_FileFormat(), config);
  nDim  = CConfig::GetnDim(config->GetMesh_FileName(), config->GetMesh_FileFormat());
  fsi = config->GetFSI_Simulation();

  /*--- First, given the basic information about the number of zones and the
   solver types from the config, instantiate the appropriate driver for the problem
   and perform all the preprocessing. ---*/

  if ( (config->GetKind_Solver() == FEM_ELASTICITY ||
        config->GetKind_Solver() == ADJ_ELASTICITY ||
        config->GetKind_Solver() == DISC_ADJ_FEM ||
        config->GetKind_Solver() == POISSON_EQUATION ||
        config->GetKind_Solver() == WAVE_EQUATION ||
        config->GetKind_Solver() == HEAT_EQUATION) ) {

    /*--- Single zone problem: instantiate the single zone driver class. ---*/
    
    if(nZone > 1 ) {
      cout << "The required solver doesn't support multizone simulations" << endl; 
      exit(EXIT_FAILURE);
    }
    
    driver = new CGeneralDriver(config_file_name, nZone, nDim, MPICommunicator);

  } else if (config->GetUnsteady_Simulation() == HARMONIC_BALANCE) {

    /*--- Use the Harmonic Balance driver. ---*/

    driver = new CHBDriver(config_file_name, nZone, nDim, MPICommunicator);

  } else if ((nZone == 2) && fsi) {

<<<<<<< HEAD
    bool stat_fsi = ((config->GetDynamic_Analysis() == STATIC) && (config->GetUnsteady_Simulation() == STEADY));
    bool disc_adj_fsi = (config->GetDiscrete_Adjoint());

    /*--- If the problem is a discrete adjoint FSI problem ---*/
    if (disc_adj_fsi) {
      if (stat_fsi) {
        driver = new CDiscAdjFSIStatDriver(config_file_name, nZone, nDim);
      }
      else {
        cout << "WARNING: There is no discrete adjoint implementation for dynamic FSI. " << endl;
        exit(EXIT_FAILURE);
      }
    }
    /*--- If the problem is a direct FSI problem ---*/
    else{
      driver = new CFSIDriver(config_file_name, nZone, nDim);
    }
=======
    /*--- FSI problem: instantiate the FSI driver class. ---*/

    driver = new CFSIDriver(config_file_name, nZone, nDim, MPICommunicator);
>>>>>>> b69e46c1

  } else {

    /*--- Multi-zone problem: instantiate the multi-zone driver class by default
    or a specialized driver class for a particular multi-physics problem. ---*/

    driver = new CFluidDriver(config_file_name, nZone, nDim, MPICommunicator);

  }

  delete config;
  config = NULL;

  /*--- Launch the main external loop of the solver ---*/
  
  driver->StartSolver();

  /*--- Postprocess all the containers, close history file, exit SU2 ---*/
  
  driver->Postprocessing();

  if (driver != NULL) delete driver;
  driver = NULL;

  /*--- Finalize MPI parallelization ---*/

#ifdef HAVE_MPI
  MPI_Buffer_detach(&buffptr, &buffsize);
  free(buffptr);
  MPI_Finalize();
#endif
  
  return EXIT_SUCCESS;
  
}<|MERGE_RESOLUTION|>--- conflicted
+++ resolved
@@ -102,14 +102,13 @@
 
   } else if ((nZone == 2) && fsi) {
 
-<<<<<<< HEAD
     bool stat_fsi = ((config->GetDynamic_Analysis() == STATIC) && (config->GetUnsteady_Simulation() == STEADY));
     bool disc_adj_fsi = (config->GetDiscrete_Adjoint());
 
     /*--- If the problem is a discrete adjoint FSI problem ---*/
     if (disc_adj_fsi) {
       if (stat_fsi) {
-        driver = new CDiscAdjFSIStatDriver(config_file_name, nZone, nDim);
+        driver = new CDiscAdjFSIStatDriver(config_file_name, nZone, nDim, MPICommunicator);
       }
       else {
         cout << "WARNING: There is no discrete adjoint implementation for dynamic FSI. " << endl;
@@ -118,13 +117,8 @@
     }
     /*--- If the problem is a direct FSI problem ---*/
     else{
-      driver = new CFSIDriver(config_file_name, nZone, nDim);
+      driver = new CFSIDriver(config_file_name, nZone, nDim, MPICommunicator);
     }
-=======
-    /*--- FSI problem: instantiate the FSI driver class. ---*/
-
-    driver = new CFSIDriver(config_file_name, nZone, nDim, MPICommunicator);
->>>>>>> b69e46c1
 
   } else {
 
