--- conflicted
+++ resolved
@@ -713,11 +713,11 @@
       }
       
       if (config->GetConvCriteria() == RESIDUAL) {
-        if (config->GetResidual_Func_Flow() == RHO_RESIDUAL) (*monitor) = log10(solver_container[FinestMesh][FLOW_SOL]->GetRes_RMS(0));
-        else if (config->GetResidual_Func_Flow() == RHO_ENERGY_RESIDUAL) {
-          if (nDim == 2) (*monitor) = log10(solver_container[FinestMesh][FLOW_SOL]->GetRes_RMS(3));
-          else (*monitor) = log10(solver_container[FinestMesh][FLOW_SOL]->GetRes_RMS(4));
-        }
+    	  if (config->GetResidual_Func_Flow() == RHO_RESIDUAL) (*monitor) = log10(solver_container[FinestMesh][FLOW_SOL]->GetRes_RMS(0));
+    	  else if (config->GetResidual_Func_Flow() == RHO_ENERGY_RESIDUAL) {
+    		  if (nDim == 2) (*monitor) = log10(solver_container[FinestMesh][FLOW_SOL]->GetRes_RMS(3));
+    		  else (*monitor) = log10(solver_container[FinestMesh][FLOW_SOL]->GetRes_RMS(4));
+    	  }
       }
       
       break;
@@ -741,11 +741,11 @@
       }
       
       if (config->GetConvCriteria() == RESIDUAL) {
-        if (config->GetResidual_Func_Flow() == RHO_RESIDUAL) (*monitor) = log10(solver_container[FinestMesh][ADJFLOW_SOL]->GetRes_RMS(0));
-        else if (config->GetResidual_Func_Flow() == RHO_ENERGY_RESIDUAL) {
-          if (nDim == 2) (*monitor) = log10(solver_container[FinestMesh][ADJFLOW_SOL]->GetRes_RMS(3));
-          else (*monitor) = log10(solver_container[FinestMesh][ADJFLOW_SOL]->GetRes_RMS(4));
-        }
+    	  if (config->GetResidual_Func_Flow() == RHO_RESIDUAL) (*monitor) = log10(solver_container[FinestMesh][ADJFLOW_SOL]->GetRes_RMS(0));
+    	  else if (config->GetResidual_Func_Flow() == RHO_ENERGY_RESIDUAL) {
+    		  if (nDim == 2) (*monitor) = log10(solver_container[FinestMesh][ADJFLOW_SOL]->GetRes_RMS(3));
+    		  else (*monitor) = log10(solver_container[FinestMesh][ADJFLOW_SOL]->GetRes_RMS(4));
+    	  }
       }
       
       break;
@@ -913,7 +913,7 @@
   /*--- Preprocessing ---*/
 
   solver_container[iZone][MESH_0][SolContainer_Position]->Preprocessing(geometry[iZone][MESH_0], solver_container[iZone][MESH_0],
-      config[iZone], numerics_container[iZone][MESH_0][SolContainer_Position], MESH_0, Iteration, RunTime_EqSystem, false);
+		  config[iZone], numerics_container[iZone][MESH_0][SolContainer_Position], MESH_0, Iteration, RunTime_EqSystem, false);
 
   /*--- Space integration ---*/
 
@@ -923,12 +923,16 @@
   /*--- Time integration ---*/
 
   Time_Integration_FEM(geometry[iZone][MESH_0], solver_container[iZone][MESH_0], numerics_container[iZone][MESH_0][SolContainer_Position],
-                config[iZone], RunTime_EqSystem, Iteration);
+		  	  	    config[iZone], RunTime_EqSystem, Iteration);
 
   /*--- Postprocessing ---*/
 
   solver_container[iZone][MESH_0][SolContainer_Position]->Postprocessing(geometry[iZone][MESH_0], solver_container[iZone][MESH_0],
-      config[iZone], numerics_container[iZone][MESH_0][SolContainer_Position],  MESH_0);
+		  config[iZone], numerics_container[iZone][MESH_0][SolContainer_Position],  MESH_0);
+
+//  /*--- Compute adimensional parameters and the convergence monitor ---*/
+//
+//  monitor = log10(solver_container[iZone][MESH_0][FEA_SOL]->GetRes_RMS(0));
 
   switch (RunTime_EqSystem) {
     case RUNTIME_FEA_SYS: Convergence_Monitoring_FEM(geometry[iZone][MESH_0], config[iZone], solver_container[iZone][MESH_0][SolContainer_Position], Iteration); break;
@@ -936,9 +940,5 @@
   }
   /*--- Convergence strategy ---*/
 
-<<<<<<< HEAD
-=======
-  Convergence_Monitoring_FEM(geometry[iZone][MESH_0], config[iZone], solver_container[iZone][MESH_0][SolContainer_Position], Iteration);
->>>>>>> b36b9194
 
 }