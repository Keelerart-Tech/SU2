--- conflicted
+++ resolved
@@ -52,6 +52,8 @@
 #include "../../include/numerics/transition.hpp"
 #include "../../include/numerics/radiation.hpp"
 #include "../../include/numerics/heat.hpp"
+#include "../../include/numerics/pbflow.hpp"
+#include "../../include/numerics/poisson.hpp"
 #include "../../include/numerics/flow/convection/roe.hpp"
 #include "../../include/numerics/flow/convection/fds.hpp"
 #include "../../include/numerics/flow/convection/fvs.hpp"
@@ -1105,230 +1107,9 @@
 
   DOFsPerPoint = 0;
 
-<<<<<<< HEAD
-  /*--- Initialize some useful booleans ---*/
-
-  euler            = false;  ns              = false;  turbulent     = false;
-  fem_euler        = false;  fem_ns          = false;  fem_turbulent = false;
-  adj_euler        = false;  adj_ns          = false;  adj_turb      = false;
-  spalart_allmaras = false;  menter_sst      = false;  disc_adj_turb = false;
-  neg_spalart_allmaras = false;
-  disc_adj         = false;
-  fem              = false;  disc_adj_fem     = false;
-  heat_fvm         = false;  disc_adj_heat    = false;
-  transition       = false;  fem_transition   = false;
-  template_solver  = false;
-  fem_dg_flow      = false;  fem_dg_shock_persson = false;
-  e_spalart_allmaras = false; comp_spalart_allmaras = false; e_comp_spalart_allmaras = false;
-
-  bool compressible   = false;
-  bool incompressible = false;
-  bool pressure_based = false;
-
-  /*--- Assign booleans ---*/
-
-  switch (config->GetKind_Solver()) {
-    case TEMPLATE_SOLVER: template_solver = true; break;
-    case EULER : euler = true; compressible = true; break;
-    case NAVIER_STOKES: ns = true; compressible = true; heat_fvm = config->GetWeakly_Coupled_Heat(); break;
-    case RANS : ns = true; turbulent = true; compressible = true; if (config->GetKind_Trans_Model() == LM) transition = true; heat_fvm = config->GetWeakly_Coupled_Heat(); break;
-    case INC_EULER : euler = true; incompressible = true; if (config->GetKind_Incomp_System() == PRESSURE_BASED) pressure_based = true; break;
-    case INC_NAVIER_STOKES: ns = true; incompressible = true; heat_fvm = config->GetWeakly_Coupled_Heat(); if (config->GetKind_Incomp_System() == PRESSURE_BASED) pressure_based = true; break;
-    case INC_RANS : ns = true; turbulent = true; incompressible = true; if (config->GetKind_Trans_Model() == LM) transition = true; heat_fvm = config->GetWeakly_Coupled_Heat(); if (config->GetKind_Incomp_System() == PRESSURE_BASED) pressure_based = true; break;
-    case FEM_EULER : fem_euler = true; compressible = true; break;
-    case FEM_NAVIER_STOKES: fem_ns = true; compressible = true; break;
-    case FEM_RANS : fem_ns = true; fem_turbulent = true; compressible = true; if(config->GetKind_Trans_Model() == LM) fem_transition = true; break;
-    case FEM_LES : fem_ns = true; compressible = true; break;
-    case HEAT_EQUATION_FVM: heat_fvm = true; break;
-    case FEM_ELASTICITY: fem = true; break;
-    case ADJ_EULER : euler = true; adj_euler = true; compressible = true; break;
-    case ADJ_NAVIER_STOKES : ns = true; turbulent = (config->GetKind_Turb_Model() != NONE); compressible = true; adj_ns = true; break;
-    case ADJ_RANS : ns = true; turbulent = true; adj_ns = true; compressible = true; adj_turb = (!config->GetFrozen_Visc_Cont()); break;
-    case DISC_ADJ_EULER: euler = true; disc_adj = true; compressible = true; break;
-    case DISC_ADJ_NAVIER_STOKES: ns = true; disc_adj = true; compressible = true; heat_fvm = config->GetWeakly_Coupled_Heat(); break;
-    case DISC_ADJ_RANS: ns = true; turbulent = true; disc_adj = true; compressible = true; disc_adj_turb = (!config->GetFrozen_Visc_Disc()); heat_fvm = config->GetWeakly_Coupled_Heat(); break;
-    case DISC_ADJ_INC_EULER: euler = true; disc_adj = true; incompressible = true; break;
-    case DISC_ADJ_INC_NAVIER_STOKES: ns = true; disc_adj = true; incompressible = true; heat_fvm = config->GetWeakly_Coupled_Heat(); break;
-    case DISC_ADJ_INC_RANS: ns = true; turbulent = true; disc_adj = true; incompressible = true; disc_adj_turb = (!config->GetFrozen_Visc_Disc()); heat_fvm = config->GetWeakly_Coupled_Heat(); break;
-    case DISC_ADJ_FEM_EULER: fem_euler = true; disc_adj = true; compressible = true; break;
-    case DISC_ADJ_FEM_NS: fem_ns = true; disc_adj = true; compressible = true; break;
-    case DISC_ADJ_FEM_RANS: fem_ns = true; fem_turbulent = true; disc_adj = true; compressible = true; if(config->GetKind_Trans_Model() == LM) fem_transition = true; break;
-    case DISC_ADJ_FEM: fem = true; disc_adj_fem = true; compressible = true; break;
-    case DISC_ADJ_HEAT: heat_fvm = true; disc_adj_heat = true; break;
-  }
-
-  /*--- Determine the kind of FEM solver used for the flow. ---*/
-
-  switch( config->GetKind_FEM_Flow() ) {
-    case DG: fem_dg_flow = true; break;
-  }
-
-  /*--- Determine the kind of shock capturing method for FEM DG solver. ---*/
-
-  switch( config->GetKind_FEM_DG_Shock() ) {
-    case PERSSON: fem_dg_shock_persson = true; break;
-  }
-
-  /*--- Assign turbulence model booleans ---*/
-
-  if (turbulent || fem_turbulent)
-    switch (config->GetKind_Turb_Model()) {
-      case SA:        spalart_allmaras = true;        break;
-      case SA_NEG:    neg_spalart_allmaras = true;    break;
-      case SA_E:      e_spalart_allmaras = true;      break;
-      case SA_COMP:   comp_spalart_allmaras = true;   break;
-      case SA_E_COMP: e_comp_spalart_allmaras = true; break;
-      case SST:       menter_sst = true;              break;
-      case SST_SUST:  menter_sst = true;              break;
-      default: SU2_MPI::Error("Specified turbulence model unavailable or none selected", CURRENT_FUNCTION); break;
-    }
-
-  /*--- Definition of the Class for the solution: solver[DOMAIN][INSTANCE][MESH_LEVEL][EQUATION]. Note that euler, ns
-   and potential are incompatible, they use the same position in sol container ---*/
-
-  for (iMGlevel = 0; iMGlevel <= config->GetnMGLevels(); iMGlevel++) {
-
-    /*--- Allocate solution for a template problem ---*/
-
-    if (template_solver) {
-      solver[iMGlevel][TEMPLATE_SOL] = new CTemplateSolver(geometry[iMGlevel], config);
-      if (iMGlevel == MESH_0) DOFsPerPoint += solver[iMGlevel][TEMPLATE_SOL]->GetnVar();
-    }
-
-    /*--- Allocate solution for direct problem, and run the preprocessing and postprocessing ---*/
-
-    if (euler) {
-      if (compressible) {
-        solver[iMGlevel][FLOW_SOL] = new CEulerSolver(geometry[iMGlevel], config, iMGlevel);
-        solver[iMGlevel][FLOW_SOL]->Preprocessing(geometry[iMGlevel], solver[iMGlevel], config, iMGlevel, NO_RK_ITER, RUNTIME_FLOW_SYS, false);
-      }
-      if (incompressible) {
-		if (pressure_based) {
-			solver[iMGlevel][FLOW_SOL] = new CPBIncEulerSolver(geometry[iMGlevel], config, iMGlevel);
-			solver[iMGlevel][FLOW_SOL]->Preprocessing(geometry[iMGlevel], solver[iMGlevel], config, iMGlevel, NO_RK_ITER, RUNTIME_FLOW_SYS, false);
-			solver[iMGlevel][POISSON_SOL] = new CPoissonSolverFVM(geometry[iMGlevel], config);
-			solver[iMGlevel][POISSON_SOL]->Preprocessing(geometry[iMGlevel], solver[iMGlevel], config, iMGlevel, NO_RK_ITER, RUNTIME_FLOW_SYS, false);
-		}
-		else {
-			solver[iMGlevel][FLOW_SOL] = new CIncEulerSolver(geometry[iMGlevel], config, iMGlevel);
-			solver[iMGlevel][FLOW_SOL]->Preprocessing(geometry[iMGlevel], solver[iMGlevel], config, iMGlevel, NO_RK_ITER, RUNTIME_FLOW_SYS, false);
-		}
-      }
-      if (iMGlevel == MESH_0) DOFsPerPoint += solver[iMGlevel][FLOW_SOL]->GetnVar();
-    }
-    if (ns) {
-      if (compressible) {
-        solver[iMGlevel][FLOW_SOL] = new CNSSolver(geometry[iMGlevel], config, iMGlevel);
-      }
-      if (incompressible) {
-        if (pressure_based) {
-			solver[iMGlevel][FLOW_SOL] = new CPBIncNSSolver(geometry[iMGlevel], config, iMGlevel);
-			solver[iMGlevel][POISSON_SOL] = new CPoissonSolverFVM(geometry[iMGlevel], config);
-    	}
-		else 
-			solver[iMGlevel][FLOW_SOL] = new CIncNSSolver(geometry[iMGlevel], config, iMGlevel);
-      }
-      if (iMGlevel == MESH_0) DOFsPerPoint += solver[iMGlevel][FLOW_SOL]->GetnVar();
-    }
-    if (turbulent) {
-      if (spalart_allmaras || e_spalart_allmaras || comp_spalart_allmaras || e_comp_spalart_allmaras || neg_spalart_allmaras) {
-        solver[iMGlevel][TURB_SOL] = new CTurbSASolver(geometry[iMGlevel], config, iMGlevel, solver[iMGlevel][FLOW_SOL]->GetFluidModel() );
-        solver[iMGlevel][FLOW_SOL]->Preprocessing(geometry[iMGlevel], solver[iMGlevel], config, iMGlevel, NO_RK_ITER, RUNTIME_FLOW_SYS, false);
-        solver[iMGlevel][TURB_SOL]->Postprocessing(geometry[iMGlevel], solver[iMGlevel], config, iMGlevel);
-      }
-      else if (menter_sst) {
-        solver[iMGlevel][TURB_SOL] = new CTurbSSTSolver(geometry[iMGlevel], config, iMGlevel);
-        solver[iMGlevel][FLOW_SOL]->Preprocessing(geometry[iMGlevel], solver[iMGlevel], config, iMGlevel, NO_RK_ITER, RUNTIME_FLOW_SYS, false);
-        solver[iMGlevel][TURB_SOL]->Postprocessing(geometry[iMGlevel], solver[iMGlevel], config, iMGlevel);
-        solver[iMGlevel][FLOW_SOL]->Preprocessing(geometry[iMGlevel], solver[iMGlevel], config, iMGlevel, NO_RK_ITER, RUNTIME_FLOW_SYS, false);
-      }
-      if (iMGlevel == MESH_0) DOFsPerPoint += solver[iMGlevel][TURB_SOL]->GetnVar();
-      if (transition) {
-        solver[iMGlevel][TRANS_SOL] = new CTransLMSolver(geometry[iMGlevel], config, iMGlevel);
-        if (iMGlevel == MESH_0) DOFsPerPoint += solver[iMGlevel][TRANS_SOL]->GetnVar();
-      }
-    }
-
-    if (fem_euler) {
-      if( fem_dg_flow ) {
-        if( fem_dg_shock_persson ) {
-          solver[iMGlevel][FLOW_SOL] = new CFEM_DG_NSSolver(geometry[iMGlevel], config, iMGlevel);
-        }
-        else {
-          solver[iMGlevel][FLOW_SOL] = new CFEM_DG_EulerSolver(geometry[iMGlevel], config, iMGlevel);
-        }
-      }
-    }
-    if (fem_ns) {
-      if( fem_dg_flow )
-        solver[iMGlevel][FLOW_SOL] = new CFEM_DG_NSSolver(geometry[iMGlevel], config, iMGlevel);
-    }
-    if (fem_turbulent) {
-      SU2_MPI::Error("Finite element turbulence model not yet implemented.", CURRENT_FUNCTION);
-
-      if(fem_transition)
-        SU2_MPI::Error("Finite element transition model not yet implemented.", CURRENT_FUNCTION);
-    }
-    if (heat_fvm) {
-      solver[iMGlevel][HEAT_SOL] = new CHeatSolverFVM(geometry[iMGlevel], config, iMGlevel);
-      if (iMGlevel == MESH_0) DOFsPerPoint += solver[iMGlevel][HEAT_SOL]->GetnVar();
-    }
-    if (fem) {
-      solver[iMGlevel][FEA_SOL] = new CFEASolver(geometry[iMGlevel], config);
-      if (iMGlevel == MESH_0) DOFsPerPoint += solver[iMGlevel][FEA_SOL]->GetnVar();
-    }
-
-    /*--- Allocate solution for adjoint problem ---*/
-
-    if (adj_euler) {
-      if (compressible) {
-        solver[iMGlevel][ADJFLOW_SOL] = new CAdjEulerSolver(geometry[iMGlevel], config, iMGlevel);
-      }
-      if (incompressible) {
-        SU2_MPI::Error("Continuous adjoint for the incompressible solver is not currently available.", CURRENT_FUNCTION);
-      }
-      if (iMGlevel == MESH_0) DOFsPerPoint += solver[iMGlevel][ADJFLOW_SOL]->GetnVar();
-    }
-    if (adj_ns) {
-      if (compressible) {
-        solver[iMGlevel][ADJFLOW_SOL] = new CAdjNSSolver(geometry[iMGlevel], config, iMGlevel);
-      }
-      if (incompressible) {
-        SU2_MPI::Error("Continuous adjoint for the incompressible solver is not currently available.", CURRENT_FUNCTION);
-      }
-      if (iMGlevel == MESH_0) DOFsPerPoint += solver[iMGlevel][ADJFLOW_SOL]->GetnVar();
-    }
-    if (adj_turb) {
-      solver[iMGlevel][ADJTURB_SOL] = new CAdjTurbSolver(geometry[iMGlevel], config, iMGlevel);
-      if (iMGlevel == MESH_0) DOFsPerPoint += solver[iMGlevel][ADJTURB_SOL]->GetnVar();
-    }
-
-    if (disc_adj) {
-      solver[iMGlevel][ADJFLOW_SOL] = new CDiscAdjSolver(geometry[iMGlevel], config, solver[iMGlevel][FLOW_SOL], RUNTIME_FLOW_SYS, iMGlevel);
-      if (iMGlevel == MESH_0) DOFsPerPoint += solver[iMGlevel][ADJFLOW_SOL]->GetnVar();
-      if (disc_adj_turb) {
-        solver[iMGlevel][ADJTURB_SOL] = new CDiscAdjSolver(geometry[iMGlevel], config, solver[iMGlevel][TURB_SOL], RUNTIME_TURB_SYS, iMGlevel);
-        if (iMGlevel == MESH_0) DOFsPerPoint += solver[iMGlevel][ADJTURB_SOL]->GetnVar();
-      }
-      if (heat_fvm) {
-        solver[iMGlevel][ADJHEAT_SOL] = new CDiscAdjSolver(geometry[iMGlevel], config, solver[iMGlevel][HEAT_SOL], RUNTIME_HEAT_SYS, iMGlevel);
-        if (iMGlevel == MESH_0) DOFsPerPoint += solver[iMGlevel][ADJHEAT_SOL]->GetnVar();
-      }
-    }
-
-    if (disc_adj_fem) {
-      solver[iMGlevel][ADJFEA_SOL] = new CDiscAdjFEASolver(geometry[iMGlevel], config, solver[iMGlevel][FEA_SOL], RUNTIME_FEA_SYS, iMGlevel);
-      if (iMGlevel == MESH_0) DOFsPerPoint += solver[iMGlevel][ADJFEA_SOL]->GetnVar();
-    }
-
-    if (disc_adj_heat) {
-      solver[iMGlevel][ADJHEAT_SOL] = new CDiscAdjSolver(geometry[iMGlevel], config, solver[iMGlevel][HEAT_SOL], RUNTIME_HEAT_SYS, iMGlevel);
-      if (iMGlevel == MESH_0) DOFsPerPoint += solver[iMGlevel][ADJHEAT_SOL]->GetnVar();
-=======
   for (unsigned int iSol = 0; iSol < MAX_SOLS; iSol++){
     if (solver[MESH_0][iSol] != nullptr){
       DOFsPerPoint += solver[MESH_0][iSol]->GetnVar();
->>>>>>> f42191d9
     }
   }
 
@@ -1624,127 +1405,6 @@
 
 void CDriver::Solver_Postprocessing(CSolver ****solver, CGeometry **geometry,
                                     CConfig *config, unsigned short val_iInst) {
-<<<<<<< HEAD
-  unsigned short iMGlevel;
-  bool euler, ns, turbulent,
-  adj_euler, adj_ns, adj_turb,
-  heat_fvm, fem,  pressure_based,
-  spalart_allmaras, neg_spalart_allmaras, menter_sst, transition,
-  template_solver, disc_adj, disc_adj_turb, disc_adj_fem, disc_adj_heat,
-  e_spalart_allmaras, comp_spalart_allmaras, e_comp_spalart_allmaras;
-
-  /*--- Initialize some useful booleans ---*/
-
-  euler            = false;  ns              = false;  turbulent = false;
-  adj_euler        = false;  adj_ns          = false;  adj_turb  = false;
-  spalart_allmaras = false;  menter_sst      = false;  disc_adj_turb = false;
-  neg_spalart_allmaras = false;
-  disc_adj        = false;
-  fem              = false;  disc_adj_fem    = false;
-  pressure_based  = false;
-  heat_fvm        = false;   disc_adj_heat   = false;
-  transition       = false;
-  template_solver  = false;
-  e_spalart_allmaras = false; comp_spalart_allmaras = false; e_comp_spalart_allmaras = false;
-
-  /*--- Assign booleans ---*/
-
-  switch (config->GetKind_Solver()) {
-    case TEMPLATE_SOLVER: template_solver = true; break;
-    case EULER : case INC_EULER: euler = true; break;
-    case NAVIER_STOKES: case INC_NAVIER_STOKES: ns = true; heat_fvm = config->GetWeakly_Coupled_Heat(); break;
-    case RANS : case INC_RANS: ns = true; turbulent = true; if (config->GetKind_Trans_Model() == LM) transition = true; heat_fvm = config->GetWeakly_Coupled_Heat(); break;
-    case FEM_EULER : euler = true; break;
-    case FEM_NAVIER_STOKES:
-    case FEM_LES: ns = true; break;
-    case FEM_RANS: ns = true; turbulent = true; if (config->GetKind_Trans_Model() == LM) transition = true; break;
-    case HEAT_EQUATION_FVM: heat_fvm = true; break;
-    case FEM_ELASTICITY: fem = true; break;
-    case ADJ_EULER : euler = true; adj_euler = true; break;
-    case ADJ_NAVIER_STOKES : ns = true; turbulent = (config->GetKind_Turb_Model() != NONE); adj_ns = true; break;
-    case ADJ_RANS : ns = true; turbulent = true; adj_ns = true; adj_turb = (!config->GetFrozen_Visc_Cont()); break;
-    case DISC_ADJ_EULER: case DISC_ADJ_INC_EULER: euler = true; disc_adj = true; break;
-    case DISC_ADJ_NAVIER_STOKES: case DISC_ADJ_INC_NAVIER_STOKES: ns = true; disc_adj = true; heat_fvm = config->GetWeakly_Coupled_Heat(); break;
-    case DISC_ADJ_RANS: case DISC_ADJ_INC_RANS: ns = true; turbulent = true; disc_adj = true; disc_adj_turb = (!config->GetFrozen_Visc_Disc()); heat_fvm = config->GetWeakly_Coupled_Heat(); break;
-    case DISC_ADJ_FEM_EULER: euler = true; disc_adj = true; break;
-    case DISC_ADJ_FEM_NS: ns = true; disc_adj = true; break;
-    case DISC_ADJ_FEM_RANS: ns = true; turbulent = true; disc_adj = true; disc_adj_turb = (!config->GetFrozen_Visc_Disc()); break;
-    case DISC_ADJ_FEM: fem = true; disc_adj_fem = true; break;
-    case DISC_ADJ_HEAT: heat_fvm = true; disc_adj_heat = true; break;
-  }
-  
-  if (config->GetKind_Incomp_System()==PRESSURE_BASED) pressure_based = true;
-  
-
-  /*--- Assign turbulence model booleans ---*/
-
-  if (turbulent)
-    switch (config->GetKind_Turb_Model()) {
-    case SA:        spalart_allmaras = true;        break;
-    case SA_NEG:    neg_spalart_allmaras = true;    break;
-    case SA_E:      e_spalart_allmaras = true;      break;
-    case SA_COMP:   comp_spalart_allmaras = true;   break;
-    case SA_E_COMP: e_comp_spalart_allmaras = true; break;
-    case SST:       menter_sst = true;              break;
-    case SST_SUST:  menter_sst = true;              break;
-    default: SU2_MPI::Error("Specified turbulence model unavailable or none selected", CURRENT_FUNCTION); break;
-    }
-
-  /*--- Definition of the Class for the solution: solver_container[DOMAIN][MESH_LEVEL][EQUATION]. Note that euler, ns
-   and potential are incompatible, they use the same position in sol container ---*/
-
-  for (iMGlevel = 0; iMGlevel <= config->GetnMGLevels(); iMGlevel++) {
-
-    /*--- DeAllocate solution for a template problem ---*/
-
-    if (template_solver) {
-      delete solver[val_iInst][iMGlevel][TEMPLATE_SOL];
-    }
-
-    /*--- DeAllocate solution for adjoint problem ---*/
-
-    if (adj_euler || adj_ns || disc_adj) {
-      delete solver[val_iInst][iMGlevel][ADJFLOW_SOL];
-      if (disc_adj_turb || adj_turb) {
-        delete solver[val_iInst][iMGlevel][ADJTURB_SOL];
-      }
-      if (heat_fvm) {
-        delete solver[val_iInst][iMGlevel][ADJHEAT_SOL];
-      }
-    }
-
-    if (disc_adj_heat) {
-      delete solver[val_iInst][iMGlevel][ADJHEAT_SOL];
-    }
-
-    /*--- DeAllocate solution for direct problem ---*/
-
-    if (euler || ns) {
-      delete solver[val_iInst][iMGlevel][FLOW_SOL];
-    }
-    if (pressure_based) {
-		delete solver[val_iInst][iMGlevel][POISSON_SOL];
-	}
-
-    if (turbulent) {
-      if (spalart_allmaras || neg_spalart_allmaras || menter_sst || e_spalart_allmaras || comp_spalart_allmaras || e_comp_spalart_allmaras) {
-        delete solver[val_iInst][iMGlevel][TURB_SOL];
-      }
-      if (transition) {
-        delete solver[val_iInst][iMGlevel][TRANS_SOL];
-      }
-    }
-    if (heat_fvm) {
-      delete solver[val_iInst][iMGlevel][HEAT_SOL];
-    }
-    if (fem) {
-      delete solver[val_iInst][iMGlevel][FEA_SOL];
-    }
-    if (disc_adj_fem) {
-      delete solver[val_iInst][iMGlevel][ADJFEA_SOL];
-    }
-=======
->>>>>>> f42191d9
 
   for (int iMGlevel = 0; iMGlevel <= config->GetnMGLevels(); iMGlevel++) {
     for (unsigned int iSol = 0; iSol < MAX_SOLS; iSol++){
@@ -1763,151 +1423,25 @@
   if (rank == MASTER_NODE)
     cout << endl <<"----------------- Integration Preprocessing ( Zone " << config->GetiZone() <<" ) ------------------" << endl;
 
-<<<<<<< HEAD
-  integration = new CIntegration* [MAX_SOLS];
-  for (iSol = 0; iSol < MAX_SOLS; iSol++)
-    integration[iSol] = NULL;
-
-  bool euler, adj_euler, ns, adj_ns, turbulent, adj_turb, fem,
-      fem_euler, fem_ns, fem_turbulent, poisson, pressure_based,
-      heat_fvm, template_solver, transition, disc_adj, disc_adj_fem, disc_adj_heat;
-
-  /*--- Initialize some useful booleans ---*/
-  euler            = false; adj_euler        = false;
-  ns               = false; adj_ns           = false;
-  turbulent        = false; adj_turb         = false;
-  disc_adj         = false;
-  fem_euler        = false;
-  fem_ns           = false;
-  fem_turbulent    = false;
-  heat_fvm         = false; disc_adj_heat    = false;
-  fem 			   = false; disc_adj_fem     = false;
-  transition       = false; 
-  pressure_based   = false;
-  template_solver  = false;
-
-  /*--- Assign booleans ---*/
-  switch (config->GetKind_Solver()) {
-    case TEMPLATE_SOLVER: template_solver = true; break;
-    case EULER : case INC_EULER: euler = true; break;
-    case NAVIER_STOKES: case INC_NAVIER_STOKES: ns = true;  heat_fvm = config->GetWeakly_Coupled_Heat(); break;
-    case RANS : case INC_RANS: ns = true; turbulent = true; if (config->GetKind_Trans_Model() == LM) transition = true; heat_fvm = config->GetWeakly_Coupled_Heat(); break;
-    case FEM_EULER : fem_euler = true; break;
-    case FEM_NAVIER_STOKES: fem_ns = true; break;
-    case FEM_RANS : fem_ns = true; fem_turbulent = true; break;
-    case FEM_LES :  fem_ns = true; break;
-    case HEAT_EQUATION_FVM: heat_fvm = true; break;
-    case FEM_ELASTICITY: fem = true; break;
-    case ADJ_EULER : euler = true; adj_euler = true; break;
-    case ADJ_NAVIER_STOKES : ns = true; turbulent = (config->GetKind_Turb_Model() != NONE); adj_ns = true; break;
-    case ADJ_RANS : ns = true; turbulent = true; adj_ns = true; adj_turb = (!config->GetFrozen_Visc_Cont()); break;
-    case DISC_ADJ_EULER : case DISC_ADJ_INC_EULER: euler = true; disc_adj = true; break;
-    case DISC_ADJ_FEM_EULER: fem_euler = true; disc_adj = true; break;
-    case DISC_ADJ_FEM_NS: fem_ns = true; disc_adj = true; break;
-    case DISC_ADJ_FEM_RANS: fem_ns = true; fem_turbulent = true; disc_adj = true; break;
-    case DISC_ADJ_NAVIER_STOKES: case DISC_ADJ_INC_NAVIER_STOKES: ns = true; disc_adj = true; heat_fvm = config->GetWeakly_Coupled_Heat(); break;
-    case DISC_ADJ_RANS : case DISC_ADJ_INC_RANS: ns = true; turbulent = true; disc_adj = true; heat_fvm = config->GetWeakly_Coupled_Heat(); break;
-    case DISC_ADJ_FEM: fem = true; disc_adj_fem = true; break;
-    case DISC_ADJ_HEAT: heat_fvm = true; disc_adj_heat = true; break;
-  }
-
-  if (config->GetKind_Incomp_System()==PRESSURE_BASED) pressure_based = true;
-
-
-  /*--- Allocate solution for a template problem ---*/
-  if (template_solver) integration[TEMPLATE_SOL] = new CSingleGridIntegration(config);
-
-  /*--- Allocate solution for direct problem ---*/
-  if (euler) integration[FLOW_SOL] = new CMultiGridIntegration(config);
-  if (ns) integration[FLOW_SOL] = new CMultiGridIntegration(config);
-  if (turbulent) integration[TURB_SOL] = new CSingleGridIntegration(config);
-  if (transition) integration[TRANS_SOL] = new CSingleGridIntegration(config);
-  if (heat_fvm) integration[HEAT_SOL] = new CSingleGridIntegration(config);
-  if (fem) integration[FEA_SOL] = new CStructuralIntegration(config);
-  if (euler && pressure_based) { 
-	  //integration[FLOW_SOL] = new CSingleGridIntegration(config);
-	  //integration[POISSON_SOL] = new CSingleGridIntegration(config);
-	  //integration[FLOW_SOL] = new CMultiGridIntegration(config);
-	  integration[POISSON_SOL] = new CMultiGridIntegration(config);
-  }
-  if (ns && pressure_based) { 
-	  //integration[FLOW_SOL] = new CSingleGridIntegration(config);
-	  //integration[POISSON_SOL] = new CSingleGridIntegration(config);
-	  //integration[FLOW_SOL] = new CMultiGridIntegration(config);
-	  integration[POISSON_SOL] = new CMultiGridIntegration(config);
-  }
-
-=======
   ENUM_MAIN_SOLVER kindMainSolver = static_cast<ENUM_MAIN_SOLVER>(config->GetKind_Solver());
->>>>>>> f42191d9
 
   integration = CIntegrationFactory::createIntegrationContainer(kindMainSolver, solver);
 
 }
 
-
 void CDriver::Integration_Postprocessing(CIntegration ***integration, CGeometry **geometry, CConfig *config, unsigned short val_iInst) {
-<<<<<<< HEAD
-
-  bool euler, adj_euler, ns, adj_ns, turbulent, adj_turb, fem,
-      fem_euler, fem_ns, fem_turbulent, poisson, pressure_based,
-      heat_fvm, template_solver, transition, disc_adj, disc_adj_fem, disc_adj_heat;
-
-  /*--- Initialize some useful booleans ---*/
-  euler            = false; adj_euler        = false;
-  ns               = false; adj_ns           = false;
-  turbulent        = false; adj_turb         = false;
-  disc_adj         = false;
-  fem_euler        = false;
-  fem_ns           = false;
-  fem_turbulent    = false;
-  heat_fvm         = false; disc_adj_heat    = false;
-  fem              = false; disc_adj_fem     = false;
-  transition       = false; pressure_based = false;
-  template_solver  = false;
-=======
->>>>>>> f42191d9
 
   for (unsigned int iSol = 0; iSol < MAX_SOLS; iSol++){
     delete integration[val_iInst][iSol];
   }
   
-  if (config->GetKind_Incomp_System()==PRESSURE_BASED) pressure_based = true;
-
-<<<<<<< HEAD
-  /*--- DeAllocate solution for a template problem ---*/
-  if (template_solver) delete integration[val_iInst][TEMPLATE_SOL];
-
-  /*--- DeAllocate solution for direct problem ---*/
-  if (euler || ns) delete integration[val_iInst][FLOW_SOL];
-  if (turbulent) delete integration[val_iInst][TURB_SOL];
-  if (transition) delete integration[val_iInst][TRANS_SOL];
-  if (heat_fvm) delete integration[val_iInst][HEAT_SOL];
-  if (fem) delete integration[val_iInst][FEA_SOL];
-  if (disc_adj_fem) delete integration[val_iInst][ADJFEA_SOL];
-  if (disc_adj_heat) delete integration[val_iInst][ADJHEAT_SOL];
-  if (pressure_based) delete integration[val_iInst][POISSON_SOL];
-
-  /*--- DeAllocate solution for adjoint problem ---*/
-  if (adj_euler || adj_ns || disc_adj) delete integration[val_iInst][ADJFLOW_SOL];
-  if (adj_turb) delete integration[val_iInst][ADJTURB_SOL];
-
-  /*--- DeAllocate integration container for finite element flow solver. ---*/
-  if (fem_euler || fem_ns) delete integration[val_iInst][FLOW_SOL];
-  //if (fem_turbulent)     delete integration_container[val_iInst][FEM_TURB_SOL];
-
-  if (fem_turbulent)
-    SU2_MPI::Error("No turbulent FEM solver yet", CURRENT_FUNCTION);
-
-=======
->>>>>>> f42191d9
   delete [] integration[val_iInst];
 
 }
 
 void CDriver::Numerics_Preprocessing(CConfig *config, CGeometry **geometry, CSolver ***solver, CNumerics ****&numerics) {
 
-  if (rank == MASTER_NODE)
+ if (rank == MASTER_NODE)
     cout << endl <<"------------------- Numerics Preprocessing ( Zone " << config->GetiZone() <<" ) -------------------" << endl;
 
   unsigned short iMGlevel, iSol,
@@ -1919,54 +1453,20 @@
   nVar_Adj_Flow         = 0,
   nVar_Adj_Turb         = 0,
   nVar_FEM              = 0,
-<<<<<<< HEAD
-  nVar_Heat             = 0,
-  nVar_Poisson          = 0;
-=======
   nVar_Rad              = 0,
+  nVar_Poisson          = 0,
   nVar_Heat             = 0;
->>>>>>> f42191d9
 
   numerics = new CNumerics***[config->GetnMGLevels()+1];
 
   const su2double *constants = nullptr;
   su2double kine_Inf = 0.0, omega_Inf = 0.0;
 
-<<<<<<< HEAD
-  bool
-  euler, adj_euler,
-  ns, adj_ns,
-  turbulent, adj_turb,
-  fem_euler, fem_ns, fem_turbulent,
-  spalart_allmaras, neg_spalart_allmaras, menter_sst,
-  poisson,
-  fem,
-  heat_fvm,
-  transition,
-  template_solver;
-  bool e_spalart_allmaras, comp_spalart_allmaras, e_comp_spalart_allmaras;
-
-  bool compressible = false;
-  bool incompressible = false;
-  bool ideal_gas = (config->GetKind_FluidModel() == STANDARD_AIR || config->GetKind_FluidModel() == IDEAL_GAS );
-  bool pressure_based = (config->GetKind_Incomp_System() == PRESSURE_BASED);
-  bool roe_low_dissipation = config->GetKind_RoeLowDiss() != NO_ROELOWDISS;
-
-  /*--- Initialize some useful booleans ---*/
-  euler            = false; ns     = false; turbulent     = false;
-  fem_euler        = false; fem_ns = false; fem_turbulent = false;
-  adj_euler        = false;   adj_ns           = false;   adj_turb         = false;
-  heat_fvm         = false;
-  poisson		   = false;
-  fem              = false;
-  spalart_allmaras = false; neg_spalart_allmaras = false; menter_sst       = false;
-  transition       = false;
-  template_solver  = false;
-  e_spalart_allmaras = false; comp_spalart_allmaras = false; e_comp_spalart_allmaras = false;
-=======
   bool compressible = false;
   bool incompressible = false;
   bool ideal_gas = (config->GetKind_FluidModel() == STANDARD_AIR) || (config->GetKind_FluidModel() == IDEAL_GAS);
+  bool pressure_based = (config->GetKind_Incomp_System() == PRESSURE_BASED);
+  bool poisson = (config->GetKind_Incomp_System() == PRESSURE_BASED);
   bool roe_low_dissipation = (config->GetKind_RoeLowDiss() != NO_ROELOWDISS);
 
   /*--- Initialize some useful booleans ---*/
@@ -1977,7 +1477,6 @@
   euler = ns = turbulent = adj_euler = adj_ns = adj_turb = fem_euler = fem_ns = fem_turbulent = false;
   spalart_allmaras = neg_spalart_allmaras = e_spalart_allmaras = comp_spalart_allmaras = e_comp_spalart_allmaras = menter_sst = false;
   fem = heat = transition = template_solver = false;
->>>>>>> f42191d9
 
   /*--- Assign booleans ---*/
   switch (config->GetKind_Solver()) {
@@ -2063,7 +1562,7 @@
         SU2_MPI::Error("Specified turbulence model unavailable or none selected", CURRENT_FUNCTION);
         break;
     }
-    
+
   /*--- If the Menter SST model is used, store the constants of the model and determine the
         free stream values of the turbulent kinetic energy and dissipation rate. ---*/
 
@@ -2073,30 +1572,24 @@
     omega_Inf = solver[MESH_0][TURB_SOL]->GetOmega_Inf();
   }
 
-  if (pressure_based) poisson = true;
-    
   /*--- Number of variables for the template ---*/
 
   if (template_solver) nVar_Flow = solver[MESH_0][FLOW_SOL]->GetnVar();
 
   /*--- Number of variables for direct problem ---*/
+
   if (euler)        nVar_Flow = solver[MESH_0][FLOW_SOL]->GetnVar();
   if (ns)           nVar_Flow = solver[MESH_0][FLOW_SOL]->GetnVar();
   if (turbulent)    nVar_Turb = solver[MESH_0][TURB_SOL]->GetnVar();
   if (transition)   nVar_Trans = solver[MESH_0][TRANS_SOL]->GetnVar();
-<<<<<<< HEAD
-  if (poisson)      nVar_Poisson = solver[MESH_0][POISSON_SOL]->GetnVar();
-  if (fem_euler)        nVar_Flow = solver[MESH_0][FLOW_SOL]->GetnVar();
-  if (fem_ns)           nVar_Flow = solver[MESH_0][FLOW_SOL]->GetnVar();
-=======
 
   if (fem_euler)    nVar_Flow = solver[MESH_0][FLOW_SOL]->GetnVar();
   if (fem_ns)       nVar_Flow = solver[MESH_0][FLOW_SOL]->GetnVar();
->>>>>>> f42191d9
   //if (fem_turbulent)    nVar_Turb = solver_container[MESH_0][FEM_TURB_SOL]->GetnVar();
 
   if (fem)          nVar_FEM = solver[MESH_0][FEA_SOL]->GetnVar();
-  if (heat)     nVar_Heat = solver[MESH_0][HEAT_SOL]->GetnVar();
+  if (heat)         nVar_Heat = solver[MESH_0][HEAT_SOL]->GetnVar();
+  if (poisson)      nVar_Poisson = solver[MESH_0][POISSON_SOL]->GetnVar();
 
   if (config->AddRadiation())    nVar_Rad = solver[MESH_0][RAD_SOL]->GetnVar();
 
@@ -2193,55 +1686,41 @@
 
         }
         if (incompressible) {
-		  /*--- Incompressible flow, use pressure-based method ---*/
-		  if (pressure_based) {
-			 switch (config->GetKind_Centered_Flow()) {
-                case NO_CENTERED : cout << "No centered scheme." << endl; break;
-                case JST : numerics[MESH_0][FLOW_SOL][CONV_TERM] = new CCentPB_Flow(nDim, nVar_Flow, config); break;
-                default : SU2_MPI::Error("Centered scheme not implemented.\n Currently, use the keyword JST for pressure based incompressible flows.", CURRENT_FUNCTION); break;
-		     }
-             for (iMGlevel = 1; iMGlevel <= config->GetnMGLevels(); iMGlevel++)
-               numerics[iMGlevel][FLOW_SOL][CONV_TERM] = new CCentPB_Flow(nDim, nVar_Flow, config);
-
-			 /*--- Definition of the boundary condition method ---*/
-			 for (iMGlevel = 0; iMGlevel <= config->GetnMGLevels(); iMGlevel++)
-				numerics[iMGlevel][FLOW_SOL][CONV_BOUND_TERM] = new CUpwPB_Flow(nDim, nVar_Flow, config);
-		  }
+          if (!pressure_based) {
+            /*--- Incompressible flow, use preconditioning method ---*/
+            switch (config->GetKind_Centered_Flow()) {
+              case LAX : numerics[MESH_0][FLOW_SOL][conv_term] = new CCentLaxInc_Flow(nDim, nVar_Flow, config); break;
+              case JST : numerics[MESH_0][FLOW_SOL][conv_term] = new CCentJSTInc_Flow(nDim, nVar_Flow, config); break;
+              default:
+                SU2_OMP_MASTER
+                SU2_MPI::Error("Invalid centered scheme or not implemented.\n Currently, only JST and LAX-FRIEDRICH are available for incompressible flows.", CURRENT_FUNCTION);
+                break;
+            }
+            for (iMGlevel = 1; iMGlevel <= config->GetnMGLevels(); iMGlevel++)
+              numerics[iMGlevel][FLOW_SOL][conv_term] = new CCentLaxInc_Flow(nDim, nVar_Flow, config);
+
+            /*--- Definition of the boundary condition method ---*/
+            for (iMGlevel = 0; iMGlevel <= config->GetnMGLevels(); iMGlevel++)
+              numerics[iMGlevel][FLOW_SOL][conv_bound_term] = new CUpwFDSInc_Flow(nDim, nVar_Flow, config);
+
+            }
           else {
-          /*--- Incompressible flow, use preconditioning method ---*/
-<<<<<<< HEAD
-			switch (config->GetKind_Centered_Flow()) {
-				case NO_CENTERED : cout << "No centered scheme." << endl; break;
-				case LAX : numerics[MESH_0][FLOW_SOL][CONV_TERM] = new CCentLaxInc_Flow(nDim, nVar_Flow, config); break;
-				case JST : numerics[MESH_0][FLOW_SOL][CONV_TERM] = new CCentJSTInc_Flow(nDim, nVar_Flow, config); break;
-				default : SU2_MPI::Error("Centered scheme not implemented.\n Currently, only JST and LAX-FRIEDRICH are available for incompressible flows.", CURRENT_FUNCTION); break;
-			}
-			for (iMGlevel = 1; iMGlevel <= config->GetnMGLevels(); iMGlevel++)
-				numerics[iMGlevel][FLOW_SOL][CONV_TERM] = new CCentLaxInc_Flow(nDim, nVar_Flow, config);
-          
-			/*--- Definition of the boundary condition method ---*/
-			for (iMGlevel = 0; iMGlevel <= config->GetnMGLevels(); iMGlevel++)
-				numerics[iMGlevel][FLOW_SOL][CONV_BOUND_TERM] = new CUpwFDSInc_Flow(nDim, nVar_Flow, config);
-           }
-	    }
-=======
-          switch (config->GetKind_Centered_Flow()) {
-            case LAX : numerics[MESH_0][FLOW_SOL][conv_term] = new CCentLaxInc_Flow(nDim, nVar_Flow, config); break;
-            case JST : numerics[MESH_0][FLOW_SOL][conv_term] = new CCentJSTInc_Flow(nDim, nVar_Flow, config); break;
-            default:
-              SU2_OMP_MASTER
-              SU2_MPI::Error("Invalid centered scheme or not implemented.\n Currently, only JST and LAX-FRIEDRICH are available for incompressible flows.", CURRENT_FUNCTION);
-              break;
+            /*--- Incompressible flow, use pressure based method ---*/
+            switch (config->GetKind_Centered_Flow()) {
+              case CDS : numerics[MESH_0][FLOW_SOL][conv_term] = new CCentPB_Flow(nDim, nVar_Flow, config); break;
+              default:
+                SU2_OMP_MASTER
+                SU2_MPI::Error("Invalid centered scheme or not implemented.\n Currently, only CDS are available for incompressible flows.", CURRENT_FUNCTION);
+                break;
+            }
+            for (iMGlevel = 1; iMGlevel <= config->GetnMGLevels(); iMGlevel++)
+              numerics[iMGlevel][FLOW_SOL][conv_term] = new CCentPB_Flow(nDim, nVar_Flow, config);
+
+            /*--- Definition of the boundary condition method ---*/
+            for (iMGlevel = 0; iMGlevel <= config->GetnMGLevels(); iMGlevel++)
+              numerics[iMGlevel][FLOW_SOL][conv_bound_term] = new CUpwPB_Flow(nDim, nVar_Flow, config);     
           }
-          for (iMGlevel = 1; iMGlevel <= config->GetnMGLevels(); iMGlevel++)
-            numerics[iMGlevel][FLOW_SOL][conv_term] = new CCentLaxInc_Flow(nDim, nVar_Flow, config);
-
-          /*--- Definition of the boundary condition method ---*/
-          for (iMGlevel = 0; iMGlevel <= config->GetnMGLevels(); iMGlevel++)
-            numerics[iMGlevel][FLOW_SOL][conv_bound_term] = new CUpwFDSInc_Flow(nDim, nVar_Flow, config);
-
         }
->>>>>>> f42191d9
         break;
       case SPACE_UPWIND :
         if (compressible) {
@@ -2355,53 +1834,42 @@
 
         }
         if (incompressible) {
-<<<<<<< HEAD
-            /*--- Incompressible flow, check if density or pressure-based method ---*/
-			if(pressure_based) {
-				/*--- Momentum Equations ---*/
-				switch (config->GetKind_Upwind_Flow()) {
-					case NO_UPWIND : cout << "No upwind scheme." << endl; break;
-					case SCALAR_UPWIND:
-					for (iMGlevel = 0; iMGlevel <= config->GetnMGLevels(); iMGlevel++) {
-						numerics[iMGlevel][FLOW_SOL][CONV_TERM] = new CUpwPB_Flow(nDim, nVar_Flow, config);
-						numerics[iMGlevel][FLOW_SOL][CONV_BOUND_TERM] = new CUpwPB_Flow(nDim, nVar_Flow, config);
-					}
-					break;
-					default : SU2_MPI::Error("Upwind scheme not implemented.\n Please use the option SCALAR_UPWIND.", CURRENT_FUNCTION); break;
-				}
-			}
-			else {
-			/*--- Incompressible flow, use artificial compressibility method ---*/
-			switch (config->GetKind_Upwind_Flow()) {
-            case NO_UPWIND : cout << "No upwind scheme." << endl; break;
-=======
-          /*--- Incompressible flow, use artificial compressibility method ---*/
-          switch (config->GetKind_Upwind_Flow()) {
->>>>>>> f42191d9
-            case FDS:
-              for (iMGlevel = 0; iMGlevel <= config->GetnMGLevels(); iMGlevel++) {
-                numerics[iMGlevel][FLOW_SOL][conv_term] = new CUpwFDSInc_Flow(nDim, nVar_Flow, config);
-                numerics[iMGlevel][FLOW_SOL][conv_bound_term] = new CUpwFDSInc_Flow(nDim, nVar_Flow, config);
-              }
-              break;
-            default:
-              SU2_OMP_MASTER
-              SU2_MPI::Error("Invalid upwind scheme or not implemented.\n Currently, only FDS is available for incompressible flows.", CURRENT_FUNCTION);
-              break;
+          if (!pressure_based) {
+            /*--- Incompressible flow, use artificial compressibility method ---*/
+            switch (config->GetKind_Upwind_Flow()) {
+              case FDS:
+                for (iMGlevel = 0; iMGlevel <= config->GetnMGLevels(); iMGlevel++) {
+                  numerics[iMGlevel][FLOW_SOL][conv_term] = new CUpwFDSInc_Flow(nDim, nVar_Flow, config);
+                  numerics[iMGlevel][FLOW_SOL][conv_bound_term] = new CUpwFDSInc_Flow(nDim, nVar_Flow, config);
+                }
+                break;
+              default:
+                SU2_OMP_MASTER
+                SU2_MPI::Error("Invalid upwind scheme or not implemented.\n Currently, only FDS is available for incompressible flows.", CURRENT_FUNCTION);
+                break;
+            }
+	      }
+	      else {
+            /*--- Incompressible flow, use pressure based method ---*/
+            switch (config->GetKind_Upwind_Flow()) {
+              case UDS:
+                for (iMGlevel = 0; iMGlevel <= config->GetnMGLevels(); iMGlevel++) {
+                  numerics[iMGlevel][FLOW_SOL][conv_term] = new CUpwPB_Flow(nDim, nVar_Flow, config);
+                  numerics[iMGlevel][FLOW_SOL][conv_bound_term] = new CUpwPB_Flow(nDim, nVar_Flow, config);
+                }
+                break;
+              default:
+                SU2_OMP_MASTER
+                SU2_MPI::Error("Invalid upwind scheme or not implemented.\n Currently, only UDS is available for pressure based incompressible flows.", CURRENT_FUNCTION);
+                break;
+            }
           }
         }
-<<<<<<< HEAD
-	   }
-	   break;
-      default :
-        SU2_MPI::Error("Convective scheme not implemented (Euler and Navier-Stokes).", CURRENT_FUNCTION);
-=======
         break;
 
       default:
         SU2_OMP_MASTER
         SU2_MPI::Error("Invalid convective scheme for the Euler / Navier-Stokes equations.", CURRENT_FUNCTION);
->>>>>>> f42191d9
         break;
     }
 
@@ -2432,38 +1900,27 @@
       }
     }
     if (incompressible) {
-<<<<<<< HEAD
-       if (pressure_based)  {
-            /*--- Incompressible flow, use pressure based method ---*/
-            numerics[MESH_0][FLOW_SOL][VISC_TERM] = new CAvgGradCorrectedPBInc_Flow(nDim, nVar_Flow, config);
-			for (iMGlevel = 1; iMGlevel <= config->GetnMGLevels(); iMGlevel++) {
-              numerics[iMGlevel][FLOW_SOL][VISC_TERM] = new CAvgGradPBInc_Flow(nDim, nVar_Flow, config);
-		     }
-
-            /*--- Definition of the boundary condition method ---*/
-            for (iMGlevel = 0; iMGlevel <= config->GetnMGLevels(); iMGlevel++)
-              numerics[iMGlevel][FLOW_SOL][VISC_BOUND_TERM] = new CAvgGradPBInc_Flow(nDim, nVar_Flow, config);			
-		}
-		else {
-			/*--- Incompressible flow, use preconditioning method ---*/
-			numerics[MESH_0][FLOW_SOL][VISC_TERM] = new CAvgGradInc_Flow(nDim, nVar_Flow, true, config);
-			for (iMGlevel = 1; iMGlevel <= config->GetnMGLevels(); iMGlevel++)
-				numerics[iMGlevel][FLOW_SOL][VISC_TERM] = new CAvgGradInc_Flow(nDim, nVar_Flow, false, config);
-      
-			/*--- Definition of the boundary condition method ---*/
-			for (iMGlevel = 0; iMGlevel <= config->GetnMGLevels(); iMGlevel++)
-				numerics[iMGlevel][FLOW_SOL][VISC_BOUND_TERM] = new CAvgGradInc_Flow(nDim, nVar_Flow, false, config);
-		 }
-=======
-      /*--- Incompressible flow, use preconditioning method ---*/
-      numerics[MESH_0][FLOW_SOL][visc_term] = new CAvgGradInc_Flow(nDim, nVar_Flow, true, config);
-      for (iMGlevel = 1; iMGlevel <= config->GetnMGLevels(); iMGlevel++)
-        numerics[iMGlevel][FLOW_SOL][visc_term] = new CAvgGradInc_Flow(nDim, nVar_Flow, false, config);
-
-      /*--- Definition of the boundary condition method ---*/
-      for (iMGlevel = 0; iMGlevel <= config->GetnMGLevels(); iMGlevel++)
-        numerics[iMGlevel][FLOW_SOL][visc_bound_term] = new CAvgGradInc_Flow(nDim, nVar_Flow, false, config);
->>>>>>> f42191d9
+      if (!pressure_based) {
+        /*--- Incompressible flow, use preconditioning method ---*/
+        numerics[MESH_0][FLOW_SOL][visc_term] = new CAvgGradInc_Flow(nDim, nVar_Flow, true, config);
+        for (iMGlevel = 1; iMGlevel <= config->GetnMGLevels(); iMGlevel++)
+          numerics[iMGlevel][FLOW_SOL][visc_term] = new CAvgGradInc_Flow(nDim, nVar_Flow, false, config);
+
+        /*--- Definition of the boundary condition method ---*/
+        for (iMGlevel = 0; iMGlevel <= config->GetnMGLevels(); iMGlevel++)
+          numerics[iMGlevel][FLOW_SOL][visc_bound_term] = new CAvgGradInc_Flow(nDim, nVar_Flow, false, config);
+      }
+      else {
+        /*--- Incompressible flow, use pressure based method ---*/
+        numerics[MESH_0][FLOW_SOL][visc_term] = new CAvgGradCorrectedPBInc_Flow(nDim, nVar_Flow, config);
+		for (iMGlevel = 1; iMGlevel <= config->GetnMGLevels(); iMGlevel++) {
+          numerics[iMGlevel][FLOW_SOL][visc_term] = new CAvgGradPBInc_Flow(nDim, nVar_Flow, config);
+        }
+
+        /*--- Definition of the boundary condition method ---*/
+        for (iMGlevel = 0; iMGlevel <= config->GetnMGLevels(); iMGlevel++)
+          numerics[iMGlevel][FLOW_SOL][visc_bound_term] = new CAvgGradPBInc_Flow(nDim, nVar_Flow, config);
+        }
     }
 
     /*--- Definition of the source term integration scheme for each equation and mesh level ---*/
@@ -2664,26 +2121,6 @@
     }
   }
 
- /*--- Solver definition for the poisson/pressure correction problem ---*/
-  if (poisson) {
-		  /*--- Pressure correction (Poisson) equation ---*/
-     
-       numerics[MESH_0][POISSON_SOL][VISC_TERM] = new CAvgGradCorrected_Poisson(nDim, nVar_Poisson, config);
-       
-       for (iMGlevel = 1; iMGlevel <= config->GetnMGLevels(); iMGlevel++) 
-		   numerics[iMGlevel][POISSON_SOL][VISC_TERM] = new CAvgGrad_Poisson(nDim, nVar_Poisson, config);
-		   /*--- Assign the convective boundary term as well to account for flow BCs as well --*/
-		
-	   for (iMGlevel = 0; iMGlevel <= config->GetnMGLevels(); iMGlevel++) {
-		   numerics[iMGlevel][POISSON_SOL][VISC_BOUND_TERM] = new CAvgGrad_Poisson(nDim, nVar_Poisson, config);
-
- 		  /*--- Definition of the source term integration scheme for each equation and mesh level ---*/
-		   numerics[iMGlevel][POISSON_SOL][SOURCE_FIRST_TERM] = new CSource_PoissonFVM(nDim, nVar_Poisson, config);
-		   numerics[iMGlevel][POISSON_SOL][SOURCE_SECOND_TERM] = new CSourceNothing(nDim, nVar_Poisson, config);
-	   }
-  }
-
-
   /*--- Solver definition of the finite volume heat solver  ---*/
   if (heat) {
 
@@ -2711,6 +2148,24 @@
           break;
       }
     }
+  }
+  
+  /*--- Solver definition for the poisson/pressure correction problem ---*/
+  if (poisson) {
+    /*--- Pressure correction (Poisson) equation ---*/
+    numerics[MESH_0][POISSON_SOL][visc_term] = new CAvgGradCorrected_Poisson(nDim, nVar_Poisson, config);
+       
+   for (iMGlevel = 1; iMGlevel <= config->GetnMGLevels(); iMGlevel++) 
+     numerics[iMGlevel][POISSON_SOL][visc_term] = new CAvgGrad_Poisson(nDim, nVar_Poisson, config);
+   
+   /*--- Assign the convective boundary term as well to account for flow BCs as well --*/
+   for (iMGlevel = 0; iMGlevel <= config->GetnMGLevels(); iMGlevel++) {
+     numerics[iMGlevel][POISSON_SOL][visc_bound_term] = new CAvgGrad_Poisson(nDim, nVar_Poisson, config);
+
+     /*--- Definition of the source term integration scheme for each equation and mesh level ---*/
+     numerics[iMGlevel][POISSON_SOL][source_first_term] = new CSource_PoissonFVM(nDim, nVar_Poisson, config);
+     numerics[iMGlevel][POISSON_SOL][source_second_term] = new CSourceNothing(nDim, nVar_Poisson, config);
+   }
   }
 
   /*--- Solver definition for the radiation model problem ---*/
@@ -2990,379 +2445,7 @@
 
     for (unsigned int iSol = 0; iSol < MAX_SOLS; iSol++) {
 
-<<<<<<< HEAD
-  bool
-  euler, adj_euler,
-  ns, adj_ns,
-  fem_euler, fem_ns, fem_turbulent,
-  turbulent, adj_turb,
-  spalart_allmaras, neg_spalart_allmaras, menter_sst,
-  fem,
-  heat_fvm,
-  transition,
-  template_solver;
-
-  bool e_spalart_allmaras, comp_spalart_allmaras, e_comp_spalart_allmaras;
-
-  bool compressible = false;
-  bool incompressible = false;
-
-  /*--- Initialize some useful booleans ---*/
-  euler            = false; ns     = false; turbulent     = false;
-  fem_euler        = false; fem_ns = false; fem_turbulent = false;
-  adj_euler        = false;   adj_ns           = false;   adj_turb         = false;
-  fem        = false;
-  spalart_allmaras = false;   neg_spalart_allmaras = false; menter_sst       = false;
-  transition       = false;   heat_fvm         = false;
-  template_solver  = false;
-
-  e_spalart_allmaras = false; comp_spalart_allmaras = false; e_comp_spalart_allmaras = false;
-
-  /*--- Assign booleans ---*/
-  switch (config->GetKind_Solver()) {
-    case TEMPLATE_SOLVER: template_solver = true; break;
-    case EULER : case DISC_ADJ_EULER: compressible = true; euler = true;  heat_fvm = config->GetWeakly_Coupled_Heat(); break;
-    case NAVIER_STOKES: case DISC_ADJ_NAVIER_STOKES:compressible = true; ns = true;  heat_fvm = config->GetWeakly_Coupled_Heat(); break;
-    case RANS : case DISC_ADJ_RANS:  ns = true; compressible = true; turbulent = true; if (config->GetKind_Trans_Model() == LM) transition = true; break;
-    case INC_EULER : case DISC_ADJ_INC_EULER: incompressible =true; euler = true;  heat_fvm = config->GetWeakly_Coupled_Heat(); break;
-    case INC_NAVIER_STOKES: case DISC_ADJ_INC_NAVIER_STOKES:incompressible =true; ns = true;  heat_fvm = config->GetWeakly_Coupled_Heat(); break;
-    case INC_RANS : case DISC_ADJ_INC_RANS: incompressible =true; ns = true; turbulent = true; if (config->GetKind_Trans_Model() == LM) transition = true; break;
-    case FEM_EULER : case DISC_ADJ_FEM_EULER : fem_euler = true; break;
-    case FEM_NAVIER_STOKES: case DISC_ADJ_FEM_NS : fem_ns = true; break;
-    case FEM_RANS : case DISC_ADJ_FEM_RANS : fem_ns = true; fem_turbulent = true; break;
-    case FEM_LES :  fem_ns = true; break;
-    case HEAT_EQUATION_FVM: heat_fvm = true; break;
-    case FEM_ELASTICITY: case DISC_ADJ_FEM: fem = true; break;
-    case ADJ_EULER : euler = true; adj_euler = true; break;
-    case ADJ_NAVIER_STOKES : ns = true; turbulent = (config->GetKind_Turb_Model() != NONE); adj_ns = true; break;
-    case ADJ_RANS : ns = true; turbulent = true; adj_ns = true; adj_turb = (!config->GetFrozen_Visc_Cont()); break;
-  }
-
-  /*--- Assign turbulence model booleans ---*/
-
-  if (turbulent || fem_turbulent)
-    switch (config->GetKind_Turb_Model()) {
-      case SA:        spalart_allmaras = true;        break;
-      case SA_NEG:    neg_spalart_allmaras = true;    break;
-      case SA_COMP:   comp_spalart_allmaras = true;   break;
-      case SA_E:      e_spalart_allmaras = true;      break;
-      case SA_E_COMP: e_comp_spalart_allmaras = true; break;
-      case SST:       menter_sst = true;              break;
-      case SST_SUST:  menter_sst = true;              break;
-      default: SU2_MPI::Error("Specified turbulence model unavailable or none selected", CURRENT_FUNCTION); break;
-    }
-
-  bool pressure_based = (config->GetKind_Incomp_System() == PRESSURE_BASED);  
-  
-  /*--- Solver definition for the template problem ---*/
-  if (template_solver) {
-
-    /*--- Definition of the convective scheme for each equation and mesh level ---*/
-    switch (config->GetKind_ConvNumScheme_Template()) {
-      case SPACE_CENTERED : case SPACE_UPWIND :
-        for (iMGlevel = 0; iMGlevel <= config->GetnMGLevels(); iMGlevel++)
-          delete numerics[val_iInst][iMGlevel][TEMPLATE_SOL][CONV_TERM];
-        break;
-    }
-
-    for (iMGlevel = 0; iMGlevel <= config->GetnMGLevels(); iMGlevel++) {
-      /*--- Definition of the viscous scheme for each equation and mesh level ---*/
-      delete numerics[val_iInst][iMGlevel][TEMPLATE_SOL][VISC_TERM];
-      /*--- Definition of the source term integration scheme for each equation and mesh level ---*/
-      delete numerics[val_iInst][iMGlevel][TEMPLATE_SOL][SOURCE_FIRST_TERM];
-      /*--- Definition of the boundary condition method ---*/
-      delete numerics[val_iInst][iMGlevel][TEMPLATE_SOL][CONV_BOUND_TERM];
-    }
-
-  }
-
-  /*--- Solver definition for the Potential, Euler, Navier-Stokes problems ---*/
-  if ((euler) || (ns)) {
-
-    /*--- Definition of the convective scheme for each equation and mesh level ---*/
-    switch (config->GetKind_ConvNumScheme_Flow()) {
-
-      case SPACE_CENTERED :
-        if (compressible) {
-
-          /*--- Compressible flow ---*/
-          switch (config->GetKind_Centered_Flow()) {
-            case LAX : case JST :  case JST_KE : delete numerics[val_iInst][MESH_0][FLOW_SOL][CONV_TERM]; break;
-          }
-          for (iMGlevel = 1; iMGlevel <= config->GetnMGLevels(); iMGlevel++)
-            delete numerics[val_iInst][iMGlevel][FLOW_SOL][CONV_TERM];
-
-          /*--- Definition of the boundary condition method ---*/
-          for (iMGlevel = 0; iMGlevel <= config->GetnMGLevels(); iMGlevel++)
-            delete numerics[val_iInst][iMGlevel][FLOW_SOL][CONV_BOUND_TERM];
-
-        }
-        if (incompressible) {
-          /*--- Incompressible flow, use preconditioning method ---*/
-          switch (config->GetKind_Centered_Flow()) {
-            case LAX : case JST : delete numerics[val_iInst][MESH_0][FLOW_SOL][CONV_TERM]; break;
-          }
-          for (iMGlevel = 1; iMGlevel <= config->GetnMGLevels(); iMGlevel++)
-            delete numerics[val_iInst][iMGlevel][FLOW_SOL][CONV_TERM];
-
-          /*--- Definition of the boundary condition method ---*/
-          for (iMGlevel = 0; iMGlevel <= config->GetnMGLevels(); iMGlevel++)
-            delete numerics[val_iInst][iMGlevel][FLOW_SOL][CONV_BOUND_TERM];
-
-        }
-        break;
-      case SPACE_UPWIND :
-
-        if (compressible) {
-          /*--- Compressible flow ---*/
-          switch (config->GetKind_Upwind_Flow()) {
-            case ROE: case AUSM : case TURKEL: case HLLC: case MSW:  case CUSP: case L2ROE: case LMROE: case SLAU: case SLAU2: case AUSMPLUSUP:
-              for (iMGlevel = 0; iMGlevel <= config->GetnMGLevels(); iMGlevel++) {
-                delete numerics[val_iInst][iMGlevel][FLOW_SOL][CONV_TERM];
-                delete numerics[val_iInst][iMGlevel][FLOW_SOL][CONV_BOUND_TERM];
-              }
-
-              break;
-          }
-
-        }
-        if (incompressible) {
-          /*--- Incompressible flow, use preconditioning method ---*/
-          switch (config->GetKind_Upwind_Flow()) {
-            case FDS:
-              for (iMGlevel = 0; iMGlevel <= config->GetnMGLevels(); iMGlevel++) {
-                delete numerics[val_iInst][iMGlevel][FLOW_SOL][CONV_TERM];
-                delete numerics[val_iInst][iMGlevel][FLOW_SOL][CONV_BOUND_TERM];
-              }
-              break;
-            case SCALAR_UPWIND: 
-              for (iMGlevel = 0; iMGlevel <= config->GetnMGLevels(); iMGlevel++) {
-                delete numerics[val_iInst][iMGlevel][FLOW_SOL][CONV_TERM];
-                delete numerics[val_iInst][iMGlevel][FLOW_SOL][CONV_BOUND_TERM];
-              }
-              break;
-          }
-        }
-
-        break;
-    }
-
-    /*--- Definition of the viscous scheme for each equation and mesh level ---*/
-    if (compressible||incompressible) {
-      /*--- Compressible flow Ideal gas ---*/
-      delete numerics[val_iInst][MESH_0][FLOW_SOL][VISC_TERM];
-      for (iMGlevel = 1; iMGlevel <= config->GetnMGLevels(); iMGlevel++)
-        delete numerics[val_iInst][iMGlevel][FLOW_SOL][VISC_TERM];
-
-      /*--- Definition of the boundary condition method ---*/
-      for (iMGlevel = 0; iMGlevel <= config->GetnMGLevels(); iMGlevel++)
-        delete numerics[val_iInst][iMGlevel][FLOW_SOL][VISC_BOUND_TERM];
-
-    }
-
-    /*--- Definition of the source term integration scheme for each equation and mesh level ---*/
-    for (iMGlevel = 0; iMGlevel <= config->GetnMGLevels(); iMGlevel++) {
-      delete numerics[val_iInst][iMGlevel][FLOW_SOL][SOURCE_FIRST_TERM];
-      delete numerics[val_iInst][iMGlevel][FLOW_SOL][SOURCE_SECOND_TERM];
-    }
-
-  }
-
-  /*--- DG-FEM solver definition for Euler, Navier-Stokes problems ---*/
-
-  if ((fem_euler) || (fem_ns)) {
-
-    /*--- Definition of the convective scheme for each equation and mesh level ---*/
-    switch (config->GetRiemann_Solver_FEM()) {
-      case AUSM: case TURKEL: case HLLC: case MSW: /* Note that not all need to be deleted. */
-
-        for (iMGlevel = 0; iMGlevel <= config->GetnMGLevels(); iMGlevel++) {
-          delete numerics[val_iInst][iMGlevel][FLOW_SOL][CONV_TERM];
-          delete numerics[val_iInst][iMGlevel][FLOW_SOL][CONV_BOUND_TERM];
-        }
-        break;
-    }
-  }
-
-  /*--- Solver definition for the turbulent model problem ---*/
-
-  if (turbulent) {
-
-    /*--- Definition of the convective scheme for each equation and mesh level ---*/
-
-    switch (config->GetKind_ConvNumScheme_Turb()) {
-      case SPACE_UPWIND :
-        for (iMGlevel = 0; iMGlevel <= config->GetnMGLevels(); iMGlevel++) {
-          if (spalart_allmaras || neg_spalart_allmaras ||menter_sst|| comp_spalart_allmaras || e_spalart_allmaras || e_comp_spalart_allmaras)
-            delete numerics[val_iInst][iMGlevel][TURB_SOL][CONV_TERM];
-        }
-        break;
-    }
-
-    /*--- Definition of the viscous scheme for each equation and mesh level ---*/
-
-      if (spalart_allmaras || neg_spalart_allmaras ||menter_sst|| comp_spalart_allmaras || e_spalart_allmaras || e_comp_spalart_allmaras){
-        for (iMGlevel = 0; iMGlevel <= config->GetnMGLevels(); iMGlevel++) {
-          delete numerics[val_iInst][iMGlevel][TURB_SOL][VISC_TERM];
-          delete numerics[val_iInst][iMGlevel][TURB_SOL][SOURCE_FIRST_TERM];
-          delete numerics[val_iInst][iMGlevel][TURB_SOL][SOURCE_SECOND_TERM];
-          /*--- Definition of the boundary condition method ---*/
-          delete numerics[val_iInst][iMGlevel][TURB_SOL][CONV_BOUND_TERM];
-          delete numerics[val_iInst][iMGlevel][TURB_SOL][VISC_BOUND_TERM];
-
-      }
-    }
-
-  }
-
-  /*--- Solver definition for the transition model problem ---*/
-  if (transition) {
-
-    /*--- Definition of the convective scheme for each equation and mesh level ---*/
-    switch (config->GetKind_ConvNumScheme_Turb()) {
-      case SPACE_UPWIND :
-        for (iMGlevel = 0; iMGlevel <= config->GetnMGLevels(); iMGlevel++) {
-          delete numerics[val_iInst][iMGlevel][TRANS_SOL][CONV_TERM];
-        }
-        break;
-    }
-
-    for (iMGlevel = 0; iMGlevel <= config->GetnMGLevels(); iMGlevel++) {
-      /*--- Definition of the viscous scheme for each equation and mesh level ---*/
-      delete numerics[val_iInst][iMGlevel][TRANS_SOL][VISC_TERM];
-      /*--- Definition of the source term integration scheme for each equation and mesh level ---*/
-      delete numerics[val_iInst][iMGlevel][TRANS_SOL][SOURCE_FIRST_TERM];
-      delete numerics[val_iInst][iMGlevel][TRANS_SOL][SOURCE_SECOND_TERM];
-      /*--- Definition of the boundary condition method ---*/
-      delete numerics[val_iInst][iMGlevel][TRANS_SOL][CONV_BOUND_TERM];
-    }
-  }
-
-  if (heat_fvm) {
-
-    /*--- Definition of the viscous scheme for each equation and mesh level ---*/
-    for (iMGlevel = 0; iMGlevel <= config->GetnMGLevels(); iMGlevel++) {
-
-      delete numerics[val_iInst][iMGlevel][HEAT_SOL][VISC_TERM];
-      delete numerics[val_iInst][iMGlevel][HEAT_SOL][VISC_BOUND_TERM];
-
-      switch (config->GetKind_ConvNumScheme_Heat()) {
-        case SPACE_UPWIND :
-
-          delete numerics[val_iInst][iMGlevel][HEAT_SOL][CONV_TERM];
-          delete numerics[val_iInst][iMGlevel][HEAT_SOL][CONV_BOUND_TERM];
-          break;
-
-        case SPACE_CENTERED :
-
-          delete numerics[val_iInst][iMGlevel][HEAT_SOL][CONV_TERM];
-          delete numerics[val_iInst][iMGlevel][HEAT_SOL][CONV_BOUND_TERM];
-        break;
-      }
-    }
-  }
-
-  if (pressure_based) {
-	  for (iMGlevel = 0; iMGlevel <= config->GetnMGLevels(); iMGlevel++) {
-		  /*--- Delete the visc containers. ---*/
-		  delete numerics[val_iInst][iMGlevel][POISSON_SOL][VISC_TERM];
-		  delete numerics[val_iInst][iMGlevel][POISSON_SOL][VISC_BOUND_TERM];
-		  
-		  /*--- Delete the source term container. ---*/
-		  delete numerics[val_iInst][iMGlevel][POISSON_SOL][SOURCE_FIRST_TERM];
-		  delete numerics[val_iInst][iMGlevel][POISSON_SOL][SOURCE_SECOND_TERM];
-	  }
-	  
-  }
-
-  /*--- Solver definition for the flow adjoint problem ---*/
-
-  if (adj_euler || adj_ns ) {
-
-    /*--- Definition of the convective scheme for each equation and mesh level ---*/
-
-    switch (config->GetKind_ConvNumScheme_AdjFlow()) {
-      case SPACE_CENTERED :
-
-        if (compressible) {
-
-          /*--- Compressible flow ---*/
-
-          switch (config->GetKind_Centered_AdjFlow()) {
-            case LAX : case JST:
-              delete numerics[val_iInst][MESH_0][ADJFLOW_SOL][CONV_TERM];
-              break;
-          }
-
-          for (iMGlevel = 1; iMGlevel <= config->GetnMGLevels(); iMGlevel++)
-            delete numerics[val_iInst][iMGlevel][ADJFLOW_SOL][CONV_TERM];
-
-          for (iMGlevel = 0; iMGlevel <= config->GetnMGLevels(); iMGlevel++)
-            delete numerics[val_iInst][iMGlevel][ADJFLOW_SOL][CONV_BOUND_TERM];
-
-        }
-
-        if (incompressible) {
-
-          /*--- Incompressible flow, use artificial compressibility method ---*/
-
-          switch (config->GetKind_Centered_AdjFlow()) {
-            case LAX : case JST:
-              delete numerics[val_iInst][MESH_0][ADJFLOW_SOL][CONV_TERM]; break;
-          }
-
-          for (iMGlevel = 1; iMGlevel <= config->GetnMGLevels(); iMGlevel++)
-            delete numerics[val_iInst][iMGlevel][ADJFLOW_SOL][CONV_TERM];
-
-          for (iMGlevel = 0; iMGlevel <= config->GetnMGLevels(); iMGlevel++)
-            delete numerics[val_iInst][iMGlevel][ADJFLOW_SOL][CONV_BOUND_TERM];
-
-        }
-
-        break;
-
-      case SPACE_UPWIND :
-
-        if (compressible || incompressible) {
-
-          /*--- Compressible flow ---*/
-
-          switch (config->GetKind_Upwind_AdjFlow()) {
-            case ROE:
-              for (iMGlevel = 0; iMGlevel <= config->GetnMGLevels(); iMGlevel++) {
-                delete numerics[val_iInst][iMGlevel][ADJFLOW_SOL][CONV_TERM];
-                delete numerics[val_iInst][iMGlevel][ADJFLOW_SOL][CONV_BOUND_TERM];
-              }
-              break;
-          }
-        }
-
-        break;
-    }
-
-    /*--- Definition of the viscous scheme for each equation and mesh level ---*/
-
-    if (compressible || incompressible) {
-
-      /*--- Compressible flow ---*/
-      for (iMGlevel = 0; iMGlevel <= config->GetnMGLevels(); iMGlevel++) {
-        delete numerics[val_iInst][iMGlevel][ADJFLOW_SOL][VISC_TERM];
-        delete numerics[val_iInst][iMGlevel][ADJFLOW_SOL][VISC_BOUND_TERM];
-      }
-    }
-
-    /*--- Definition of the source term integration scheme for each equation and mesh level ---*/
-
-    for (iMGlevel = 0; iMGlevel <= config->GetnMGLevels(); iMGlevel++) {
-
-
-      if (compressible || incompressible) {
-
-        delete numerics[val_iInst][iMGlevel][ADJFLOW_SOL][SOURCE_FIRST_TERM];
-        delete numerics[val_iInst][iMGlevel][ADJFLOW_SOL][SOURCE_SECOND_TERM];
-=======
       for (unsigned int iTerm = 0; iTerm < MAX_TERMS*omp_get_max_threads(); iTerm++) {
->>>>>>> f42191d9
 
         delete numerics[val_iInst][iMGlevel][iSol][iTerm];
       }
