/*!
 * \file driver_structure.cpp
 * \brief The main subroutines for driving single or multi-zone problems.
 * \author T. Economon, H. Kline, R. Sanchez, F. Palacios
 * \version 6.0.0 "Falcon"
 *
 * The current SU2 release has been coordinated by the
 * SU2 International Developers Society <www.su2devsociety.org>
 * with selected contributions from the open-source community.
 *
 * The main research teams contributing to the current release are:
 *  - Prof. Juan J. Alonso's group at Stanford University.
 *  - Prof. Piero Colonna's group at Delft University of Technology.
 *  - Prof. Nicolas R. Gauger's group at Kaiserslautern University of Technology.
 *  - Prof. Alberto Guardone's group at Polytechnic University of Milan.
 *  - Prof. Rafael Palacios' group at Imperial College London.
 *  - Prof. Vincent Terrapon's group at the University of Liege.
 *  - Prof. Edwin van der Weide's group at the University of Twente.
 *  - Lab. of New Concepts in Aeronautics at Tech. Institute of Aeronautics.
 *
 * Copyright 2012-2018, Francisco D. Palacios, Thomas D. Economon,
 *                      Tim Albring, and the SU2 contributors.
 *
 * SU2 is free software; you can redistribute it and/or
 * modify it under the terms of the GNU Lesser General Public
 * License as published by the Free Software Foundation; either
 * version 2.1 of the License, or (at your option) any later version.
 *
 * SU2 is distributed in the hope that it will be useful,
 * but WITHOUT ANY WARRANTY; without even the implied warranty of
 * MERCHANTABILITY or FITNESS FOR A PARTICULAR PURPOSE. See the GNU
 * Lesser General Public License for more details.
 *
 * You should have received a copy of the GNU Lesser General Public
 * License along with SU2. If not, see <http://www.gnu.org/licenses/>.
 */

#include "../include/driver_structure.hpp"
#include "../include/definition_structure.hpp"

CDriver::CDriver(char* confFile,
                 unsigned short val_nZone,
                 unsigned short val_nDim,
                 bool val_periodic,
                 SU2_Comm MPICommunicator):config_file_name(confFile), StartTime(0.0), StopTime(0.0), UsedTime(0.0), ExtIter(0), nZone(val_nZone), nDim(val_nDim), StopCalc(false), fsi(false) {


  unsigned short jZone, iSol;
  unsigned short Kind_Grid_Movement;
  bool initStaticMovement;

  SU2_MPI::SetComm(MPICommunicator);

  rank = SU2_MPI::GetRank();
  size = SU2_MPI::GetSize();

  /*--- Create pointers to all of the classes that may be used throughout
   the SU2_CFD code. In general, the pointers are instantiated down a
   hierarchy over all zones, multigrid levels, equation sets, and equation
   terms as described in the comments below. ---*/

  iteration_container            = NULL;
  output                         = NULL;
  integration_container          = NULL;
  geometry_container             = NULL;
  solver_container               = NULL;
  numerics_container             = NULL;
  config_container               = NULL;
  surface_movement               = NULL;
  grid_movement                  = NULL;
  FFDBox                         = NULL;
  interpolator_container         = NULL;
  transfer_container             = NULL;

  /*--- Definition and of the containers for all possible zones. ---*/

  iteration_container            = new CIteration*[nZone];
  solver_container               = new CSolver***[nZone];
  integration_container          = new CIntegration**[nZone];
  numerics_container             = new CNumerics****[nZone];
  config_container               = new CConfig*[nZone];
  geometry_container             = new CGeometry**[nZone];
  surface_movement               = new CSurfaceMovement*[nZone];
  grid_movement                  = new CVolumetricMovement*[nZone];
  FFDBox                         = new CFreeFormDefBox**[nZone];
  interpolator_container         = new CInterpolator**[nZone];
  transfer_container             = new CTransfer**[nZone];

  for (iZone = 0; iZone < nZone; iZone++) {
    solver_container[iZone]               = NULL;
    integration_container[iZone]          = NULL;
    numerics_container[iZone]             = NULL;
    config_container[iZone]               = NULL;
    geometry_container[iZone]             = NULL;
    surface_movement[iZone]               = NULL;
    grid_movement[iZone]                  = NULL;
    FFDBox[iZone]                         = NULL;
    interpolator_container[iZone]         = NULL;
    transfer_container[iZone]             = NULL;
  }

  /*--- Loop over all zones to initialize the various classes. In most
   cases, nZone is equal to one. This represents the solution of a partial
   differential equation on a single block, unstructured mesh. ---*/

  for (iZone = 0; iZone < nZone; iZone++) {

    /*--- Definition of the configuration option class for all zones. In this
     constructor, the input configuration file is parsed and all options are
     read and stored. ---*/

    config_container[iZone] = new CConfig(config_file_name, SU2_CFD, iZone, nZone, nDim, VERB_HIGH);

    /*--- Set the MPI communicator ---*/

    config_container[iZone]->SetMPICommunicator(MPICommunicator);

    /*--- Definition of the geometry class to store the primal grid in the
     partitioning process. ---*/

    CGeometry *geometry_aux = NULL;

    /*--- All ranks process the grid and call ParMETIS for partitioning ---*/

    geometry_aux = new CPhysicalGeometry(config_container[iZone], iZone, nZone);

    /*--- Color the initial grid and set the send-receive domains (ParMETIS) ---*/

    geometry_aux->SetColorGrid_Parallel(config_container[iZone]);

    /*--- Allocate the memory of the current domain, and divide the grid
     between the ranks. ---*/

    geometry_container[iZone] = new CGeometry *[config_container[iZone]->GetnMGLevels()+1];

    /*--- Until we finish the new periodic BC implementation, use the old
     partitioning routines for cases with periodic BCs. The old routines 
     will be entirely removed eventually in favor of the new methods. ---*/

    if (val_periodic) {
      geometry_container[iZone][MESH_0] = new CPhysicalGeometry(geometry_aux, config_container[iZone]);
    } else {
      geometry_container[iZone][MESH_0] = new CPhysicalGeometry(geometry_aux, config_container[iZone], val_periodic);
    }

    /*--- Deallocate the memory of geometry_aux ---*/

    delete geometry_aux;

    /*--- Add the Send/Receive boundaries ---*/

    geometry_container[iZone][MESH_0]->SetSendReceive(config_container[iZone]);

    /*--- Add the Send/Receive boundaries ---*/

    geometry_container[iZone][MESH_0]->SetBoundaries(config_container[iZone]);

  }

  /*--- Preprocessing of the geometry for all zones. In this routine, the edge-
   based data structure is constructed, i.e. node and cell neighbors are
   identified and linked, face areas and volumes of the dual mesh cells are
   computed, and the multigrid levels are created using an agglomeration procedure. ---*/

  if (rank == MASTER_NODE)
    cout << endl <<"------------------------- Geometry Preprocessing ------------------------" << endl;

  Geometrical_Preprocessing();

  for (iZone = 0; iZone < nZone; iZone++) {

    /*--- Computation of wall distances for turbulence modeling ---*/

    if (rank == MASTER_NODE)
      cout << "Computing wall distances." << endl;

    if ((config_container[iZone]->GetKind_Solver() == RANS) ||
        (config_container[iZone]->GetKind_Solver() == ADJ_RANS) ||
        (config_container[iZone]->GetKind_Solver() == DISC_ADJ_RANS))
      geometry_container[iZone][MESH_0]->ComputeWall_Distance(config_container[iZone]);

    /*--- Computation of positive surface area in the z-plane which is used for
     the calculation of force coefficient (non-dimensionalization). ---*/

    geometry_container[iZone][MESH_0]->SetPositive_ZArea(config_container[iZone]);

    /*--- Set the near-field, interface and actuator disk boundary conditions, if necessary. ---*/

    for (iMesh = 0; iMesh <= config_container[iZone]->GetnMGLevels(); iMesh++) {
      geometry_container[iZone][iMesh]->MatchNearField(config_container[iZone]);
      geometry_container[iZone][iMesh]->MatchInterface(config_container[iZone]);
      geometry_container[iZone][iMesh]->MatchActuator_Disk(config_container[iZone]);
    }

  }

  /*--- If activated by the compile directive, perform a partition analysis. ---*/
#if PARTITION
  Partition_Analysis(geometry_container[ZONE_0][MESH_0], config_container[ZONE_0]);
#endif

  /*--- Output some information about the driver that has been instantiated for the problem. ---*/

  if (rank == MASTER_NODE)
    cout << endl <<"------------------------- Driver information --------------------------" << endl;

  fsi = config_container[ZONE_0]->GetFSI_Simulation();
  bool stat_fsi = ((config_container[ZONE_0]->GetDynamic_Analysis() == STATIC) && (config_container[ZONE_0]->GetUnsteady_Simulation() == STEADY));
  bool disc_adj_fsi = (config_container[ZONE_0]->GetDiscrete_Adjoint());

  if ( (config_container[ZONE_0]->GetKind_Solver() == FEM_ELASTICITY ||
        config_container[ZONE_0]->GetKind_Solver() == DISC_ADJ_FEM ||
        config_container[ZONE_0]->GetKind_Solver() == POISSON_EQUATION ||
        config_container[ZONE_0]->GetKind_Solver() == WAVE_EQUATION ||
        config_container[ZONE_0]->GetKind_Solver() == HEAT_EQUATION) ) {
    if (rank == MASTER_NODE) cout << "A General driver has been instantiated." << endl;
  }
  else if (config_container[ZONE_0]->GetUnsteady_Simulation() == HARMONIC_BALANCE) {
    if (rank == MASTER_NODE) cout << "A Harmonic Balance driver has been instantiated." << endl;
  }
  else if (nZone == 2 && fsi) {
    if (disc_adj_fsi) {
      if (stat_fsi)
        if (rank == MASTER_NODE) cout << "A Discrete-Adjoint driver for Fluid-Structure Interaction has been instantiated." << endl;
    }
    else{
      if (stat_fsi){if (rank == MASTER_NODE) cout << "A Static Fluid-Structure Interaction driver has been instantiated." << endl;}
      else{if (rank == MASTER_NODE) cout << "A Dynamic Fluid-Structure Interaction driver has been instantiated." << endl;}
    }

  }
  else {
    if (rank == MASTER_NODE) cout << "A Fluid driver has been instantiated." << endl;
  }

  for (iZone = 0; iZone < nZone; iZone++) {

    /*--- Instantiate the type of physics iteration to be executed within each zone. For
     example, one can execute the same physics across multiple zones (mixing plane),
     different physics in different zones (fluid-structure interaction), or couple multiple
     systems tightly within a single zone by creating a new iteration class (e.g., RANS). ---*/
    
    if (rank == MASTER_NODE) {
      cout << endl <<"------------------------ Iteration Preprocessing ------------------------" << endl;
    }
    Iteration_Preprocessing();

    /*--- Definition of the solver class: solver_container[#ZONES][#MG_GRIDS][#EQ_SYSTEMS].
     The solver classes are specific to a particular set of governing equations,
     and they contain the subroutines with instructions for computing each spatial
     term of the PDE, i.e. loops over the edges to compute convective and viscous
     fluxes, loops over the nodes to compute source terms, and routines for
     imposing various boundary condition type for the PDE. ---*/

    if (rank == MASTER_NODE)
      cout << endl <<"------------------------- Solver Preprocessing --------------------------" << endl;

    solver_container[iZone] = new CSolver** [config_container[iZone]->GetnMGLevels()+1];
    for (iMesh = 0; iMesh <= config_container[iZone]->GetnMGLevels(); iMesh++)
      solver_container[iZone][iMesh] = NULL;

    for (iMesh = 0; iMesh <= config_container[iZone]->GetnMGLevels(); iMesh++) {
      solver_container[iZone][iMesh] = new CSolver* [MAX_SOLS];
      for (iSol = 0; iSol < MAX_SOLS; iSol++)
        solver_container[iZone][iMesh][iSol] = NULL;
    }
    Solver_Preprocessing(solver_container[iZone], geometry_container[iZone],
        config_container[iZone]);

    if (rank == MASTER_NODE)
      cout << endl <<"----------------- Integration and Numerics Preprocessing ----------------" << endl;

    /*--- Definition of the integration class: integration_container[#ZONES][#EQ_SYSTEMS].
     The integration class orchestrates the execution of the spatial integration
     subroutines contained in the solver class (including multigrid) for computing
     the residual at each node, R(U) and then integrates the equations to a
     steady state or time-accurately. ---*/

    integration_container[iZone] = new CIntegration*[MAX_SOLS];
    Integration_Preprocessing(integration_container[iZone], geometry_container[iZone],
                              config_container[iZone]);

    
    if (rank == MASTER_NODE) cout << "Integration Preprocessing." << endl;

    /*--- Definition of the numerical method class:
     numerics_container[#ZONES][#MG_GRIDS][#EQ_SYSTEMS][#EQ_TERMS].
     The numerics class contains the implementation of the numerical methods for
     evaluating convective or viscous fluxes between any two nodes in the edge-based
     data structure (centered, upwind, galerkin), as well as any source terms
     (piecewise constant reconstruction) evaluated in each dual mesh volume. ---*/

    numerics_container[iZone] = new CNumerics***[config_container[iZone]->GetnMGLevels()+1];
    Numerics_Preprocessing(numerics_container[iZone], solver_container[iZone],
        geometry_container[iZone], config_container[iZone]);

    if (rank == MASTER_NODE) cout << "Numerics Preprocessing." << endl;

  }

  /*--- Definition of the interface and transfer conditions between different zones.
   *--- The transfer container is defined for zones paired one to one.
   *--- This only works for a multizone FSI problem (nZone > 1).
   *--- Also, at the moment this capability is limited to two zones (nZone < 3).
   *--- This will change in the future. ---*/

  if ((rank == MASTER_NODE) && nZone > 1)
    cout << endl <<"------------------- Multizone Interface Preprocessing -------------------" << endl;

  if ( nZone > 1 ) {
    for (iZone = 0; iZone < nZone; iZone++){
      transfer_container[iZone] = new CTransfer*[nZone];
      interpolator_container[iZone] = new CInterpolator*[nZone];
      for (jZone = 0; jZone < nZone; jZone++){
        transfer_container[iZone][jZone]             = NULL;
        interpolator_container[iZone][jZone]         = NULL;
      }
    }

    Interface_Preprocessing();
  }

  /*--- Instantiate the geometry movement classes for the solution of unsteady
   flows on dynamic meshes, including rigid mesh transformations, dynamically
   deforming meshes, and preprocessing of harmonic balance. ---*/

  for (iZone = 0; iZone < nZone; iZone++) {

    if (config_container[iZone]->GetGrid_Movement() ||
        (config_container[iZone]->GetDirectDiff() == D_DESIGN)) {
      if (rank == MASTER_NODE)
        cout << "Setting dynamic mesh structure for zone "<< iZone<<"." << endl;
      grid_movement[iZone] = new CVolumetricMovement(geometry_container[iZone][MESH_0], config_container[iZone]);
      FFDBox[iZone] = new CFreeFormDefBox*[MAX_NUMBER_FFD];
      surface_movement[iZone] = new CSurfaceMovement();
      surface_movement[iZone]->CopyBoundary(geometry_container[iZone][MESH_0], config_container[iZone]);
      if (config_container[iZone]->GetUnsteady_Simulation() == HARMONIC_BALANCE)
        iteration_container[iZone]->SetGrid_Movement(geometry_container, surface_movement, grid_movement, FFDBox, solver_container, config_container, iZone, 0, 0);
    }

    if (config_container[iZone]->GetDirectDiff() == D_DESIGN) {
      if (rank == MASTER_NODE)
        cout << "Setting surface/volume derivatives." << endl;

      /*--- Set the surface derivatives, i.e. the derivative of the surface mesh nodes with respect to the design variables ---*/

      surface_movement[iZone]->SetSurface_Derivative(geometry_container[iZone][MESH_0],config_container[iZone]);

      /*--- Call the volume deformation routine with derivative mode enabled.
       This computes the derivative of the volume mesh with respect to the surface nodes ---*/

      grid_movement[iZone]->SetVolume_Deformation(geometry_container[iZone][MESH_0],config_container[iZone], true, true);

      /*--- Update the multi-grid structure to propagate the derivative information to the coarser levels ---*/

      geometry_container[iZone][MESH_0]->UpdateGeometry(geometry_container[iZone],config_container[iZone]);

      /*--- Set the derivative of the wall-distance with respect to the surface nodes ---*/

      if ( (config_container[iZone]->GetKind_Solver() == RANS) ||
          (config_container[iZone]->GetKind_Solver() == ADJ_RANS) ||
          (config_container[iZone]->GetKind_Solver() == DISC_ADJ_RANS))
        geometry_container[iZone][MESH_0]->ComputeWall_Distance(config_container[iZone]);
    }

    if (config_container[iZone]->GetKind_GridMovement(iZone) == FLUID_STRUCTURE_STATIC){
      if (rank == MASTER_NODE)
        cout << "Setting moving mesh structure for static FSI problems." << endl;
        /*--- Instantiate the container for the grid movement structure ---*/
      grid_movement[iZone]    = new CElasticityMovement(geometry_container[iZone][MESH_0], config_container[iZone]);
    }

  }

  if(fsi && (config_container[ZONE_0]->GetRestart() || config_container[ZONE_0]->GetDiscrete_Adjoint())){
    if (rank == MASTER_NODE)cout << endl <<"Restarting Fluid and Structural Solvers." << endl;

    for (iZone = 0; iZone < nZone; iZone++) {
        Solver_Restart(solver_container[iZone], geometry_container[iZone],
                       config_container[iZone], true);
    }

  }

  /*---If the Grid Movement is static initialize the static mesh movment ---*/
  Kind_Grid_Movement = config_container[ZONE_0]->GetKind_GridMovement(ZONE_0);
  initStaticMovement = (config_container[ZONE_0]->GetGrid_Movement() && (Kind_Grid_Movement == MOVING_WALL
                        || Kind_Grid_Movement == ROTATING_FRAME || Kind_Grid_Movement == STEADY_TRANSLATION));


  if(initStaticMovement){
    if (rank == MASTER_NODE)cout << endl <<"--------------------- Initialize Static Mesh Movement --------------------" << endl;

      InitStaticMeshMovement();
  }

 if (config_container[ZONE_0]->GetBoolTurbomachinery()){
   if (rank == MASTER_NODE)cout << endl <<"---------------------- Turbomachinery Preprocessing ---------------------" << endl;
      TurbomachineryPreprocessing();
  }


  if (rank == MASTER_NODE) cout << endl << "---------------------- Python Interface Preprocessing ---------------------" << endl;
  PythonInterface_Preprocessing();

  /*--- Definition of the output class (one for all zones). The output class
   manages the writing of all restart, volume solution, surface solution,
   surface comma-separated value, and convergence history files (both in serial
   and in parallel). ---*/

  output = new COutput(config_container[ZONE_0]);

  /*--- Open the convergence history file ---*/

  if (rank == MASTER_NODE){
    ConvHist_file = new ofstream[nZone];
    for (iZone = 0; iZone < nZone; iZone++) {
      output->SetConvHistory_Header(&ConvHist_file[iZone], config_container[ZONE_0], iZone);
    }
  }
  /*--- Check for an unsteady restart. Update ExtIter if necessary. ---*/
  if (config_container[ZONE_0]->GetWrt_Unsteady() && config_container[ZONE_0]->GetRestart())
    ExtIter = config_container[ZONE_0]->GetUnst_RestartIter();

  /*--- Check for a dynamic restart (structural analysis). Update ExtIter if necessary. ---*/
  if (config_container[ZONE_0]->GetKind_Solver() == FEM_ELASTICITY
      && config_container[ZONE_0]->GetWrt_Dynamic() && config_container[ZONE_0]->GetRestart())
    ExtIter = config_container[ZONE_0]->GetDyn_RestartIter();



  /*--- Set up a timer for performance benchmarking (preprocessing time is not included) ---*/

#ifndef HAVE_MPI
  StartTime = su2double(clock())/su2double(CLOCKS_PER_SEC);
#else
  StartTime = MPI_Wtime();
#endif

}

void CDriver::Postprocessing() {

    /*--- Output some information to the console. ---*/

  if (rank == MASTER_NODE) {

    /*--- Print out the number of non-physical points and reconstructions ---*/

    if (config_container[ZONE_0]->GetNonphysical_Points() > 0)
      cout << "Warning: there are " << config_container[ZONE_0]->GetNonphysical_Points() << " non-physical points in the solution." << endl;
    if (config_container[ZONE_0]->GetNonphysical_Reconstr() > 0)
      cout << "Warning: " << config_container[ZONE_0]->GetNonphysical_Reconstr() << " reconstructed states for upwinding are non-physical." << endl;

    /*--- Close the convergence history file. ---*/
    for (iZone = 0; iZone < nZone; iZone++) {
      ConvHist_file[iZone].close();
    }

  }

  if (rank == MASTER_NODE)
    cout << endl <<"------------------------- Solver Postprocessing -------------------------" << endl;

  for (iZone = 0; iZone < nZone; iZone++) {
     Numerics_Postprocessing(numerics_container[iZone], solver_container[iZone],
     geometry_container[iZone], config_container[iZone]);
    delete [] numerics_container[iZone];
  }
  delete [] numerics_container;
  if (rank == MASTER_NODE) cout << "Deleted CNumerics container." << endl;
  
  for (iZone = 0; iZone < nZone; iZone++) {
    Integration_Postprocessing(integration_container[iZone],
                               geometry_container[iZone],
                               config_container[iZone]);
    delete [] integration_container[iZone];
  }
  delete [] integration_container;
  if (rank == MASTER_NODE) cout << "Deleted CIntegration container." << endl;
  
  for (iZone = 0; iZone < nZone; iZone++) {
    Solver_Postprocessing(solver_container[iZone],
                          geometry_container[iZone],
                          config_container[iZone]);
    delete [] solver_container[iZone];
  }
  delete [] solver_container;
  if (rank == MASTER_NODE) cout << "Deleted CSolver container." << endl;
  
  for (iZone = 0; iZone < nZone; iZone++) {
    delete iteration_container[iZone];
  }
  delete [] iteration_container;
  if (rank == MASTER_NODE) cout << "Deleted CIteration container." << endl;
  
  if (interpolator_container != NULL) {
    for (iZone = 0; iZone < nZone; iZone++) {
    if (interpolator_container[iZone] != NULL){
            delete [] interpolator_container[iZone];
      }
    }
    delete [] interpolator_container;
    if (rank == MASTER_NODE) cout << "Deleted CInterpolator container." << endl;
  }
  
  if (transfer_container != NULL) {
    for (iZone = 0; iZone < nZone; iZone++) {
        if (transfer_container[iZone] != NULL)
          delete [] transfer_container[iZone];
    }
    delete [] transfer_container;
    if (rank == MASTER_NODE) cout << "Deleted CTransfer container." << endl;
  }

  for (iZone = 0; iZone < nZone; iZone++) {
    if (geometry_container[iZone] != NULL) {
      for (unsigned short iMGlevel = 0; iMGlevel < config_container[iZone]->GetnMGLevels()+1; iMGlevel++) {
        if (geometry_container[iZone][iMGlevel] != NULL) delete geometry_container[iZone][iMGlevel];
      }
      delete [] geometry_container[iZone];
    }
  }
  delete [] geometry_container;
  if (rank == MASTER_NODE) cout << "Deleted CGeometry container." << endl;

  for (iZone = 0; iZone < nZone; iZone++) {
    delete [] FFDBox[iZone];
  }
  delete [] FFDBox;
  if (rank == MASTER_NODE) cout << "Deleted CFreeFormDefBox class." << endl;

  for (iZone = 0; iZone < nZone; iZone++) {
    delete surface_movement[iZone];
  }
  delete [] surface_movement;
  if (rank == MASTER_NODE) cout << "Deleted CSurfaceMovement class." << endl;

  for (iZone = 0; iZone < nZone; iZone++) {
    delete grid_movement[iZone];
  }
  delete [] grid_movement;
  if (rank == MASTER_NODE) cout << "Deleted CVolumetricMovement class." << endl;

  if (config_container!= NULL) {
    for (iZone = 0; iZone < nZone; iZone++) {
      if (config_container[iZone] != NULL) {
        delete config_container[iZone];
      }
    }
    delete [] config_container;
  }
  if (rank == MASTER_NODE) cout << "Deleted CConfig container." << endl;

  /*--- Deallocate output container ---*/
  if (output!= NULL) delete output;
  if (rank == MASTER_NODE) cout << "Deleted COutput class." << endl;

  if (rank == MASTER_NODE) cout << "-------------------------------------------------------------------------" << endl;


  /*--- Synchronization point after a single solver iteration. Compute the
   wall clock time required. ---*/

#ifndef HAVE_MPI
  StopTime = su2double(clock())/su2double(CLOCKS_PER_SEC);
#else
  StopTime = MPI_Wtime();
#endif

  /*--- Compute/print the total time for performance benchmarking. ---*/

  UsedTime = StopTime-StartTime;
  if (rank == MASTER_NODE) {
    cout << "\nCompleted in " << fixed << UsedTime << " seconds on "<< size;
    if (size == 1) cout << " core." << endl; else cout << " cores." << endl;
  }

  /*--- Exit the solver cleanly ---*/

  if (rank == MASTER_NODE)
    cout << endl <<"------------------------- Exit Success (SU2_CFD) ------------------------" << endl << endl;

}

void CDriver::Geometrical_Preprocessing() {

  unsigned short iMGlevel;
  unsigned short requestedMGlevels = config_container[ZONE_0]->GetnMGLevels();
  unsigned long iPoint;

  for (iZone = 0; iZone < nZone; iZone++) {

    /*--- Compute elements surrounding points, points surrounding points ---*/

    if (rank == MASTER_NODE) cout << "Setting point connectivity." << endl;
    geometry_container[iZone][MESH_0]->SetPoint_Connectivity();

    /*--- Renumbering points using Reverse Cuthill McKee ordering ---*/

    if (rank == MASTER_NODE) cout << "Renumbering points (Reverse Cuthill McKee Ordering)." << endl;
    geometry_container[iZone][MESH_0]->SetRCM_Ordering(config_container[iZone]);

    /*--- recompute elements surrounding points, points surrounding points ---*/

    if (rank == MASTER_NODE) cout << "Recomputing point connectivity." << endl;
    geometry_container[iZone][MESH_0]->SetPoint_Connectivity();

    /*--- Compute elements surrounding elements ---*/

    if (rank == MASTER_NODE) cout << "Setting element connectivity." << endl;
    geometry_container[iZone][MESH_0]->SetElement_Connectivity();

    /*--- Check the orientation before computing geometrical quantities ---*/

    geometry_container[iZone][MESH_0]->SetBoundVolume();
    if (config_container[iZone]->GetReorientElements()) {
      if (rank == MASTER_NODE) cout << "Checking the numerical grid orientation." << endl;
      geometry_container[iZone][MESH_0]->Check_IntElem_Orientation(config_container[iZone]);
      geometry_container[iZone][MESH_0]->Check_BoundElem_Orientation(config_container[iZone]);
    }

    /*--- Create the edge structure ---*/

    if (rank == MASTER_NODE) cout << "Identifying edges and vertices." << endl;
    geometry_container[iZone][MESH_0]->SetEdges();
    geometry_container[iZone][MESH_0]->SetVertex(config_container[iZone]);

    /*--- Compute cell center of gravity ---*/

    if (rank == MASTER_NODE) cout << "Computing centers of gravity." << endl;
    geometry_container[iZone][MESH_0]->SetCoord_CG();

    /*--- Create the control volume structures ---*/

    if (rank == MASTER_NODE) cout << "Setting the control volume structure." << endl;
    geometry_container[iZone][MESH_0]->SetControlVolume(config_container[iZone], ALLOCATE);
    geometry_container[iZone][MESH_0]->SetBoundControlVolume(config_container[iZone], ALLOCATE);

    /*--- Visualize a dual control volume if requested ---*/

    if ((config_container[iZone]->GetVisualize_CV() >= 0) &&
        (config_container[iZone]->GetVisualize_CV() < (long)geometry_container[iZone][MESH_0]->GetnPointDomain()))
      geometry_container[iZone][MESH_0]->VisualizeControlVolume(config_container[iZone], UPDATE);

    /*--- Identify closest normal neighbor ---*/

    if (rank == MASTER_NODE) cout << "Searching for the closest normal neighbors to the surfaces." << endl;
    geometry_container[iZone][MESH_0]->FindNormal_Neighbor(config_container[iZone]);

    /*--- Store the global to local mapping. ---*/

    if (rank == MASTER_NODE) cout << "Storing a mapping from global to local point index." << endl;
    geometry_container[iZone][MESH_0]->SetGlobal_to_Local_Point();

    /*--- Compute the surface curvature ---*/

    if (rank == MASTER_NODE) cout << "Compute the surface curvature." << endl;
    geometry_container[iZone][MESH_0]->ComputeSurf_Curvature(config_container[iZone]);

    /*--- Check for periodicity and disable MG if necessary. ---*/

    if (rank == MASTER_NODE) cout << "Checking for periodicity." << endl;
    geometry_container[iZone][MESH_0]->Check_Periodicity(config_container[iZone]);

    if ((config_container[iZone]->GetnMGLevels() != 0) && (rank == MASTER_NODE))
      cout << "Setting the multigrid structure." << endl;

  }

  /*--- Loop over all zones at each grid level. ---*/

  for (iZone = 0; iZone < nZone; iZone++) {

    /*--- Loop over all the new grid ---*/

    for (iMGlevel = 1; iMGlevel <= config_container[iZone]->GetnMGLevels(); iMGlevel++) {

      /*--- Create main agglomeration structure ---*/

      geometry_container[iZone][iMGlevel] = new CMultiGridGeometry(geometry_container, config_container, iMGlevel, iZone);

      /*--- Compute points surrounding points. ---*/

      geometry_container[iZone][iMGlevel]->SetPoint_Connectivity(geometry_container[iZone][iMGlevel-1]);

      /*--- Create the edge structure ---*/

      geometry_container[iZone][iMGlevel]->SetEdges();
      geometry_container[iZone][iMGlevel]->SetVertex(geometry_container[iZone][iMGlevel-1], config_container[iZone]);

      /*--- Create the control volume structures ---*/

      geometry_container[iZone][iMGlevel]->SetControlVolume(config_container[iZone], geometry_container[iZone][iMGlevel-1], ALLOCATE);
      geometry_container[iZone][iMGlevel]->SetBoundControlVolume(config_container[iZone], geometry_container[iZone][iMGlevel-1], ALLOCATE);
      geometry_container[iZone][iMGlevel]->SetCoord(geometry_container[iZone][iMGlevel-1]);

      /*--- Find closest neighbor to a surface point ---*/

      geometry_container[iZone][iMGlevel]->FindNormal_Neighbor(config_container[iZone]);

      /*--- Protect against the situation that we were not able to complete
       the agglomeration for this level, i.e., there weren't enough points.
       We need to check if we changed the total number of levels and delete
       the incomplete CMultiGridGeometry object. ---*/

      if (config_container[iZone]->GetnMGLevels() != requestedMGlevels) {
        delete geometry_container[iZone][iMGlevel];
        break;
      }

    }

  }

  /*--- For unsteady simulations, initialize the grid volumes
   and coordinates for previous solutions. Loop over all zones/grids ---*/

  for (iZone = 0; iZone < nZone; iZone++) {
    if (config_container[iZone]->GetUnsteady_Simulation() && config_container[iZone]->GetGrid_Movement()) {
      for (iMGlevel = 0; iMGlevel <= config_container[iZone]->GetnMGLevels(); iMGlevel++) {
        for (iPoint = 0; iPoint < geometry_container[iZone][iMGlevel]->GetnPoint(); iPoint++) {

          /*--- Update cell volume ---*/

          geometry_container[iZone][iMGlevel]->node[iPoint]->SetVolume_n();
          geometry_container[iZone][iMGlevel]->node[iPoint]->SetVolume_nM1();

          /*--- Update point coordinates ---*/
          geometry_container[iZone][iMGlevel]->node[iPoint]->SetCoord_n();
          geometry_container[iZone][iMGlevel]->node[iPoint]->SetCoord_n1();

        }
      }
    }
  }

}

void CDriver::Solver_Preprocessing(CSolver ***solver_container, CGeometry **geometry,
                                   CConfig *config) {
  
  unsigned short iMGlevel;
  bool euler, ns, turbulent,
  adj_euler, adj_ns, adj_turb,
  poisson, wave, heat,
  fem, disc_adj_fem,
  spalart_allmaras, neg_spalart_allmaras, menter_sst, transition,
  template_solver, disc_adj, disc_adj_turb,
  e_spalart_allmaras, comp_spalart_allmaras, e_comp_spalart_allmaras;
  
  /*--- Initialize some useful booleans ---*/
  
  euler            = false;  ns              = false;  turbulent = false;
  adj_euler        = false;  adj_ns          = false;  adj_turb  = false;
  spalart_allmaras = false;  menter_sst      = false;  disc_adj_turb = false;
  poisson          = false;  neg_spalart_allmaras = false;
  wave             = false;	 disc_adj         = false;
  fem              = false;  disc_adj_fem     = false;
  heat             = false;
  transition       = false;
  template_solver  = false;
  e_spalart_allmaras = false; comp_spalart_allmaras = false; e_comp_spalart_allmaras = false;
  
  bool compressible   = (config->GetKind_Regime() == COMPRESSIBLE);
  bool incompressible = (config->GetKind_Regime() == INCOMPRESSIBLE);

  /*--- Assign booleans ---*/
  
  switch (config->GetKind_Solver()) {
    case TEMPLATE_SOLVER: template_solver = true; break;
    case EULER : euler = true; break;
    case NAVIER_STOKES: ns = true; break;
    case RANS : ns = true; turbulent = true; if (config->GetKind_Trans_Model() == LM) transition = true; break;
    case POISSON_EQUATION: poisson = true; break;
    case WAVE_EQUATION: wave = true; break;
    case HEAT_EQUATION: heat = true; break;
    case FEM_ELASTICITY: fem = true; break;
    case ADJ_EULER : euler = true; adj_euler = true; break;
    case ADJ_NAVIER_STOKES : ns = true; turbulent = (config->GetKind_Turb_Model() != NONE); adj_ns = true; break;
    case ADJ_RANS : ns = true; turbulent = true; adj_ns = true; adj_turb = (!config->GetFrozen_Visc_Cont()); break;
    case DISC_ADJ_EULER: euler = true; disc_adj = true; break;
    case DISC_ADJ_NAVIER_STOKES: ns = true; disc_adj = true; break;
    case DISC_ADJ_RANS: ns = true; turbulent = true; disc_adj = true; disc_adj_turb = (!config->GetFrozen_Visc_Disc()); break;
    case DISC_ADJ_FEM: fem = true; disc_adj_fem = true; break;
  }
  
  /*--- Assign turbulence model booleans ---*/
  
  if (turbulent)
    switch (config->GetKind_Turb_Model()) {
      case SA:     spalart_allmaras = true;     break;
      case SA_NEG: neg_spalart_allmaras = true; break;
      case SST:    menter_sst = true;           break;
      case SA_E:   e_spalart_allmaras = true;   break;
      case SA_COMP: comp_spalart_allmaras = true; break;
      case SA_E_COMP: e_comp_spalart_allmaras = true; break;
      default: SU2_MPI::Error("Specified turbulence model unavailable or none selected", CURRENT_FUNCTION); break;
    }
  
  /*--- Definition of the Class for the solution: solver_container[DOMAIN][MESH_LEVEL][EQUATION]. Note that euler, ns
   and potential are incompatible, they use the same position in sol container ---*/
  
  for (iMGlevel = 0; iMGlevel <= config->GetnMGLevels(); iMGlevel++) {
    
    /*--- Allocate solution for a template problem ---*/
    
    if (template_solver) {
      solver_container[iMGlevel][TEMPLATE_SOL] = new CTemplateSolver(geometry[iMGlevel], config);
    }
    
    /*--- Allocate solution for direct problem, and run the preprocessing and postprocessing ---*/
    
    if (euler) {
      if (compressible) {
        solver_container[iMGlevel][FLOW_SOL] = new CEulerSolver(geometry[iMGlevel], config, iMGlevel);
        solver_container[iMGlevel][FLOW_SOL]->Preprocessing(geometry[iMGlevel], solver_container[iMGlevel], config, iMGlevel, NO_RK_ITER, RUNTIME_FLOW_SYS, false);
      }
      if (incompressible) {
        solver_container[iMGlevel][FLOW_SOL] = new CIncEulerSolver(geometry[iMGlevel], config, iMGlevel);
        solver_container[iMGlevel][FLOW_SOL]->Preprocessing(geometry[iMGlevel], solver_container[iMGlevel], config, iMGlevel, NO_RK_ITER, RUNTIME_FLOW_SYS, false);
      }
    }
    if (ns) {
      if (compressible) {
        solver_container[iMGlevel][FLOW_SOL] = new CNSSolver(geometry[iMGlevel], config, iMGlevel);
      }
      if (incompressible) {
        solver_container[iMGlevel][FLOW_SOL] = new CIncNSSolver(geometry[iMGlevel], config, iMGlevel);
      }
    }
    if (turbulent) {
      if (spalart_allmaras || e_spalart_allmaras || comp_spalart_allmaras || e_comp_spalart_allmaras || neg_spalart_allmaras) {
        solver_container[iMGlevel][TURB_SOL] = new CTurbSASolver(geometry[iMGlevel], config, iMGlevel, solver_container[iMGlevel][FLOW_SOL]->GetFluidModel() );
        solver_container[iMGlevel][FLOW_SOL]->Preprocessing(geometry[iMGlevel], solver_container[iMGlevel], config, iMGlevel, NO_RK_ITER, RUNTIME_FLOW_SYS, false);
        solver_container[iMGlevel][TURB_SOL]->Postprocessing(geometry[iMGlevel], solver_container[iMGlevel], config, iMGlevel);
      }
      else if (menter_sst) {
        solver_container[iMGlevel][TURB_SOL] = new CTurbSSTSolver(geometry[iMGlevel], config, iMGlevel);
        solver_container[iMGlevel][FLOW_SOL]->Preprocessing(geometry[iMGlevel], solver_container[iMGlevel], config, iMGlevel, NO_RK_ITER, RUNTIME_FLOW_SYS, false);
        solver_container[iMGlevel][TURB_SOL]->Postprocessing(geometry[iMGlevel], solver_container[iMGlevel], config, iMGlevel);
        solver_container[iMGlevel][FLOW_SOL]->Preprocessing(geometry[iMGlevel], solver_container[iMGlevel], config, iMGlevel, NO_RK_ITER, RUNTIME_FLOW_SYS, false);
      }
      if (transition) {
        solver_container[iMGlevel][TRANS_SOL] = new CTransLMSolver(geometry[iMGlevel], config, iMGlevel);
      }
    }
    if (poisson) {
      solver_container[iMGlevel][POISSON_SOL] = new CPoissonSolver(geometry[iMGlevel], config);
    }
    if (wave) {
      solver_container[iMGlevel][WAVE_SOL] = new CWaveSolver(geometry[iMGlevel], config);
    }
    if (heat) {
      solver_container[iMGlevel][HEAT_SOL] = new CHeatSolver(geometry[iMGlevel], config);
    }
    if (fem) {
      solver_container[iMGlevel][FEA_SOL] = new CFEM_ElasticitySolver(geometry[iMGlevel], config);
    }
    
    /*--- Allocate solution for adjoint problem ---*/
    
    if (adj_euler) {
      if (compressible) {
        solver_container[iMGlevel][ADJFLOW_SOL] = new CAdjEulerSolver(geometry[iMGlevel], config, iMGlevel);
      }
      if (incompressible) {
        solver_container[iMGlevel][ADJFLOW_SOL] = new CAdjIncEulerSolver(geometry[iMGlevel], config, iMGlevel);
      }
    }
    if (adj_ns) {
      if (compressible) {
        solver_container[iMGlevel][ADJFLOW_SOL] = new CAdjNSSolver(geometry[iMGlevel], config, iMGlevel);
      }
      if (incompressible) {
        solver_container[iMGlevel][ADJFLOW_SOL] = new CAdjIncNSSolver(geometry[iMGlevel], config, iMGlevel);
      }
    }
    if (adj_turb) {
      solver_container[iMGlevel][ADJTURB_SOL] = new CAdjTurbSolver(geometry[iMGlevel], config, iMGlevel);
    }
    
    if (disc_adj) {
      solver_container[iMGlevel][ADJFLOW_SOL] = new CDiscAdjSolver(geometry[iMGlevel], config, solver_container[iMGlevel][FLOW_SOL], RUNTIME_FLOW_SYS, iMGlevel);
      if (disc_adj_turb)
        solver_container[iMGlevel][ADJTURB_SOL] = new CDiscAdjSolver(geometry[iMGlevel], config, solver_container[iMGlevel][TURB_SOL], RUNTIME_TURB_SYS, iMGlevel);
    }

    if (disc_adj_fem) {
      solver_container[iMGlevel][ADJFEA_SOL] = new CDiscAdjFEASolver(geometry[iMGlevel], config, solver_container[iMGlevel][FEA_SOL], RUNTIME_FEA_SYS, iMGlevel);
    }
  }
  

  /*--- Check for restarts and use the LoadRestart() routines. ---*/

  bool update_geo = true;
  if (config->GetFSI_Simulation()) update_geo = false;

  Solver_Restart(solver_container, geometry, config, update_geo);

}

void CDriver::Solver_Restart(CSolver ***solver_container, CGeometry **geometry,
                             CConfig *config, bool update_geo) {

  bool euler, ns, turbulent,
  adj_euler, adj_ns, adj_turb,
  poisson, wave, heat,
  fem,
  template_solver, disc_adj, disc_adj_fem, disc_adj_turb;
  int val_iter = 0;

  /*--- Initialize some useful booleans ---*/

  euler            = false;  ns              = false;  turbulent = false;
  adj_euler        = false;  adj_ns          = false;  adj_turb  = false;
  poisson          = false;
  wave             = false;  disc_adj         = false;
  fem              = false;  disc_adj_fem     = false;
  heat             = false;  disc_adj_turb    = false;
  template_solver  = false;

  /*--- Check for restarts and use the LoadRestart() routines. ---*/

  bool restart      = config->GetRestart();
  bool restart_flow = config->GetRestart_Flow();
  bool no_restart   = false;

  /*--- Adjust iteration number for unsteady restarts. ---*/

  bool dual_time = ((config->GetUnsteady_Simulation() == DT_STEPPING_1ST) ||
                    (config->GetUnsteady_Simulation() == DT_STEPPING_2ND));
  bool time_stepping = config->GetUnsteady_Simulation() == TIME_STEPPING;
  bool adjoint = (config->GetDiscrete_Adjoint() || config->GetContinuous_Adjoint());
  bool dynamic = (config->GetDynamic_Analysis() == DYNAMIC); // Dynamic simulation (FSI).

  if (dual_time) {
    if (adjoint) val_iter = SU2_TYPE::Int(config->GetUnst_AdjointIter())-1;
    else if (config->GetUnsteady_Simulation() == DT_STEPPING_1ST)
      val_iter = SU2_TYPE::Int(config->GetUnst_RestartIter())-1;
    else val_iter = SU2_TYPE::Int(config->GetUnst_RestartIter())-2;
  }

  if (time_stepping) {
    if (adjoint) val_iter = SU2_TYPE::Int(config->GetUnst_AdjointIter())-1;
    else val_iter = SU2_TYPE::Int(config->GetUnst_RestartIter())-1;
  }

  /*--- Assign booleans ---*/

  switch (config->GetKind_Solver()) {
    case TEMPLATE_SOLVER: template_solver = true; break;
    case EULER : euler = true; break;
    case NAVIER_STOKES: ns = true; break;
    case RANS : ns = true; turbulent = true; break;
    case POISSON_EQUATION: poisson = true; break;
    case WAVE_EQUATION: wave = true; break;
    case HEAT_EQUATION: heat = true; break;
    case FEM_ELASTICITY: fem = true; break;
    case ADJ_EULER : euler = true; adj_euler = true; break;
    case ADJ_NAVIER_STOKES : ns = true; turbulent = (config->GetKind_Turb_Model() != NONE); adj_ns = true; break;
    case ADJ_RANS : ns = true; turbulent = true; adj_ns = true; adj_turb = (!config->GetFrozen_Visc_Cont()); break;
    case DISC_ADJ_EULER: euler = true; disc_adj = true; break;
    case DISC_ADJ_NAVIER_STOKES: ns = true; disc_adj = true; break;
    case DISC_ADJ_RANS: ns = true; turbulent = true; disc_adj = true; disc_adj_turb = (!config->GetFrozen_Visc_Disc()); break;
    case DISC_ADJ_FEM: fem = true; disc_adj_fem = true; break;
  }


  /*--- Load restarts for any of the active solver containers. Note that
   these restart routines fill the fine grid and interpolate to all MG levels. ---*/

  if (restart || restart_flow) {
    if (euler || ns) {
      solver_container[MESH_0][FLOW_SOL]->LoadRestart(geometry, solver_container, config, val_iter, update_geo);
    }
    if (turbulent) {
      solver_container[MESH_0][TURB_SOL]->LoadRestart(geometry, solver_container, config, val_iter, update_geo);
    }
    if (fem) {
      if (dynamic) val_iter = SU2_TYPE::Int(config->GetDyn_RestartIter())-1;
      solver_container[MESH_0][FEA_SOL]->LoadRestart(geometry, solver_container, config, val_iter, update_geo);
    }
  }

  if (restart) {
    if (template_solver) {
      no_restart = true;
    }
    if (poisson) {
      no_restart = true;
    }
    if (wave) {
      no_restart = true;
    }
    if (heat) {
      no_restart = true;
    }
    if (adj_euler || adj_ns) {
      solver_container[MESH_0][ADJFLOW_SOL]->LoadRestart(geometry, solver_container, config, val_iter, update_geo);
    }
    if (adj_turb) {
      no_restart = true;
    }
    if (disc_adj) {
      solver_container[MESH_0][ADJFLOW_SOL]->LoadRestart(geometry, solver_container, config, val_iter, update_geo);
      if (disc_adj_turb)
        solver_container[MESH_0][ADJTURB_SOL]->LoadRestart(geometry, solver_container, config, val_iter, update_geo);
    }
    if (disc_adj_fem) {
        if (dynamic) val_iter = SU2_TYPE::Int(config->GetDyn_RestartIter())-1;
        solver_container[MESH_0][ADJFEA_SOL]->LoadRestart(geometry, solver_container, config, val_iter, update_geo);
    }
  }

  /*--- Exit if a restart was requested for a solver that is not available. ---*/

  if (no_restart) {
    SU2_MPI::Error(string("A restart capability has not been implemented yet for this solver.\n") +
                   string("Please set RESTART_SOL= NO and try again."), CURRENT_FUNCTION);
  }

  /*--- Think about calls to pre / post-processing here, plus realizability checks. ---*/
  

}

void CDriver::Solver_Postprocessing(CSolver ***solver_container, CGeometry **geometry,
                                    CConfig *config) {
  unsigned short iMGlevel;
  bool euler, ns, turbulent,
  adj_euler, adj_ns, adj_turb,
  poisson, wave, heat, fem,
  spalart_allmaras, neg_spalart_allmaras, menter_sst, transition,
  template_solver, disc_adj, disc_adj_turb, disc_adj_fem,
  e_spalart_allmaras, comp_spalart_allmaras, e_comp_spalart_allmaras;

  /*--- Initialize some useful booleans ---*/
  
  euler            = false;  ns              = false;  turbulent = false;
  adj_euler        = false;  adj_ns          = false;  adj_turb  = false;
  spalart_allmaras = false;  menter_sst      = false;  disc_adj_turb = false;
  poisson          = false;  neg_spalart_allmaras = false;
  wave             = false;  disc_adj        = false;
  fem              = false;  disc_adj_fem    = false;
  heat             = false;
  transition       = false;
  template_solver  = false;
  e_spalart_allmaras = false; comp_spalart_allmaras = false; e_comp_spalart_allmaras = false;

  /*--- Assign booleans ---*/
  
  switch (config->GetKind_Solver()) {
    case TEMPLATE_SOLVER: template_solver = true; break;
    case EULER : euler = true; break;
    case NAVIER_STOKES: ns = true; break;
    case RANS : ns = true; turbulent = true; if (config->GetKind_Trans_Model() == LM) transition = true; break;
    case POISSON_EQUATION: poisson = true; break;
    case WAVE_EQUATION: wave = true; break;
    case HEAT_EQUATION: heat = true; break;
    case FEM_ELASTICITY: fem = true; break;
    case ADJ_EULER : euler = true; adj_euler = true; break;
    case ADJ_NAVIER_STOKES : ns = true; turbulent = (config->GetKind_Turb_Model() != NONE); adj_ns = true; break;
    case ADJ_RANS : ns = true; turbulent = true; adj_ns = true; adj_turb = (!config->GetFrozen_Visc_Cont()); break;
    case DISC_ADJ_EULER: euler = true; disc_adj = true; break;
    case DISC_ADJ_NAVIER_STOKES: ns = true; disc_adj = true; break;
    case DISC_ADJ_RANS: ns = true; turbulent = true; disc_adj = true; disc_adj_turb = (!config->GetFrozen_Visc_Disc()); break;
    case DISC_ADJ_FEM: fem = true; disc_adj_fem = true; break;
  }
  
  /*--- Assign turbulence model booleans ---*/
  
  if (turbulent)
    switch (config->GetKind_Turb_Model()) {
    case SA:     spalart_allmaras = true;     break;
    case SA_NEG: neg_spalart_allmaras = true; break;
    case SST:    menter_sst = true;           break;
    case SA_E: e_spalart_allmaras = true; break;
    case SA_COMP: comp_spalart_allmaras = true; break;
    case SA_E_COMP: e_comp_spalart_allmaras = true; break;
    }
  
  /*--- Definition of the Class for the solution: solver_container[DOMAIN][MESH_LEVEL][EQUATION]. Note that euler, ns
   and potential are incompatible, they use the same position in sol container ---*/
  
  for (iMGlevel = 0; iMGlevel <= config->GetnMGLevels(); iMGlevel++) {
    
    /*--- DeAllocate solution for a template problem ---*/
    
    if (template_solver) {
      delete solver_container[iMGlevel][TEMPLATE_SOL];
    }
    
    /*--- DeAllocate solution for adjoint problem ---*/
    
    if (adj_euler || adj_ns || disc_adj) {
      delete solver_container[iMGlevel][ADJFLOW_SOL];
      if (disc_adj_turb || adj_turb) {
        delete solver_container[iMGlevel][ADJTURB_SOL];
      }
    }
    
    /*--- DeAllocate solution for direct problem ---*/
    
    if (euler || ns) {
      delete solver_container[iMGlevel][FLOW_SOL];
    }
    
    if (turbulent) {
      if (spalart_allmaras || neg_spalart_allmaras || menter_sst || e_spalart_allmaras || comp_spalart_allmaras || e_comp_spalart_allmaras) {
        delete solver_container[iMGlevel][TURB_SOL];
      }
      if (transition) {
        delete solver_container[iMGlevel][TRANS_SOL];
      }
    }
    if (poisson) {
      delete solver_container[iMGlevel][POISSON_SOL];
    }
    if (wave) {
      delete solver_container[iMGlevel][WAVE_SOL];
    }
    if (heat) {
      delete solver_container[iMGlevel][HEAT_SOL];
    }
    if (fem) {
      delete solver_container[iMGlevel][FEA_SOL];
    }
    if (disc_adj_fem) {
      delete solver_container[iMGlevel][ADJFEA_SOL];
    }
    
    delete [] solver_container[iMGlevel];
  }
  
}

void CDriver::Integration_Preprocessing(CIntegration **integration_container,
    CGeometry **geometry, CConfig *config) {

  bool euler, adj_euler, ns, adj_ns, turbulent, adj_turb, poisson, wave, fem,
      heat, template_solver, transition, disc_adj, disc_adj_fem;
  /*--- Initialize some useful booleans ---*/
  euler            = false; adj_euler        = false;
  ns               = false; adj_ns           = false;
  turbulent        = false; adj_turb         = false;
  poisson          = false; disc_adj         = false;
  wave             = false;
  heat             = false;
  fem 			       = false; disc_adj_fem     = false;
  transition       = false;
  template_solver  = false;

  /*--- Assign booleans ---*/
  switch (config->GetKind_Solver()) {
    case TEMPLATE_SOLVER: template_solver = true; break;
    case EULER : euler = true; break;
    case NAVIER_STOKES: ns = true; break;
    case RANS : ns = true; turbulent = true; if (config->GetKind_Trans_Model() == LM) transition = true; break;
    case POISSON_EQUATION: poisson = true; break;
    case WAVE_EQUATION: wave = true; break;
    case HEAT_EQUATION: heat = true; break;
    case FEM_ELASTICITY: fem = true; break;
    case ADJ_EULER : euler = true; adj_euler = true; break;
    case ADJ_NAVIER_STOKES : ns = true; turbulent = (config->GetKind_Turb_Model() != NONE); adj_ns = true; break;
    case ADJ_RANS : ns = true; turbulent = true; adj_ns = true; adj_turb = (!config->GetFrozen_Visc_Cont()); break;
    case DISC_ADJ_EULER : euler = true; disc_adj = true; break;
    case DISC_ADJ_NAVIER_STOKES: ns = true; disc_adj = true; break;
    case DISC_ADJ_RANS : ns = true; turbulent = true; disc_adj = true; break;
    case DISC_ADJ_FEM: fem = true; disc_adj_fem = true; break;
  }

  /*--- Allocate solution for a template problem ---*/
  if (template_solver) integration_container[TEMPLATE_SOL] = new CSingleGridIntegration(config);

  /*--- Allocate solution for direct problem ---*/
  if (euler) integration_container[FLOW_SOL] = new CMultiGridIntegration(config);
  if (ns) integration_container[FLOW_SOL] = new CMultiGridIntegration(config);
  if (turbulent) integration_container[TURB_SOL] = new CSingleGridIntegration(config);
  if (transition) integration_container[TRANS_SOL] = new CSingleGridIntegration(config);
  if (poisson) integration_container[POISSON_SOL] = new CSingleGridIntegration(config);
  if (wave) integration_container[WAVE_SOL] = new CSingleGridIntegration(config);
  if (heat) integration_container[HEAT_SOL] = new CSingleGridIntegration(config);
  if (fem) integration_container[FEA_SOL] = new CStructuralIntegration(config);

  /*--- Allocate solution for adjoint problem ---*/
  if (adj_euler) integration_container[ADJFLOW_SOL] = new CMultiGridIntegration(config);
  if (adj_ns) integration_container[ADJFLOW_SOL] = new CMultiGridIntegration(config);
  if (adj_turb) integration_container[ADJTURB_SOL] = new CSingleGridIntegration(config);

  if (disc_adj) integration_container[ADJFLOW_SOL] = new CIntegration(config);
  if (disc_adj_fem) integration_container[ADJFEA_SOL] = new CIntegration(config);

}

void CDriver::Integration_Postprocessing(CIntegration **integration_container,
    CGeometry **geometry, CConfig *config) {
  bool euler, adj_euler, ns, adj_ns, turbulent, adj_turb, poisson, wave, fem,
      heat, template_solver, transition, disc_adj, disc_adj_fem;

  /*--- Initialize some useful booleans ---*/
  euler            = false; adj_euler        = false;
  ns               = false; adj_ns           = false;
  turbulent        = false; adj_turb         = false;
  poisson          = false; disc_adj         = false;
  wave             = false;
  heat             = false;
  fem              = false; disc_adj_fem     = false;
  transition       = false;
  template_solver  = false;

  /*--- Assign booleans ---*/
  switch (config->GetKind_Solver()) {
    case TEMPLATE_SOLVER: template_solver = true; break;
    case EULER : euler = true; break;
    case NAVIER_STOKES: ns = true; break;
    case RANS : ns = true; turbulent = true; if (config->GetKind_Trans_Model() == LM) transition = true; break;
    case POISSON_EQUATION: poisson = true; break;
    case WAVE_EQUATION: wave = true; break;
    case HEAT_EQUATION: heat = true; break;
    case FEM_ELASTICITY: fem = true; break;
    case ADJ_EULER : euler = true; adj_euler = true; break;
    case ADJ_NAVIER_STOKES : ns = true; turbulent = (config->GetKind_Turb_Model() != NONE); adj_ns = true; break;
    case ADJ_RANS : ns = true; turbulent = true; adj_ns = true; adj_turb = (!config->GetFrozen_Visc_Cont()); break;
    case DISC_ADJ_EULER : euler = true; disc_adj = true; break;
    case DISC_ADJ_NAVIER_STOKES: ns = true; disc_adj = true; break;
    case DISC_ADJ_RANS : ns = true; turbulent = true; disc_adj = true; break;
    case DISC_ADJ_FEM: fem = true; disc_adj_fem = true; break;
  }

  /*--- DeAllocate solution for a template problem ---*/
  if (template_solver) integration_container[TEMPLATE_SOL] = new CSingleGridIntegration(config);

  /*--- DeAllocate solution for direct problem ---*/
  if (euler || ns) delete integration_container[FLOW_SOL];
  if (turbulent) delete integration_container[TURB_SOL];
  if (transition) delete integration_container[TRANS_SOL];
  if (poisson) delete integration_container[POISSON_SOL];
  if (wave) delete integration_container[WAVE_SOL];
  if (heat) delete integration_container[HEAT_SOL];
  if (fem) delete integration_container[FEA_SOL];
  if (disc_adj_fem) delete integration_container[ADJFEA_SOL];

  /*--- DeAllocate solution for adjoint problem ---*/
  if (adj_euler || adj_ns || disc_adj) delete integration_container[ADJFLOW_SOL];
  if (adj_turb) delete integration_container[ADJTURB_SOL];
  

}

void CDriver::Numerics_Preprocessing(CNumerics ****numerics_container,
                                     CSolver ***solver_container, CGeometry **geometry,
                                     CConfig *config) {
  
  unsigned short iMGlevel, iSol, nDim,
  
  nVar_Template         = 0,
  nVar_Flow             = 0,
  nVar_Trans            = 0,
  nVar_Turb             = 0,
  nVar_Adj_Flow         = 0,
  nVar_Adj_Turb         = 0,
  nVar_Poisson          = 0,
  nVar_FEM              = 0,
  nVar_Wave             = 0,
  nVar_Heat             = 0;
  
  su2double *constants = NULL;
  
  bool
  euler, adj_euler,
  ns, adj_ns,
  turbulent, adj_turb,
  spalart_allmaras, neg_spalart_allmaras, menter_sst,
  poisson,
  wave,
  fem,
  heat,
  transition,
  template_solver;
  bool e_spalart_allmaras, comp_spalart_allmaras, e_comp_spalart_allmaras;
  
  bool compressible = (config->GetKind_Regime() == COMPRESSIBLE);
  bool incompressible = (config->GetKind_Regime() == INCOMPRESSIBLE);
  bool ideal_gas = (config->GetKind_FluidModel() == STANDARD_AIR || config->GetKind_FluidModel() == IDEAL_GAS );
  bool roe_low_dissipation = config->GetKind_RoeLowDiss() != NO_ROELOWDISS;
  
  /*--- Initialize some useful booleans ---*/
  euler            = false;   ns               = false;   turbulent        = false;
  poisson          = false;
  adj_euler        = false;   adj_ns           = false;   adj_turb         = false;
  wave             = false;   heat             = false;
  fem              = false;
  spalart_allmaras = false; neg_spalart_allmaras = false;	menter_sst       = false;
  transition       = false;
  template_solver  = false;
  e_spalart_allmaras = false; comp_spalart_allmaras = false; e_comp_spalart_allmaras = false;
  
  /*--- Assign booleans ---*/
  switch (config->GetKind_Solver()) {
    case TEMPLATE_SOLVER: template_solver = true; break;
    case EULER : case DISC_ADJ_EULER: euler = true; break;
    case NAVIER_STOKES: case DISC_ADJ_NAVIER_STOKES: ns = true; break;
    case RANS : case DISC_ADJ_RANS:  ns = true; turbulent = true; if (config->GetKind_Trans_Model() == LM) transition = true; break;
    case POISSON_EQUATION: poisson = true; break;
    case WAVE_EQUATION: wave = true; break;
    case HEAT_EQUATION: heat = true; break;
    case FEM_ELASTICITY: case DISC_ADJ_FEM: fem = true; break;
    case ADJ_EULER : euler = true; adj_euler = true; break;
    case ADJ_NAVIER_STOKES : ns = true; turbulent = (config->GetKind_Turb_Model() != NONE); adj_ns = true; break;
    case ADJ_RANS : ns = true; turbulent = true; adj_ns = true; adj_turb = (!config->GetFrozen_Visc_Cont()); break;
  }
  
  /*--- Assign turbulence model booleans ---*/
  
  if (turbulent)
    switch (config->GetKind_Turb_Model()) {
      case SA:     spalart_allmaras = true;     break;
      case SA_NEG: neg_spalart_allmaras = true; break;
      case SA_E:   e_spalart_allmaras = true; break;
      case SA_COMP:   comp_spalart_allmaras = true; break;
      case SA_E_COMP:   e_comp_spalart_allmaras = true; break;
      case SST:    menter_sst = true; constants = solver_container[MESH_0][TURB_SOL]->GetConstants(); break;
      default: SU2_MPI::Error("Specified turbulence model unavailable or none selected", CURRENT_FUNCTION); break;
    }
  
  /*--- Number of variables for the template ---*/
  
  if (template_solver) nVar_Flow = solver_container[MESH_0][FLOW_SOL]->GetnVar();
  
  /*--- Number of variables for direct problem ---*/
  
  if (euler)        nVar_Flow = solver_container[MESH_0][FLOW_SOL]->GetnVar();
  if (ns)           nVar_Flow = solver_container[MESH_0][FLOW_SOL]->GetnVar();
  if (turbulent)    nVar_Turb = solver_container[MESH_0][TURB_SOL]->GetnVar();
  if (transition)   nVar_Trans = solver_container[MESH_0][TRANS_SOL]->GetnVar();
  if (poisson)      nVar_Poisson = solver_container[MESH_0][POISSON_SOL]->GetnVar();
  
  if (wave)         nVar_Wave = solver_container[MESH_0][WAVE_SOL]->GetnVar();
  if (fem)          nVar_FEM = solver_container[MESH_0][FEA_SOL]->GetnVar();
  if (heat)         nVar_Heat = solver_container[MESH_0][HEAT_SOL]->GetnVar();
  
  /*--- Number of variables for adjoint problem ---*/
  
  if (adj_euler)        nVar_Adj_Flow = solver_container[MESH_0][ADJFLOW_SOL]->GetnVar();
  if (adj_ns)           nVar_Adj_Flow = solver_container[MESH_0][ADJFLOW_SOL]->GetnVar();
  if (adj_turb)         nVar_Adj_Turb = solver_container[MESH_0][ADJTURB_SOL]->GetnVar();
  
  /*--- Number of dimensions ---*/
  
  nDim = geometry[MESH_0]->GetnDim();
  
  /*--- Definition of the Class for the numerical method: numerics_container[MESH_LEVEL][EQUATION][EQ_TERM] ---*/
  if (fem){
    for (iMGlevel = 0; iMGlevel <= config->GetnMGLevels(); iMGlevel++) {
      numerics_container[iMGlevel] = new CNumerics** [MAX_SOLS];
      for (iSol = 0; iSol < MAX_SOLS; iSol++)
        numerics_container[iMGlevel][iSol] = new CNumerics* [MAX_TERMS_FEA];
    }
  }
  else{
    for (iMGlevel = 0; iMGlevel <= config->GetnMGLevels(); iMGlevel++) {
      numerics_container[iMGlevel] = new CNumerics** [MAX_SOLS];
      for (iSol = 0; iSol < MAX_SOLS; iSol++)
        numerics_container[iMGlevel][iSol] = new CNumerics* [MAX_TERMS];
    }
  }
  
  /*--- Solver definition for the template problem ---*/
  if (template_solver) {
    
    /*--- Definition of the convective scheme for each equation and mesh level ---*/
    switch (config->GetKind_ConvNumScheme_Template()) {
      case SPACE_CENTERED : case SPACE_UPWIND :
        for (iMGlevel = 0; iMGlevel <= config->GetnMGLevels(); iMGlevel++)
          numerics_container[iMGlevel][TEMPLATE_SOL][CONV_TERM] = new CConvective_Template(nDim, nVar_Template, config);
        break;
      default : SU2_MPI::Error("Convective scheme not implemented (template_solver).", CURRENT_FUNCTION); break;
    }
    
    /*--- Definition of the viscous scheme for each equation and mesh level ---*/
    for (iMGlevel = 0; iMGlevel <= config->GetnMGLevels(); iMGlevel++)
      numerics_container[iMGlevel][TEMPLATE_SOL][VISC_TERM] = new CViscous_Template(nDim, nVar_Template, config);
    
    /*--- Definition of the source term integration scheme for each equation and mesh level ---*/
    for (iMGlevel = 0; iMGlevel <= config->GetnMGLevels(); iMGlevel++)
      numerics_container[iMGlevel][TEMPLATE_SOL][SOURCE_FIRST_TERM] = new CSource_Template(nDim, nVar_Template, config);
    
    /*--- Definition of the boundary condition method ---*/
    for (iMGlevel = 0; iMGlevel <= config->GetnMGLevels(); iMGlevel++) {
      numerics_container[iMGlevel][TEMPLATE_SOL][CONV_BOUND_TERM] = new CConvective_Template(nDim, nVar_Template, config);
    }
    
  }
  
  /*--- Solver definition for the Potential, Euler, Navier-Stokes problems ---*/
  if ((euler) || (ns)) {
    
    /*--- Definition of the convective scheme for each equation and mesh level ---*/
    switch (config->GetKind_ConvNumScheme_Flow()) {
      case NO_CONVECTIVE :
        SU2_MPI::Error("No convective scheme.", CURRENT_FUNCTION);
        break;
        
      case SPACE_CENTERED :
        if (compressible) {
          /*--- Compressible flow ---*/
          switch (config->GetKind_Centered_Flow()) {
            case NO_CENTERED : cout << "No centered scheme." << endl; break;
            case LAX : numerics_container[MESH_0][FLOW_SOL][CONV_TERM] = new CCentLax_Flow(nDim, nVar_Flow, config); break;
            case JST : numerics_container[MESH_0][FLOW_SOL][CONV_TERM] = new CCentJST_Flow(nDim, nVar_Flow, config); break;
            case JST_KE : numerics_container[MESH_0][FLOW_SOL][CONV_TERM] = new CCentJST_KE_Flow(nDim, nVar_Flow, config); break;
            default : SU2_MPI::Error("Centered scheme not implemented.", CURRENT_FUNCTION); break;
          }
          
          for (iMGlevel = 1; iMGlevel <= config->GetnMGLevels(); iMGlevel++)
            numerics_container[iMGlevel][FLOW_SOL][CONV_TERM] = new CCentLax_Flow(nDim, nVar_Flow, config);
          
          /*--- Definition of the boundary condition method ---*/
          for (iMGlevel = 0; iMGlevel <= config->GetnMGLevels(); iMGlevel++)
            numerics_container[iMGlevel][FLOW_SOL][CONV_BOUND_TERM] = new CUpwRoe_Flow(nDim, nVar_Flow, config, false);
          
        }
        if (incompressible) {
          /*--- Incompressible flow, use artificial compressibility method ---*/
          switch (config->GetKind_Centered_Flow()) {
            case NO_CENTERED : cout << "No centered scheme." << endl; break;
            case LAX : numerics_container[MESH_0][FLOW_SOL][CONV_TERM] = new CCentLaxArtComp_Flow(nDim, nVar_Flow, config); break;
            case JST : numerics_container[MESH_0][FLOW_SOL][CONV_TERM] = new CCentJSTArtComp_Flow(nDim, nVar_Flow, config); break;
            default : SU2_MPI::Error("Centered scheme not implemented.", CURRENT_FUNCTION); break;
          }
          for (iMGlevel = 1; iMGlevel <= config->GetnMGLevels(); iMGlevel++)
            numerics_container[iMGlevel][FLOW_SOL][CONV_TERM] = new CCentLaxArtComp_Flow(nDim, nVar_Flow, config);
          
          /*--- Definition of the boundary condition method ---*/
          for (iMGlevel = 0; iMGlevel <= config->GetnMGLevels(); iMGlevel++)
            numerics_container[iMGlevel][FLOW_SOL][CONV_BOUND_TERM] = new CUpwArtComp_Flow(nDim, nVar_Flow, config);
          
        }
        break;
      case SPACE_UPWIND :
        if (compressible) {
          /*--- Compressible flow ---*/
          switch (config->GetKind_Upwind_Flow()) {
            case NO_UPWIND : cout << "No upwind scheme." << endl; break;
            case ROE:
              if (ideal_gas) {
                
                for (iMGlevel = 0; iMGlevel <= config->GetnMGLevels(); iMGlevel++) {
                  numerics_container[iMGlevel][FLOW_SOL][CONV_TERM] = new CUpwRoe_Flow(nDim, nVar_Flow, config, roe_low_dissipation);
                  numerics_container[iMGlevel][FLOW_SOL][CONV_BOUND_TERM] = new CUpwRoe_Flow(nDim, nVar_Flow, config, false);
                }
              } else {
                
                for (iMGlevel = 0; iMGlevel <= config->GetnMGLevels(); iMGlevel++) {
                  numerics_container[iMGlevel][FLOW_SOL][CONV_TERM] = new CUpwGeneralRoe_Flow(nDim, nVar_Flow, config);
                  numerics_container[iMGlevel][FLOW_SOL][CONV_BOUND_TERM] = new CUpwGeneralRoe_Flow(nDim, nVar_Flow, config);
                }
              }
              break;
              
            case AUSM:
              for (iMGlevel = 0; iMGlevel <= config->GetnMGLevels(); iMGlevel++) {
                numerics_container[iMGlevel][FLOW_SOL][CONV_TERM] = new CUpwAUSM_Flow(nDim, nVar_Flow, config);
                numerics_container[iMGlevel][FLOW_SOL][CONV_BOUND_TERM] = new CUpwAUSM_Flow(nDim, nVar_Flow, config);
              }
              break;
              
            case TURKEL:
              for (iMGlevel = 0; iMGlevel <= config->GetnMGLevels(); iMGlevel++) {
                numerics_container[iMGlevel][FLOW_SOL][CONV_TERM] = new CUpwTurkel_Flow(nDim, nVar_Flow, config);
                numerics_container[iMGlevel][FLOW_SOL][CONV_BOUND_TERM] = new CUpwTurkel_Flow(nDim, nVar_Flow, config);
              }
              break;
                  
            case L2ROE:
              for (iMGlevel = 0; iMGlevel <= config->GetnMGLevels(); iMGlevel++) {
                numerics_container[iMGlevel][FLOW_SOL][CONV_TERM] = new CUpwL2Roe_Flow(nDim, nVar_Flow, config);
                numerics_container[iMGlevel][FLOW_SOL][CONV_BOUND_TERM] = new CUpwL2Roe_Flow(nDim, nVar_Flow, config);
              }
              break;
            case LMROE:
              for (iMGlevel = 0; iMGlevel <= config->GetnMGLevels(); iMGlevel++) {
                numerics_container[iMGlevel][FLOW_SOL][CONV_TERM] = new CUpwLMRoe_Flow(nDim, nVar_Flow, config);
                numerics_container[iMGlevel][FLOW_SOL][CONV_BOUND_TERM] = new CUpwLMRoe_Flow(nDim, nVar_Flow, config);
              }
              break;

            case SLAU:
              for (iMGlevel = 0; iMGlevel <= config->GetnMGLevels(); iMGlevel++) {
                numerics_container[iMGlevel][FLOW_SOL][CONV_TERM] = new CUpwSLAU_Flow(nDim, nVar_Flow, config, roe_low_dissipation);
                numerics_container[iMGlevel][FLOW_SOL][CONV_BOUND_TERM] = new CUpwSLAU_Flow(nDim, nVar_Flow, config, false);
              }
              break;
              
            case SLAU2:
              for (iMGlevel = 0; iMGlevel <= config->GetnMGLevels(); iMGlevel++) {
                numerics_container[iMGlevel][FLOW_SOL][CONV_TERM] = new CUpwSLAU2_Flow(nDim, nVar_Flow, config, roe_low_dissipation);
                numerics_container[iMGlevel][FLOW_SOL][CONV_BOUND_TERM] = new CUpwSLAU2_Flow(nDim, nVar_Flow, config, false);
              }
              break;
              
            case HLLC:
              if (ideal_gas) {
                for (iMGlevel = 0; iMGlevel <= config->GetnMGLevels(); iMGlevel++) {
                  numerics_container[iMGlevel][FLOW_SOL][CONV_TERM] = new CUpwHLLC_Flow(nDim, nVar_Flow, config);
                  numerics_container[iMGlevel][FLOW_SOL][CONV_BOUND_TERM] = new CUpwHLLC_Flow(nDim, nVar_Flow, config);
                }
              }
              else {
                for (iMGlevel = 0; iMGlevel <= config->GetnMGLevels(); iMGlevel++) {
                  numerics_container[iMGlevel][FLOW_SOL][CONV_TERM] = new CUpwGeneralHLLC_Flow(nDim, nVar_Flow, config);
                  numerics_container[iMGlevel][FLOW_SOL][CONV_BOUND_TERM] = new CUpwGeneralHLLC_Flow(nDim, nVar_Flow, config);
                }
              }
              break;
              
            case MSW:
              for (iMGlevel = 0; iMGlevel <= config->GetnMGLevels(); iMGlevel++) {
                numerics_container[iMGlevel][FLOW_SOL][CONV_TERM] = new CUpwMSW_Flow(nDim, nVar_Flow, config);
                numerics_container[iMGlevel][FLOW_SOL][CONV_BOUND_TERM] = new CUpwMSW_Flow(nDim, nVar_Flow, config);
              }
              break;
              
            case CUSP:
              for (iMGlevel = 0; iMGlevel <= config->GetnMGLevels(); iMGlevel++) {
                numerics_container[iMGlevel][FLOW_SOL][CONV_TERM] = new CUpwCUSP_Flow(nDim, nVar_Flow, config);
                numerics_container[iMGlevel][FLOW_SOL][CONV_BOUND_TERM] = new CUpwCUSP_Flow(nDim, nVar_Flow, config);
              }
              break;
              
            default : SU2_MPI::Error("Upwind scheme not implemented.", CURRENT_FUNCTION); break;
          }
          
        }
        if (incompressible) {
          /*--- Incompressible flow, use artificial compressibility method ---*/
          switch (config->GetKind_Upwind_Flow()) {
            case NO_UPWIND : cout << "No upwind scheme." << endl; break;
            case ROE:
              for (iMGlevel = 0; iMGlevel <= config->GetnMGLevels(); iMGlevel++) {
                numerics_container[iMGlevel][FLOW_SOL][CONV_TERM] = new CUpwArtComp_Flow(nDim, nVar_Flow, config);
                numerics_container[iMGlevel][FLOW_SOL][CONV_BOUND_TERM] = new CUpwArtComp_Flow(nDim, nVar_Flow, config);
              }
              break;
            default : SU2_MPI::Error("Upwind scheme not implemented.", CURRENT_FUNCTION); break;
          }
        }
        break;
        
      default :
        SU2_MPI::Error("Convective scheme not implemented (euler and ns).", CURRENT_FUNCTION);
        break;
    }
    
    /*--- Definition of the viscous scheme for each equation and mesh level ---*/
    if (compressible) {
      if (ideal_gas) {
        
        /*--- Compressible flow Ideal gas ---*/
        numerics_container[MESH_0][FLOW_SOL][VISC_TERM] = new CAvgGradCorrected_Flow(nDim, nVar_Flow, config);
        for (iMGlevel = 1; iMGlevel <= config->GetnMGLevels(); iMGlevel++)
          numerics_container[iMGlevel][FLOW_SOL][VISC_TERM] = new CAvgGrad_Flow(nDim, nVar_Flow, config);
        
        /*--- Definition of the boundary condition method ---*/
        for (iMGlevel = 0; iMGlevel <= config->GetnMGLevels(); iMGlevel++)
          numerics_container[iMGlevel][FLOW_SOL][VISC_BOUND_TERM] = new CAvgGrad_Flow(nDim, nVar_Flow, config);
        
      } else {
        
        /*--- Compressible flow Realgas ---*/
        numerics_container[MESH_0][FLOW_SOL][VISC_TERM] = new CGeneralAvgGradCorrected_Flow(nDim, nVar_Flow, config);
        for (iMGlevel = 1; iMGlevel <= config->GetnMGLevels(); iMGlevel++)
          numerics_container[iMGlevel][FLOW_SOL][VISC_TERM] = new CGeneralAvgGrad_Flow(nDim, nVar_Flow, config);
        
        /*--- Definition of the boundary condition method ---*/
        for (iMGlevel = 0; iMGlevel <= config->GetnMGLevels(); iMGlevel++)
          numerics_container[iMGlevel][FLOW_SOL][VISC_BOUND_TERM] = new CGeneralAvgGrad_Flow(nDim, nVar_Flow, config);
        
      }
    }
    if (incompressible) {
      /*--- Incompressible flow, use artificial compressibility method ---*/
      numerics_container[MESH_0][FLOW_SOL][VISC_TERM] = new CAvgGradCorrectedArtComp_Flow(nDim, nVar_Flow, config);
      for (iMGlevel = 1; iMGlevel <= config->GetnMGLevels(); iMGlevel++)
        numerics_container[iMGlevel][FLOW_SOL][VISC_TERM] = new CAvgGradArtComp_Flow(nDim, nVar_Flow, config);
      
      /*--- Definition of the boundary condition method ---*/
      for (iMGlevel = 0; iMGlevel <= config->GetnMGLevels(); iMGlevel++)
        numerics_container[iMGlevel][FLOW_SOL][VISC_BOUND_TERM] = new CAvgGradArtComp_Flow(nDim, nVar_Flow, config);
    }
    
    /*--- Definition of the source term integration scheme for each equation and mesh level ---*/
    for (iMGlevel = 0; iMGlevel <= config->GetnMGLevels(); iMGlevel++) {
      
      if (config->GetBody_Force() == YES)
        numerics_container[iMGlevel][FLOW_SOL][SOURCE_FIRST_TERM] = new CSourceBodyForce(nDim, nVar_Flow, config);
      else if (config->GetRotating_Frame() == YES)
        numerics_container[iMGlevel][FLOW_SOL][SOURCE_FIRST_TERM] = new CSourceRotatingFrame_Flow(nDim, nVar_Flow, config);
      else if (config->GetAxisymmetric() == YES)
        numerics_container[iMGlevel][FLOW_SOL][SOURCE_FIRST_TERM] = new CSourceAxisymmetric_Flow(nDim, nVar_Flow, config);
      else if (config->GetGravityForce() == YES)
        numerics_container[iMGlevel][FLOW_SOL][SOURCE_FIRST_TERM] = new CSourceGravity(nDim, nVar_Flow, config);
      else if (config->GetWind_Gust() == YES)
        numerics_container[iMGlevel][FLOW_SOL][SOURCE_FIRST_TERM] = new CSourceWindGust(nDim, nVar_Flow, config);
      else
        numerics_container[iMGlevel][FLOW_SOL][SOURCE_FIRST_TERM] = new CSourceNothing(nDim, nVar_Flow, config);
      
      numerics_container[iMGlevel][FLOW_SOL][SOURCE_SECOND_TERM] = new CSourceNothing(nDim, nVar_Flow, config);
    }
    
  }
  
  /*--- Solver definition for the turbulent model problem ---*/
  
  if (turbulent) {
    
    /*--- Definition of the convective scheme for each equation and mesh level ---*/
    
    switch (config->GetKind_ConvNumScheme_Turb()) {
      case NONE :
        break;
      case SPACE_UPWIND :
        for (iMGlevel = 0; iMGlevel <= config->GetnMGLevels(); iMGlevel++) {
          if (spalart_allmaras || neg_spalart_allmaras || e_spalart_allmaras || comp_spalart_allmaras || e_comp_spalart_allmaras ) {
            numerics_container[iMGlevel][TURB_SOL][CONV_TERM] = new CUpwSca_TurbSA(nDim, nVar_Turb, config);
          }
          else if (menter_sst) numerics_container[iMGlevel][TURB_SOL][CONV_TERM] = new CUpwSca_TurbSST(nDim, nVar_Turb, config);
        }
        break;
      default :
        SU2_MPI::Error("Convective scheme not implemented (turbulent).", CURRENT_FUNCTION);
        break;
    }
    
    /*--- Definition of the viscous scheme for each equation and mesh level ---*/
    
    for (iMGlevel = 0; iMGlevel <= config->GetnMGLevels(); iMGlevel++) {
      if (spalart_allmaras || e_spalart_allmaras || comp_spalart_allmaras || e_comp_spalart_allmaras){
        numerics_container[iMGlevel][TURB_SOL][VISC_TERM] = new CAvgGrad_TurbSA(nDim, nVar_Turb, true, config);
      }
      else if (neg_spalart_allmaras) numerics_container[iMGlevel][TURB_SOL][VISC_TERM] = new CAvgGrad_TurbSA_Neg(nDim, nVar_Turb, true, config);
      else if (menter_sst) numerics_container[iMGlevel][TURB_SOL][VISC_TERM] = new CAvgGrad_TurbSST(nDim, nVar_Turb, constants, true, config);
    }
    
    /*--- Definition of the source term integration scheme for each equation and mesh level ---*/
    
    for (iMGlevel = 0; iMGlevel <= config->GetnMGLevels(); iMGlevel++) {
      if (spalart_allmaras) numerics_container[iMGlevel][TURB_SOL][SOURCE_FIRST_TERM] = new CSourcePieceWise_TurbSA(nDim, nVar_Turb, config);
      else if (e_spalart_allmaras) numerics_container[iMGlevel][TURB_SOL][SOURCE_FIRST_TERM] = new CSourcePieceWise_TurbSA_E(nDim, nVar_Turb, config);
      else if (comp_spalart_allmaras) numerics_container[iMGlevel][TURB_SOL][SOURCE_FIRST_TERM] = new CSourcePieceWise_TurbSA_COMP(nDim, nVar_Turb, config);
      else if (e_comp_spalart_allmaras) numerics_container[iMGlevel][TURB_SOL][SOURCE_FIRST_TERM] = new CSourcePieceWise_TurbSA_E_COMP(nDim, nVar_Turb, config);
      else if (neg_spalart_allmaras) numerics_container[iMGlevel][TURB_SOL][SOURCE_FIRST_TERM] = new CSourcePieceWise_TurbSA_Neg(nDim, nVar_Turb, config);
      else if (menter_sst) numerics_container[iMGlevel][TURB_SOL][SOURCE_FIRST_TERM] = new CSourcePieceWise_TurbSST(nDim, nVar_Turb, constants, config);
      numerics_container[iMGlevel][TURB_SOL][SOURCE_SECOND_TERM] = new CSourceNothing(nDim, nVar_Turb, config);
    }
    
    /*--- Definition of the boundary condition method ---*/
    
    for (iMGlevel = 0; iMGlevel <= config->GetnMGLevels(); iMGlevel++) {
      if (spalart_allmaras || e_spalart_allmaras || comp_spalart_allmaras || e_comp_spalart_allmaras) {
        numerics_container[iMGlevel][TURB_SOL][CONV_BOUND_TERM] = new CUpwSca_TurbSA(nDim, nVar_Turb, config);
        numerics_container[iMGlevel][TURB_SOL][VISC_BOUND_TERM] = new CAvgGrad_TurbSA(nDim, nVar_Turb, false, config);
      }
      else if (neg_spalart_allmaras) {
        numerics_container[iMGlevel][TURB_SOL][CONV_BOUND_TERM] = new CUpwSca_TurbSA(nDim, nVar_Turb, config);
        numerics_container[iMGlevel][TURB_SOL][VISC_BOUND_TERM] = new CAvgGrad_TurbSA_Neg(nDim, nVar_Turb, false, config);
      }
      else if (menter_sst) {
        numerics_container[iMGlevel][TURB_SOL][CONV_BOUND_TERM] = new CUpwSca_TurbSST(nDim, nVar_Turb, config);
        numerics_container[iMGlevel][TURB_SOL][VISC_BOUND_TERM] = new CAvgGrad_TurbSST(nDim, nVar_Turb, constants, false, config);
      }
    }
  }
  
  /*--- Solver definition for the transition model problem ---*/
  if (transition) {
    
    /*--- Definition of the convective scheme for each equation and mesh level ---*/
    switch (config->GetKind_ConvNumScheme_Turb()) {
      case NONE :
        break;
      case SPACE_UPWIND :
        for (iMGlevel = 0; iMGlevel <= config->GetnMGLevels(); iMGlevel++) {
          numerics_container[iMGlevel][TRANS_SOL][CONV_TERM] = new CUpwSca_TransLM(nDim, nVar_Trans, config);
        }
        break;
      default :
        SU2_MPI::Error("Convective scheme not implemented (transition).", CURRENT_FUNCTION);
        break;
    }
    
    /*--- Definition of the viscous scheme for each equation and mesh level ---*/
    for (iMGlevel = 0; iMGlevel <= config->GetnMGLevels(); iMGlevel++) {
      numerics_container[iMGlevel][TRANS_SOL][VISC_TERM] = new CAvgGradCorrected_TransLM(nDim, nVar_Trans, config);
    }
    
    /*--- Definition of the source term integration scheme for each equation and mesh level ---*/
    for (iMGlevel = 0; iMGlevel <= config->GetnMGLevels(); iMGlevel++) {
      numerics_container[iMGlevel][TRANS_SOL][SOURCE_FIRST_TERM] = new CSourcePieceWise_TransLM(nDim, nVar_Trans, config);
      numerics_container[iMGlevel][TRANS_SOL][SOURCE_SECOND_TERM] = new CSourceNothing(nDim, nVar_Trans, config);
    }
    
    /*--- Definition of the boundary condition method ---*/
    for (iMGlevel = 0; iMGlevel <= config->GetnMGLevels(); iMGlevel++) {
      numerics_container[iMGlevel][TRANS_SOL][CONV_BOUND_TERM] = new CUpwLin_TransLM(nDim, nVar_Trans, config);
    }
  }
  
  /*--- Solver definition for the poisson potential problem ---*/
  if (poisson) {
    
    /*--- Definition of the viscous scheme for each equation and mesh level ---*/
    numerics_container[MESH_0][POISSON_SOL][VISC_TERM] = new CGalerkin_Flow(nDim, nVar_Poisson, config);
    
    /*--- Definition of the source term integration scheme for each equation and mesh level ---*/
    numerics_container[MESH_0][POISSON_SOL][SOURCE_FIRST_TERM] = new CSourceNothing(nDim, nVar_Poisson, config);
    numerics_container[MESH_0][POISSON_SOL][SOURCE_SECOND_TERM] = new CSourceNothing(nDim, nVar_Poisson, config);
    
  }
  
  /*--- Solver definition for the poisson potential problem ---*/
  if (heat) {
    
    /*--- Definition of the viscous scheme for each equation and mesh level ---*/
    numerics_container[MESH_0][HEAT_SOL][VISC_TERM] = new CGalerkin_Flow(nDim, nVar_Heat, config);
    
    /*--- Definition of the source term integration scheme for each equation and mesh level ---*/
    numerics_container[MESH_0][HEAT_SOL][SOURCE_FIRST_TERM] = new CSourceNothing(nDim, nVar_Heat, config);
    numerics_container[MESH_0][HEAT_SOL][SOURCE_SECOND_TERM] = new CSourceNothing(nDim, nVar_Heat, config);
    
  }
  
  /*--- Solver definition for the flow adjoint problem ---*/
  
  if (adj_euler || adj_ns) {
    
    /*--- Definition of the convective scheme for each equation and mesh level ---*/
    
    switch (config->GetKind_ConvNumScheme_AdjFlow()) {
      case NO_CONVECTIVE :
        SU2_MPI::Error("No convective scheme.", CURRENT_FUNCTION);
        break;
        
      case SPACE_CENTERED :
        
        if (compressible) {
          
          /*--- Compressible flow ---*/
          
          switch (config->GetKind_Centered_AdjFlow()) {
            case NO_CENTERED : cout << "No centered scheme." << endl; break;
            case LAX : numerics_container[MESH_0][ADJFLOW_SOL][CONV_TERM] = new CCentLax_AdjFlow(nDim, nVar_Adj_Flow, config); break;
            case JST : numerics_container[MESH_0][ADJFLOW_SOL][CONV_TERM] = new CCentJST_AdjFlow(nDim, nVar_Adj_Flow, config); break;
            default : SU2_MPI::Error("Centered scheme not implemented.", CURRENT_FUNCTION); break;
          }
          
          for (iMGlevel = 1; iMGlevel <= config->GetnMGLevels(); iMGlevel++)
            numerics_container[iMGlevel][ADJFLOW_SOL][CONV_TERM] = new CCentLax_AdjFlow(nDim, nVar_Adj_Flow, config);
          
          for (iMGlevel = 0; iMGlevel <= config->GetnMGLevels(); iMGlevel++)
            numerics_container[iMGlevel][ADJFLOW_SOL][CONV_BOUND_TERM] = new CUpwRoe_AdjFlow(nDim, nVar_Adj_Flow, config);
          
        }
        
        if (incompressible) {
          
          /*--- Incompressible flow, use artificial compressibility method ---*/
          
          switch (config->GetKind_Centered_AdjFlow()) {
            case NO_CENTERED : cout << "No centered scheme." << endl; break;
            case LAX : numerics_container[MESH_0][ADJFLOW_SOL][CONV_TERM] = new CCentLaxArtComp_AdjFlow(nDim, nVar_Adj_Flow, config); break;
            case JST : numerics_container[MESH_0][ADJFLOW_SOL][CONV_TERM] = new CCentJSTArtComp_AdjFlow(nDim, nVar_Adj_Flow, config); break;
            default : SU2_MPI::Error("Centered scheme not implemented.", CURRENT_FUNCTION); break;
          }
          
          for (iMGlevel = 1; iMGlevel <= config->GetnMGLevels(); iMGlevel++)
            numerics_container[iMGlevel][ADJFLOW_SOL][CONV_TERM] = new CCentLaxArtComp_AdjFlow(nDim, nVar_Adj_Flow, config);
          
          for (iMGlevel = 0; iMGlevel <= config->GetnMGLevels(); iMGlevel++)
            numerics_container[iMGlevel][ADJFLOW_SOL][CONV_BOUND_TERM] = new CUpwRoeArtComp_AdjFlow(nDim, nVar_Adj_Flow, config);
          
        }
        
        break;
        
      case SPACE_UPWIND :
        
        if (compressible) {
          
          /*--- Compressible flow ---*/
          
          switch (config->GetKind_Upwind_AdjFlow()) {
            case NO_UPWIND : cout << "No upwind scheme." << endl; break;
            case ROE:
              for (iMGlevel = 0; iMGlevel <= config->GetnMGLevels(); iMGlevel++) {
                numerics_container[iMGlevel][ADJFLOW_SOL][CONV_TERM] = new CUpwRoe_AdjFlow(nDim, nVar_Adj_Flow, config);
                numerics_container[iMGlevel][ADJFLOW_SOL][CONV_BOUND_TERM] = new CUpwRoe_AdjFlow(nDim, nVar_Adj_Flow, config);
              }
              break;
            default : SU2_MPI::Error("Upwind scheme not implemented.", CURRENT_FUNCTION); break;
          }
        }
        
        if (incompressible) {
          
          /*--- Incompressible flow, use artificial compressibility method ---*/
          
          switch (config->GetKind_Upwind_AdjFlow()) {
            case NO_UPWIND : cout << "No upwind scheme." << endl; break;
            case ROE:
              for (iMGlevel = 0; iMGlevel <= config->GetnMGLevels(); iMGlevel++) {
                numerics_container[iMGlevel][ADJFLOW_SOL][CONV_TERM] = new CUpwRoeArtComp_AdjFlow(nDim, nVar_Adj_Flow, config);
                numerics_container[iMGlevel][ADJFLOW_SOL][CONV_BOUND_TERM] = new CUpwRoeArtComp_AdjFlow(nDim, nVar_Adj_Flow, config);
              }
              break;
            default : SU2_MPI::Error("Upwind scheme not implemented.", CURRENT_FUNCTION); break;
          }
        }
        
        break;
        
      default :
        SU2_MPI::Error("Convective scheme not implemented (adj_euler and adj_ns).", CURRENT_FUNCTION);
        break;
    }
    
    /*--- Definition of the viscous scheme for each equation and mesh level ---*/
    
    if (compressible) {
      
      /*--- Compressible flow ---*/
      
      numerics_container[MESH_0][ADJFLOW_SOL][VISC_TERM] = new CAvgGradCorrected_AdjFlow(nDim, nVar_Adj_Flow, config);
      numerics_container[MESH_0][ADJFLOW_SOL][VISC_BOUND_TERM] = new CAvgGrad_AdjFlow(nDim, nVar_Adj_Flow, config);
      
      for (iMGlevel = 1; iMGlevel <= config->GetnMGLevels(); iMGlevel++) {
        numerics_container[iMGlevel][ADJFLOW_SOL][VISC_TERM] = new CAvgGrad_AdjFlow(nDim, nVar_Adj_Flow, config);
        numerics_container[iMGlevel][ADJFLOW_SOL][VISC_BOUND_TERM] = new CAvgGrad_AdjFlow(nDim, nVar_Adj_Flow, config);
      }
      
    }
    
    if (incompressible) {
      
      /*--- Incompressible flow, use artificial compressibility method ---*/
      
      numerics_container[MESH_0][ADJFLOW_SOL][VISC_TERM] = new CAvgGradCorrectedArtComp_AdjFlow(nDim, nVar_Adj_Flow, config);
      numerics_container[MESH_0][ADJFLOW_SOL][VISC_BOUND_TERM] = new CAvgGradArtComp_AdjFlow(nDim, nVar_Adj_Flow, config);
      
      for (iMGlevel = 1; iMGlevel <= config->GetnMGLevels(); iMGlevel++) {
        numerics_container[iMGlevel][ADJFLOW_SOL][VISC_TERM] = new CAvgGradArtComp_AdjFlow(nDim, nVar_Adj_Flow, config);
        numerics_container[iMGlevel][ADJFLOW_SOL][VISC_BOUND_TERM] = new CAvgGradArtComp_AdjFlow(nDim, nVar_Adj_Flow, config);
      }
      
    }
    
    /*--- Definition of the source term integration scheme for each equation and mesh level ---*/
    
    for (iMGlevel = 0; iMGlevel <= config->GetnMGLevels(); iMGlevel++) {
      
      /*--- Note that RANS is incompatible with Axisymmetric or Rotational (Fix it!) ---*/
      
      if (compressible) {
        
        if (adj_ns) {
          
          numerics_container[iMGlevel][ADJFLOW_SOL][SOURCE_FIRST_TERM] = new CSourceViscous_AdjFlow(nDim, nVar_Adj_Flow, config);
          
          if (config->GetRotating_Frame() == YES)
            numerics_container[iMGlevel][ADJFLOW_SOL][SOURCE_SECOND_TERM] = new CSourceRotatingFrame_AdjFlow(nDim, nVar_Adj_Flow, config);
          else
            numerics_container[iMGlevel][ADJFLOW_SOL][SOURCE_SECOND_TERM] = new CSourceConservative_AdjFlow(nDim, nVar_Adj_Flow, config);
          
        }
        
        else {
          
          if (config->GetRotating_Frame() == YES)
            numerics_container[iMGlevel][ADJFLOW_SOL][SOURCE_FIRST_TERM] = new CSourceRotatingFrame_AdjFlow(nDim, nVar_Adj_Flow, config);
          else if (config->GetAxisymmetric() == YES)
            numerics_container[iMGlevel][ADJFLOW_SOL][SOURCE_FIRST_TERM] = new CSourceAxisymmetric_AdjFlow(nDim, nVar_Adj_Flow, config);
          else
            numerics_container[iMGlevel][ADJFLOW_SOL][SOURCE_FIRST_TERM] = new CSourceNothing(nDim, nVar_Adj_Flow, config);
          
          numerics_container[iMGlevel][ADJFLOW_SOL][SOURCE_SECOND_TERM] = new CSourceNothing(nDim, nVar_Adj_Flow, config);
          
        }
        
      }
      
      if (incompressible) {
        
        numerics_container[iMGlevel][ADJFLOW_SOL][SOURCE_FIRST_TERM] = new CSourceNothing(nDim, nVar_Adj_Flow, config);
        numerics_container[iMGlevel][ADJFLOW_SOL][SOURCE_SECOND_TERM] = new CSourceNothing(nDim, nVar_Adj_Flow, config);
        
      }
      
    }
    
  }
  
  /*--- Solver definition for the turbulent adjoint problem ---*/
  if (adj_turb) {
    /*--- Definition of the convective scheme for each equation and mesh level ---*/
    switch (config->GetKind_ConvNumScheme_AdjTurb()) {
      case NONE :
        break;
      case SPACE_UPWIND :
        for (iMGlevel = 0; iMGlevel <= config->GetnMGLevels(); iMGlevel++)
          if (spalart_allmaras) {
            numerics_container[iMGlevel][ADJTURB_SOL][CONV_TERM] = new CUpwSca_AdjTurb(nDim, nVar_Adj_Turb, config);
          }
          else if (neg_spalart_allmaras) {SU2_MPI::Error("Adjoint Neg SA turbulence model not implemented.", CURRENT_FUNCTION);}
          else if (menter_sst) {SU2_MPI::Error("Adjoint SST turbulence model not implemented.", CURRENT_FUNCTION);}
          else if (e_spalart_allmaras) {SU2_MPI::Error("Adjoint Edward's SA turbulence model not implemented.", CURRENT_FUNCTION);}
          else if (comp_spalart_allmaras) {SU2_MPI::Error("Adjoint CC SA turbulence model not implemented.", CURRENT_FUNCTION);}
          else if (e_comp_spalart_allmaras) {SU2_MPI::Error("Adjoint CC Edward's SA turbulence model not implemented.", CURRENT_FUNCTION);}
        break;
      default :
        SU2_MPI::Error("Convective scheme not implemented (adj_turb).", CURRENT_FUNCTION);
        break;
    }
    
    /*--- Definition of the viscous scheme for each equation and mesh level ---*/
    for (iMGlevel = 0; iMGlevel <= config->GetnMGLevels(); iMGlevel++) {
      if (spalart_allmaras) {
        numerics_container[iMGlevel][ADJTURB_SOL][VISC_TERM] = new CAvgGradCorrected_AdjTurb(nDim, nVar_Adj_Turb, config);
      }

      else if (neg_spalart_allmaras) {SU2_MPI::Error("Adjoint Neg SA turbulence model not implemented.", CURRENT_FUNCTION);}
      else if (menter_sst) {SU2_MPI::Error("Adjoint SST turbulence model not implemented.", CURRENT_FUNCTION);}
      else if (e_spalart_allmaras) {SU2_MPI::Error("Adjoint Edward's SA turbulence model not implemented.", CURRENT_FUNCTION);}
      else if (comp_spalart_allmaras) {SU2_MPI::Error("Adjoint CC SA turbulence model not implemented.", CURRENT_FUNCTION);}
      else if (e_comp_spalart_allmaras) {SU2_MPI::Error("Adjoint CC Edward's SA turbulence model not implemented.", CURRENT_FUNCTION);}
    }
    
    /*--- Definition of the source term integration scheme for each equation and mesh level ---*/
    for (iMGlevel = 0; iMGlevel <= config->GetnMGLevels(); iMGlevel++) {
      if (spalart_allmaras) {
        numerics_container[iMGlevel][ADJTURB_SOL][SOURCE_FIRST_TERM] = new CSourcePieceWise_AdjTurb(nDim, nVar_Adj_Turb, config);
        numerics_container[iMGlevel][ADJTURB_SOL][SOURCE_SECOND_TERM] = new CSourceConservative_AdjTurb(nDim, nVar_Adj_Turb, config);
      }
      else if (neg_spalart_allmaras) {SU2_MPI::Error("Adjoint Neg SA turbulence model not implemented.", CURRENT_FUNCTION);}
      else if (menter_sst) {SU2_MPI::Error("Adjoint SST turbulence model not implemented.", CURRENT_FUNCTION);}
      else if (e_spalart_allmaras) {SU2_MPI::Error("Adjoint Edward's SA turbulence model not implemented.", CURRENT_FUNCTION);}
      else if (comp_spalart_allmaras) {SU2_MPI::Error("Adjoint CC SA turbulence model not implemented.", CURRENT_FUNCTION);}
      else if (e_comp_spalart_allmaras) {SU2_MPI::Error("Adjoint CC Edward's SA turbulence model not implemented.", CURRENT_FUNCTION);}
    }
    
    /*--- Definition of the boundary condition method ---*/
    for (iMGlevel = 0; iMGlevel <= config->GetnMGLevels(); iMGlevel++) {
      if (spalart_allmaras) numerics_container[iMGlevel][ADJTURB_SOL][CONV_BOUND_TERM] = new CUpwLin_AdjTurb(nDim, nVar_Adj_Turb, config);
      else if (neg_spalart_allmaras) {SU2_MPI::Error("Adjoint Neg SA turbulence model not implemented.", CURRENT_FUNCTION);}
      else if (menter_sst) {SU2_MPI::Error("Adjoint SST turbulence model not implemented.", CURRENT_FUNCTION);}
      else if (e_spalart_allmaras) {SU2_MPI::Error("Adjoint Edward's SA turbulence model not implemented.", CURRENT_FUNCTION);}
      else if (comp_spalart_allmaras) {SU2_MPI::Error("Adjoint CC SA turbulence model not implemented.", CURRENT_FUNCTION);}
      else if (e_comp_spalart_allmaras) {SU2_MPI::Error("Adjoint CC Edward's SA turbulence model not implemented.", CURRENT_FUNCTION);}
    }
    
  }

  /*--- Solver definition for the wave problem ---*/
  if (wave) {

    /*--- Definition of the viscous scheme for each equation and mesh level ---*/
    numerics_container[MESH_0][WAVE_SOL][VISC_TERM] = new CGalerkin_Flow(nDim, nVar_Wave, config);

  }

  /*--- Solver definition for the FEM problem ---*/
  if (fem) {

  /*--- Initialize the container for FEA_TERM. This will be the only one for most of the cases ---*/
  switch (config->GetGeometricConditions()) {
      case SMALL_DEFORMATIONS :
        switch (config->GetMaterialModel()) {
          case LINEAR_ELASTIC: numerics_container[MESH_0][FEA_SOL][FEA_TERM] = new CFEM_LinearElasticity(nDim, nVar_FEM, config); break;
          case NEO_HOOKEAN : SU2_MPI::Error("Material model does not correspond to geometric conditions.", CURRENT_FUNCTION); break;
          default: SU2_MPI::Error("Material model not implemented.", CURRENT_FUNCTION); break;
        }
        break;
      case LARGE_DEFORMATIONS :
        switch (config->GetMaterialModel()) {
          case LINEAR_ELASTIC: SU2_MPI::Error("Material model does not correspond to geometric conditions.", CURRENT_FUNCTION); break;
          case NEO_HOOKEAN :
            switch (config->GetMaterialCompressibility()) {
              case COMPRESSIBLE_MAT : numerics_container[MESH_0][FEA_SOL][FEA_TERM] = new CFEM_NeoHookean_Comp(nDim, nVar_FEM, config); break;
              case INCOMPRESSIBLE_MAT : numerics_container[MESH_0][FEA_SOL][FEA_TERM] = new CFEM_NeoHookean_Incomp(nDim, nVar_FEM, config); break;
              default: SU2_MPI::Error("Material model not implemented.", CURRENT_FUNCTION); break;
            }
            break;
          case KNOWLES:
            switch (config->GetMaterialCompressibility()) {
              case NEARLY_INCOMPRESSIBLE_MAT : numerics_container[MESH_0][FEA_SOL][FEA_TERM] = new CFEM_Knowles_NearInc(nDim, nVar_FEM, config); break;
              case INCOMPRESSIBLE_MAT : numerics_container[MESH_0][FEA_SOL][FEA_TERM] = new CFEM_Knowles_NearInc(nDim, nVar_FEM, config); break;
              default:  SU2_MPI::Error("Material model not implemented.", CURRENT_FUNCTION); break;
            }
            break;
          case IDEAL_DE:
            switch (config->GetMaterialCompressibility()) {
              case NEARLY_INCOMPRESSIBLE_MAT : numerics_container[MESH_0][FEA_SOL][FEA_TERM] = new CFEM_IdealDE(nDim, nVar_FEM, config); break;
              default:  SU2_MPI::Error("Material model not implemented.", CURRENT_FUNCTION); break;
            }
            break;
          default:  SU2_MPI::Error("Material model not implemented.", CURRENT_FUNCTION); break;
        }
        break;
      default:  SU2_MPI::Error("Solver not implemented.", CURRENT_FUNCTION);  break;
    }

  /*--- The following definitions only make sense if we have a non-linear solution ---*/
  if (config->GetGeometricConditions() == LARGE_DEFORMATIONS){

      /*--- This allocates a container for electromechanical effects ---*/

      bool de_effects = config->GetDE_Effects();
      if (de_effects) numerics_container[MESH_0][FEA_SOL][DE_TERM] = new CFEM_DielectricElastomer(nDim, nVar_FEM, config);

      string filename;
      ifstream properties_file;

      filename = config->GetFEA_FileName();
      if (nZone > 1)
        filename = config->GetMultizone_FileName(filename, iZone);

      properties_file.open(filename.data(), ios::in);

      /*--- In case there is a properties file, containers are allocated for a number of material models ---*/

      if (!(properties_file.fail())) {

          numerics_container[MESH_0][FEA_SOL][MAT_NHCOMP]  = new CFEM_NeoHookean_Comp(nDim, nVar_FEM, config);
          numerics_container[MESH_0][FEA_SOL][MAT_NHINC]   = new CFEM_NeoHookean_Incomp(nDim, nVar_FEM, config);
          numerics_container[MESH_0][FEA_SOL][MAT_IDEALDE] = new CFEM_IdealDE(nDim, nVar_FEM, config);
          numerics_container[MESH_0][FEA_SOL][MAT_KNOWLES] = new CFEM_Knowles_NearInc(nDim, nVar_FEM, config);

          properties_file.close();
      }
  }

  }

}

void CDriver::Numerics_Postprocessing(CNumerics ****numerics_container,
                                      CSolver ***solver_container, CGeometry **geometry,
                                      CConfig *config) {
  
  unsigned short iMGlevel, iSol;
  
  
  bool
  euler, adj_euler,
  ns, adj_ns,
  turbulent, adj_turb,
  spalart_allmaras, neg_spalart_allmaras, menter_sst,
  poisson,
  wave,
  fem,
  heat,
  transition,
  template_solver;

  bool e_spalart_allmaras, comp_spalart_allmaras, e_comp_spalart_allmaras;

  bool compressible = (config->GetKind_Regime() == COMPRESSIBLE);
  bool incompressible = (config->GetKind_Regime() == INCOMPRESSIBLE);
  
  /*--- Initialize some useful booleans ---*/
  euler            = false;   ns               = false;   turbulent        = false;
  poisson          = false;
  adj_euler        = false;   adj_ns           = false;   adj_turb         = false;
  wave             = false;   heat             = false;   fem        = false;
  spalart_allmaras = false; neg_spalart_allmaras = false; menter_sst       = false;
  transition       = false;
  template_solver  = false;
    
  e_spalart_allmaras = false; comp_spalart_allmaras = false; e_comp_spalart_allmaras = false;

  /*--- Assign booleans ---*/
  switch (config->GetKind_Solver()) {
    case TEMPLATE_SOLVER: template_solver = true; break;
    case EULER : case DISC_ADJ_EULER: euler = true; break;
    case NAVIER_STOKES: case DISC_ADJ_NAVIER_STOKES: ns = true; break;
    case RANS : case DISC_ADJ_RANS:  ns = true; turbulent = true; if (config->GetKind_Trans_Model() == LM) transition = true; break;
    case POISSON_EQUATION: poisson = true; break;
    case WAVE_EQUATION: wave = true; break;
    case HEAT_EQUATION: heat = true; break;
    case FEM_ELASTICITY: case DISC_ADJ_FEM: fem = true; break;
    case ADJ_EULER : euler = true; adj_euler = true; break;
    case ADJ_NAVIER_STOKES : ns = true; turbulent = (config->GetKind_Turb_Model() != NONE); adj_ns = true; break;
    case ADJ_RANS : ns = true; turbulent = true; adj_ns = true; adj_turb = (!config->GetFrozen_Visc_Cont()); break;
  }
  
  /*--- Assign turbulence model booleans ---*/
  
  if (turbulent)
    switch (config->GetKind_Turb_Model()) {
      case SA:     spalart_allmaras = true;     break;
      case SA_NEG: neg_spalart_allmaras = true; break;
      case SST:    menter_sst = true;  break;
      case SA_COMP: comp_spalart_allmaras = true; break;
      case SA_E: e_spalart_allmaras = true; break;
      case SA_E_COMP: e_comp_spalart_allmaras = true; break;

    }
  
  /*--- Solver definition for the template problem ---*/
  if (template_solver) {
    
    /*--- Definition of the convective scheme for each equation and mesh level ---*/
    switch (config->GetKind_ConvNumScheme_Template()) {
      case SPACE_CENTERED : case SPACE_UPWIND :
        for (iMGlevel = 0; iMGlevel <= config->GetnMGLevels(); iMGlevel++)
          delete numerics_container[iMGlevel][TEMPLATE_SOL][CONV_TERM];
        break;
    }
    
    for (iMGlevel = 0; iMGlevel <= config->GetnMGLevels(); iMGlevel++) {
      /*--- Definition of the viscous scheme for each equation and mesh level ---*/
      delete numerics_container[iMGlevel][TEMPLATE_SOL][VISC_TERM];
      /*--- Definition of the source term integration scheme for each equation and mesh level ---*/
      delete numerics_container[iMGlevel][TEMPLATE_SOL][SOURCE_FIRST_TERM];
      /*--- Definition of the boundary condition method ---*/
      delete numerics_container[iMGlevel][TEMPLATE_SOL][CONV_BOUND_TERM];
    }
    
  }
  
  /*--- Solver definition for the Potential, Euler, Navier-Stokes problems ---*/
  if ((euler) || (ns)) {
    
    /*--- Definition of the convective scheme for each equation and mesh level ---*/
    switch (config->GetKind_ConvNumScheme_Flow()) {
        
      case SPACE_CENTERED :
        if (compressible) {
          
          /*--- Compressible flow ---*/
          switch (config->GetKind_Centered_Flow()) {
            case LAX : case JST :  case JST_KE : delete numerics_container[MESH_0][FLOW_SOL][CONV_TERM]; break;
          }
          for (iMGlevel = 1; iMGlevel <= config->GetnMGLevels(); iMGlevel++)
            delete numerics_container[iMGlevel][FLOW_SOL][CONV_TERM];
          
          /*--- Definition of the boundary condition method ---*/
          for (iMGlevel = 0; iMGlevel <= config->GetnMGLevels(); iMGlevel++)
            delete numerics_container[iMGlevel][FLOW_SOL][CONV_BOUND_TERM];
          
        }
        if (incompressible) {
          /*--- Incompressible flow, use artificial compressibility method ---*/
          switch (config->GetKind_Centered_Flow()) {
              
            case LAX : case JST : delete numerics_container[MESH_0][FLOW_SOL][CONV_TERM]; break;
              
          }
          for (iMGlevel = 1; iMGlevel <= config->GetnMGLevels(); iMGlevel++)
            delete numerics_container[iMGlevel][FLOW_SOL][CONV_TERM];
          
          /*--- Definition of the boundary condition method ---*/
          for (iMGlevel = 0; iMGlevel <= config->GetnMGLevels(); iMGlevel++)
            delete numerics_container[iMGlevel][FLOW_SOL][CONV_BOUND_TERM];
          
        }
        break;
      case SPACE_UPWIND :
        
        if (compressible) {
          /*--- Compressible flow ---*/
          switch (config->GetKind_Upwind_Flow()) {
            case ROE: case AUSM : case TURKEL: case HLLC: case MSW:  case CUSP: case L2ROE: case LMROE: case SLAU: case SLAU2:
              for (iMGlevel = 0; iMGlevel <= config->GetnMGLevels(); iMGlevel++) {
                delete numerics_container[iMGlevel][FLOW_SOL][CONV_TERM];
                delete numerics_container[iMGlevel][FLOW_SOL][CONV_BOUND_TERM];
              }
              
              break;
          }
          
        }
        if (incompressible) {
          /*--- Incompressible flow, use artificial compressibility method ---*/
          switch (config->GetKind_Upwind_Flow()) {
            case ROE:
              for (iMGlevel = 0; iMGlevel <= config->GetnMGLevels(); iMGlevel++) {
                delete numerics_container[iMGlevel][FLOW_SOL][CONV_TERM];
                delete numerics_container[iMGlevel][FLOW_SOL][CONV_BOUND_TERM];
              }
              break;
          }
        }
        
        break;
    }
    
    /*--- Definition of the viscous scheme for each equation and mesh level ---*/
    if (compressible||incompressible) {
      /*--- Compressible flow Ideal gas ---*/
      delete numerics_container[MESH_0][FLOW_SOL][VISC_TERM];
      for (iMGlevel = 1; iMGlevel <= config->GetnMGLevels(); iMGlevel++)
        delete numerics_container[iMGlevel][FLOW_SOL][VISC_TERM];
      
      /*--- Definition of the boundary condition method ---*/
      for (iMGlevel = 0; iMGlevel <= config->GetnMGLevels(); iMGlevel++)
        delete numerics_container[iMGlevel][FLOW_SOL][VISC_BOUND_TERM];
      
    }
    
    /*--- Definition of the source term integration scheme for each equation and mesh level ---*/
    for (iMGlevel = 0; iMGlevel <= config->GetnMGLevels(); iMGlevel++) {
      delete numerics_container[iMGlevel][FLOW_SOL][SOURCE_FIRST_TERM];
      delete numerics_container[iMGlevel][FLOW_SOL][SOURCE_SECOND_TERM];
    }
    
  }
  
  
  /*--- Solver definition for the turbulent model problem ---*/
  
  if (turbulent) {
    
    /*--- Definition of the convective scheme for each equation and mesh level ---*/
    
    switch (config->GetKind_ConvNumScheme_Turb()) {
      case SPACE_UPWIND :
        for (iMGlevel = 0; iMGlevel <= config->GetnMGLevels(); iMGlevel++) {
          if (spalart_allmaras || neg_spalart_allmaras ||menter_sst|| comp_spalart_allmaras || e_spalart_allmaras || e_comp_spalart_allmaras)
            delete numerics_container[iMGlevel][TURB_SOL][CONV_TERM];
        }
        break;
    }
    
    /*--- Definition of the viscous scheme for each equation and mesh level ---*/
    
      if (spalart_allmaras || neg_spalart_allmaras ||menter_sst|| comp_spalart_allmaras || e_spalart_allmaras || e_comp_spalart_allmaras){
        for (iMGlevel = 0; iMGlevel <= config->GetnMGLevels(); iMGlevel++) {
          delete numerics_container[iMGlevel][TURB_SOL][VISC_TERM];
          delete numerics_container[iMGlevel][TURB_SOL][SOURCE_FIRST_TERM];
          delete numerics_container[iMGlevel][TURB_SOL][SOURCE_SECOND_TERM];
          /*--- Definition of the boundary condition method ---*/
          delete numerics_container[iMGlevel][TURB_SOL][CONV_BOUND_TERM];
          delete numerics_container[iMGlevel][TURB_SOL][VISC_BOUND_TERM];

      }
    }
    
  }
  
  /*--- Solver definition for the transition model problem ---*/
  if (transition) {
    
    /*--- Definition of the convective scheme for each equation and mesh level ---*/
    switch (config->GetKind_ConvNumScheme_Turb()) {
      case SPACE_UPWIND :
        for (iMGlevel = 0; iMGlevel <= config->GetnMGLevels(); iMGlevel++) {
          delete numerics_container[iMGlevel][TRANS_SOL][CONV_TERM];
        }
        break;
    }
    
    for (iMGlevel = 0; iMGlevel <= config->GetnMGLevels(); iMGlevel++) {
      /*--- Definition of the viscous scheme for each equation and mesh level ---*/
      delete numerics_container[iMGlevel][TRANS_SOL][VISC_TERM];
      /*--- Definition of the source term integration scheme for each equation and mesh level ---*/
      delete numerics_container[iMGlevel][TRANS_SOL][SOURCE_FIRST_TERM];
      delete numerics_container[iMGlevel][TRANS_SOL][SOURCE_SECOND_TERM];
      /*--- Definition of the boundary condition method ---*/
      delete numerics_container[iMGlevel][TRANS_SOL][CONV_BOUND_TERM];
    }
  }
  
  /*--- Solver definition for the poisson potential problem ---*/
  if (poisson || heat) {
    
    /*--- Definition of the viscous scheme for each equation and mesh level ---*/
    delete numerics_container[MESH_0][POISSON_SOL][VISC_TERM];
    
    /*--- Definition of the source term integration scheme for each equation and mesh level ---*/
    delete numerics_container[MESH_0][POISSON_SOL][SOURCE_FIRST_TERM];
    delete numerics_container[MESH_0][POISSON_SOL][SOURCE_SECOND_TERM];
    
  }
  
  /*--- Solver definition for the flow adjoint problem ---*/
  
  if (adj_euler || adj_ns ) {
    
    /*--- Definition of the convective scheme for each equation and mesh level ---*/
    
    switch (config->GetKind_ConvNumScheme_AdjFlow()) {
      case SPACE_CENTERED :
        
        if (compressible) {
          
          /*--- Compressible flow ---*/
          
          switch (config->GetKind_Centered_AdjFlow()) {
            case LAX : case JST:
              delete numerics_container[MESH_0][ADJFLOW_SOL][CONV_TERM];
              break;
          }
          
          for (iMGlevel = 1; iMGlevel <= config->GetnMGLevels(); iMGlevel++)
            delete numerics_container[iMGlevel][ADJFLOW_SOL][CONV_TERM];
          
          for (iMGlevel = 0; iMGlevel <= config->GetnMGLevels(); iMGlevel++)
            delete numerics_container[iMGlevel][ADJFLOW_SOL][CONV_BOUND_TERM];
          
        }
        
        if (incompressible) {
          
          /*--- Incompressible flow, use artificial compressibility method ---*/
          
          switch (config->GetKind_Centered_AdjFlow()) {
            case LAX : case JST:
              delete numerics_container[MESH_0][ADJFLOW_SOL][CONV_TERM]; break;
          }
          
          for (iMGlevel = 1; iMGlevel <= config->GetnMGLevels(); iMGlevel++)
            delete numerics_container[iMGlevel][ADJFLOW_SOL][CONV_TERM];
          
          for (iMGlevel = 0; iMGlevel <= config->GetnMGLevels(); iMGlevel++)
            delete numerics_container[iMGlevel][ADJFLOW_SOL][CONV_BOUND_TERM];
          
        }
        
        break;
        
      case SPACE_UPWIND :
        
        if (compressible || incompressible) {
          
          /*--- Compressible flow ---*/
          
          switch (config->GetKind_Upwind_AdjFlow()) {
            case ROE:
              for (iMGlevel = 0; iMGlevel <= config->GetnMGLevels(); iMGlevel++) {
                delete numerics_container[iMGlevel][ADJFLOW_SOL][CONV_TERM];
                delete numerics_container[iMGlevel][ADJFLOW_SOL][CONV_BOUND_TERM];
              }
              break;
          }
        }
        
        break;
    }
    
    /*--- Definition of the viscous scheme for each equation and mesh level ---*/
    
    if (compressible || incompressible) {
      
      /*--- Compressible flow ---*/
      for (iMGlevel = 0; iMGlevel <= config->GetnMGLevels(); iMGlevel++) {
        delete numerics_container[iMGlevel][ADJFLOW_SOL][VISC_TERM];
        delete numerics_container[iMGlevel][ADJFLOW_SOL][VISC_BOUND_TERM];
      }
    }
    
    /*--- Definition of the source term integration scheme for each equation and mesh level ---*/
    
    for (iMGlevel = 0; iMGlevel <= config->GetnMGLevels(); iMGlevel++) {
      
      
      if (compressible || incompressible) {
        
        delete numerics_container[iMGlevel][ADJFLOW_SOL][SOURCE_FIRST_TERM];
        delete numerics_container[iMGlevel][ADJFLOW_SOL][SOURCE_SECOND_TERM];
        
      }
    }
    
  }
  
  
  /*--- Solver definition for the turbulent adjoint problem ---*/
  if (adj_turb) {
    /*--- Definition of the convective scheme for each equation and mesh level ---*/
    switch (config->GetKind_ConvNumScheme_AdjTurb()) {
        
      case SPACE_UPWIND :
        for (iMGlevel = 0; iMGlevel <= config->GetnMGLevels(); iMGlevel++)
          if (spalart_allmaras) {
            delete numerics_container[iMGlevel][ADJTURB_SOL][CONV_TERM];
          }
        break;
    }
    
    
    for (iMGlevel = 0; iMGlevel <= config->GetnMGLevels(); iMGlevel++) {
      if (spalart_allmaras) {
        /*--- Definition of the viscous scheme for each equation and mesh level ---*/
        delete numerics_container[iMGlevel][ADJTURB_SOL][VISC_TERM];
        /*--- Definition of the source term integration scheme for each equation and mesh level ---*/
        delete numerics_container[iMGlevel][ADJTURB_SOL][SOURCE_FIRST_TERM];
        delete numerics_container[iMGlevel][ADJTURB_SOL][SOURCE_SECOND_TERM];
        /*--- Definition of the boundary condition method ---*/
        delete numerics_container[iMGlevel][ADJTURB_SOL][CONV_BOUND_TERM];
      }
    }
  }
  
  /*--- Solver definition for the wave problem ---*/
  if (wave) {
    
    /*--- Definition of the viscous scheme for each equation and mesh level ---*/
    delete numerics_container[MESH_0][WAVE_SOL][VISC_TERM];
    
  }
  
  /*--- Solver definition for the FEA problem ---*/
  if (fem) {
    
    /*--- Definition of the viscous scheme for each equation and mesh level ---*/
    delete numerics_container[MESH_0][FEA_SOL][FEA_TERM];
    
  }
  
  /*--- Definition of the Class for the numerical method: numerics_container[MESH_LEVEL][EQUATION][EQ_TERM] ---*/
  for (iMGlevel = 0; iMGlevel <= config->GetnMGLevels(); iMGlevel++) {
    for (iSol = 0; iSol < MAX_SOLS; iSol++) {
      delete [] numerics_container[iMGlevel][iSol];
    }
    delete[] numerics_container[iMGlevel];
  }
  
}

void CDriver::Iteration_Preprocessing() {

  /*--- Initial print to console for this zone. ---*/

  if (rank == MASTER_NODE) cout << "Zone " << iZone+1;

  /*--- Loop over all zones and instantiate the physics iteration. ---*/

  switch (config_container[iZone]->GetKind_Solver()) {

    case EULER: case NAVIER_STOKES: case RANS:

      if(config_container[iZone]->GetBoolTurbomachinery()){
        if (rank == MASTER_NODE)
          cout << ": Euler/Navier-Stokes/RANS turbomachinery fluid iteration." << endl;
      iteration_container[iZone] = new CTurboIteration(config_container[iZone]);

      }
      else{
        if (rank == MASTER_NODE)
          cout << ": Euler/Navier-Stokes/RANS fluid iteration." << endl;
      iteration_container[iZone] = new CFluidIteration(config_container[iZone]);
      }
      break;

    case WAVE_EQUATION:
      if (rank == MASTER_NODE)
        cout << ": wave iteration." << endl;
      iteration_container[iZone] = new CWaveIteration(config_container[iZone]);
      break;

    case HEAT_EQUATION:
      if (rank == MASTER_NODE)
        cout << ": heat iteration." << endl;
      iteration_container[iZone] = new CHeatIteration(config_container[iZone]);
      break;

    case POISSON_EQUATION:
      if (rank == MASTER_NODE)
        cout << ": poisson iteration." << endl;
      iteration_container[iZone] = new CPoissonIteration(config_container[iZone]);
      break;

    case FEM_ELASTICITY:
      if (rank == MASTER_NODE)
        cout << ": FEM iteration." << endl;
      iteration_container[iZone] = new CFEM_StructuralAnalysis(config_container[iZone]);
      break;

    case ADJ_EULER: case ADJ_NAVIER_STOKES: case ADJ_RANS:
      if (rank == MASTER_NODE)
        cout << ": adjoint Euler/Navier-Stokes/RANS fluid iteration." << endl;
      iteration_container[iZone] = new CAdjFluidIteration(config_container[iZone]);
      break;

    case DISC_ADJ_EULER: case DISC_ADJ_NAVIER_STOKES: case DISC_ADJ_RANS:
      if (rank == MASTER_NODE)
        cout << ": discrete adjoint Euler/Navier-Stokes/RANS fluid iteration." << endl;
      iteration_container[iZone] = new CDiscAdjFluidIteration(config_container[iZone]);
      break;

    case DISC_ADJ_FEM:
      if (rank == MASTER_NODE)
        cout << ": discrete adjoint FEM structural iteration." << endl;
      iteration_container[iZone] = new CDiscAdjFEAIteration(config_container[iZone]);
      break;
  }
  
}

void CDriver::Interface_Preprocessing() {

  unsigned short donorZone, targetZone;
  unsigned short nVar, nVarTransfer;

  unsigned short nMarkerTarget, iMarkerTarget, nMarkerDonor, iMarkerDonor;

  /*--- Initialize some useful booleans ---*/
  bool fluid_donor, structural_donor;
  bool fluid_target, structural_target;

  bool discrete_adjoint = config_container[ZONE_0]->GetDiscrete_Adjoint();

  int markDonor, markTarget, Donor_check, Target_check, iMarkerInt, nMarkerInt;

#ifdef HAVE_MPI
  int *Buffer_Recv_mark = NULL, iRank, nProcessor = size;

  if (rank == MASTER_NODE)
    Buffer_Recv_mark = new int[nProcessor];
#endif

  if (config_container[ZONE_0]->GetFSI_Simulation() && nZone != 2 && rank == MASTER_NODE) {
    SU2_MPI::Error("Error, cannot run the FSI solver on more than 2 zones!", CURRENT_FUNCTION);
  }

  /*--- Coupling between zones ---*/
  // There's a limit here, the interface boundary must connect only 2 zones

  /*--- Loops over all target and donor zones to find which ones are connected through an interface boundary (fsi or sliding mesh) ---*/
  for (targetZone = 0; targetZone < nZone; targetZone++) {

    for (donorZone = 0; donorZone < nZone; donorZone++) {

      if ( donorZone == targetZone ) // We're processing the same zone, so skip the following
        continue;

      nMarkerInt = (int) ( config_container[donorZone]->GetMarker_n_ZoneInterface() / 2 );

      /*--- Loops on Interface markers to find if the 2 zones are sharing the boundary and to determine donor and target marker tag ---*/
      for (iMarkerInt = 1; iMarkerInt <= nMarkerInt; iMarkerInt++) {

        markDonor  = -1;
        markTarget = -1;

        /*--- On the donor side ---*/
        nMarkerDonor = config_container[donorZone]->GetnMarker_All();

        for (iMarkerDonor = 0; iMarkerDonor < nMarkerDonor; iMarkerDonor++) {

          /*--- If the tag GetMarker_All_ZoneInterface(iMarker) equals the index we are looping at ---*/
          if ( config_container[donorZone]->GetMarker_All_ZoneInterface(iMarkerDonor) == iMarkerInt ) {
            /*--- We have identified the identifier for the interface marker ---*/
            markDonor = iMarkerDonor;

            break;
          }
        }

        /*--- On the target side ---*/
        nMarkerTarget = config_container[targetZone]->GetnMarker_All();

      for (iMarkerTarget = 0; iMarkerTarget < nMarkerTarget; iMarkerTarget++) {

          /*--- If the tag GetMarker_All_ZoneInterface(iMarker) equals the index we are looping at ---*/
        if ( config_container[targetZone]->GetMarker_All_ZoneInterface(iMarkerTarget) == iMarkerInt ) {
            /*--- We have identified the identifier for the interface marker ---*/
            markTarget = iMarkerTarget;

            break;
        } 
        }

#ifdef HAVE_MPI

      Donor_check  = -1;
      Target_check = -1;

        /*--- We gather a vector in MASTER_NODE that determines if the boundary is not on the processor because of the partition or because the zone does not include it ---*/

        SU2_MPI::Gather(&markDonor , 1, MPI_INT, Buffer_Recv_mark, 1, MPI_INT, MASTER_NODE, MPI_COMM_WORLD);

      if (rank == MASTER_NODE) {
        for (iRank = 0; iRank < nProcessor; iRank++) {
          if( Buffer_Recv_mark[iRank] != -1 ) {
              Donor_check = Buffer_Recv_mark[iRank];

              break;
            }
          }
        }

        SU2_MPI::Bcast(&Donor_check , 1, MPI_INT, MASTER_NODE, MPI_COMM_WORLD);

        SU2_MPI::Gather(&markTarget, 1, MPI_INT, Buffer_Recv_mark, 1, MPI_INT, MASTER_NODE, MPI_COMM_WORLD);

      if (rank == MASTER_NODE){
        for (iRank = 0; iRank < nProcessor; iRank++){
          if( Buffer_Recv_mark[iRank] != -1 ){
              Target_check = Buffer_Recv_mark[iRank];

              break;
            }
          }
        }

        SU2_MPI::Bcast(&Target_check, 1, MPI_INT, MASTER_NODE, MPI_COMM_WORLD);

#else
      Donor_check  = markDonor;
      Target_check = markTarget;  
#endif

      /* --- Check ifzones are actually sharing the interface boundary, if not skip ---*/        
      if(Target_check == -1 || Donor_check == -1)
          continue;

        /*--- Set some boolean to properly allocate data structure later ---*/
      fluid_target      = false; 
      structural_target = false;

      fluid_donor       = false; 
      structural_donor  = false;

      switch ( config_container[targetZone]->GetKind_Solver() ) {

        case EULER : case NAVIER_STOKES: case RANS: 
        case DISC_ADJ_EULER: case DISC_ADJ_NAVIER_STOKES: case DISC_ADJ_RANS:
          fluid_target  = true;   

          break;

        case FEM_ELASTICITY: case DISC_ADJ_FEM:
          structural_target = true;   

          break;
        }


      switch ( config_container[donorZone]->GetKind_Solver() ) {

      case EULER : case NAVIER_STOKES: case RANS: 
      case DISC_ADJ_EULER: case DISC_ADJ_NAVIER_STOKES: case DISC_ADJ_RANS:
        fluid_donor  = true;   

          break;

      case FEM_ELASTICITY: case DISC_ADJ_FEM:
        structural_donor = true;  

          break;
        }

        /*--- Begin the creation of the communication pattern among zones ---*/

        /*--- Retrieve the number of conservative variables (for problems not involving structural analysis ---*/
        if (!structural_donor && !structural_target)
          nVar = solver_container[donorZone][MESH_0][FLOW_SOL]->GetnVar();
        else
          /*--- If at least one of the components is structural ---*/
          nVar = nDim;

      if (rank == MASTER_NODE) cout << "From zone " << donorZone << " to zone " << targetZone << ": ";

        /*--- Match Zones ---*/
      if (rank == MASTER_NODE) cout << "Setting coupling "<<endl;

        /*--- If the mesh is matching: match points ---*/
      if ( config_container[donorZone]->GetMatchingMesh() ) {
        if (rank == MASTER_NODE) 
            cout << "between matching meshes. " << endl;
        geometry_container[donorZone][MESH_0]->MatchZone(config_container[donorZone], geometry_container[targetZone][MESH_0], config_container[targetZone], donorZone, nZone);
        }
        /*--- Else: interpolate ---*/
        else {
        switch (config_container[donorZone]->GetKindInterpolation()) {

          case NEAREST_NEIGHBOR:
            interpolator_container[donorZone][targetZone] = new CNearestNeighbor(geometry_container, config_container, donorZone, targetZone);
            if (rank == MASTER_NODE) cout << "using a nearest-neighbor approach." << endl;

            break;

          case ISOPARAMETRIC:
            interpolator_container[donorZone][targetZone] = new CIsoparametric(geometry_container, config_container, donorZone, targetZone);
            if (rank == MASTER_NODE) cout << "using an isoparametric approach." << endl;

            break;

          case WEIGHTED_AVERAGE:
            interpolator_container[donorZone][targetZone] = new CSlidingMesh(geometry_container, config_container, donorZone, targetZone);
            if (rank == MASTER_NODE) cout << "using an sliding mesh approach." << endl;

            break;

          case CONSISTCONSERVE:
            if ( targetZone > 0 && structural_target ) {
              interpolator_container[donorZone][targetZone] = new CMirror(geometry_container, config_container, donorZone, targetZone);
              if (rank == MASTER_NODE) cout << "using a mirror approach: matching coefficients from opposite mesh." << endl;
            }
            else{
              interpolator_container[donorZone][targetZone] = new CIsoparametric(geometry_container, config_container, donorZone, targetZone);
              if (rank == MASTER_NODE) cout << "using an isoparametric approach." << endl;
            }
            if ( targetZone == 0 && structural_target ) {
              if (rank == MASTER_NODE) cout << "Consistent and conservative interpolation assumes the structure model mesh is evaluated second. Somehow this has not happened. The isoparametric coefficients will be calculated for both meshes, and are not guaranteed to be consistent." << endl;
            }


            break;

          }
        }

        /*--- Initialize the appropriate transfer strategy ---*/
      if (rank == MASTER_NODE) cout << "Transferring ";

        if (fluid_donor && structural_target && (!discrete_adjoint)) {
          nVarTransfer = 2;
        transfer_container[donorZone][targetZone] = new CTransfer_FlowTraction(nVar, nVarTransfer, config_container[donorZone]);
        if (rank == MASTER_NODE) cout << "flow tractions. "<< endl;
      }
      else if (structural_donor && fluid_target && (!discrete_adjoint)) {
        nVarTransfer = 0;
        transfer_container[donorZone][targetZone] = new CTransfer_StructuralDisplacements(nVar, nVarTransfer, config_container[donorZone]);
        if (rank == MASTER_NODE) cout << "structural displacements. "<< endl;
      }
      else if (fluid_donor && structural_target && discrete_adjoint) {
        nVarTransfer = 2;
        transfer_container[donorZone][targetZone] = new CTransfer_FlowTraction_DiscAdj(nVar, nVarTransfer, config_container[donorZone]);
        if (rank == MASTER_NODE) cout << "flow tractions. "<< endl;
      }
      else if (structural_donor && fluid_target && discrete_adjoint){
        nVarTransfer = 0;
        transfer_container[donorZone][targetZone] = new CTransfer_StructuralDisplacements_DiscAdj(nVar, nVarTransfer, config_container[donorZone]);
        if (rank == MASTER_NODE) cout << "structural displacements. "<< endl;
      }
      else if (!structural_donor && !structural_target) {
        nVarTransfer = 0;
        nVar = solver_container[donorZone][MESH_0][FLOW_SOL]->GetnPrimVar();
        transfer_container[donorZone][targetZone] = new CTransfer_SlidingInterface(nVar, nVarTransfer, config_container[donorZone]);
        if (rank == MASTER_NODE) cout << "sliding interface. " << endl;
      }
      else {
        nVarTransfer = 0;
        transfer_container[donorZone][targetZone] = new CTransfer_ConservativeVars(nVar, nVarTransfer, config_container[donorZone]);
        if (rank == MASTER_NODE) cout << "generic conservative variables. " << endl;  
        }

      break;

      }

      if (config_container[donorZone]->GetBoolMixingPlaneInterface()){
      	nVarTransfer = 0;
      	nVar = solver_container[donorZone][MESH_0][FLOW_SOL]->GetnVar();
      	transfer_container[donorZone][targetZone] = new CTransfer_MixingPlaneInterface(nVar, nVarTransfer, config_container[donorZone], config_container[targetZone]);
        if (rank == MASTER_NODE) cout << "Set mixing-plane interface from donor zone "<< donorZone << " to target zone " << targetZone <<"."<<endl;
      }

    }

  }

#ifdef HAVE_MPI
  if (rank == MASTER_NODE) 
  delete [] Buffer_Recv_mark;
#endif

}

void CDriver::InitStaticMeshMovement(){

  unsigned short iMGlevel;
  unsigned short Kind_Grid_Movement;

  for (iZone = 0; iZone < nZone; iZone++) {
    Kind_Grid_Movement = config_container[iZone]->GetKind_GridMovement(iZone);

    switch (Kind_Grid_Movement) {

    case MOVING_WALL:

      /*--- Fixed wall velocities: set the grid velocities only one time
         before the first iteration flow solver. ---*/
      if (rank == MASTER_NODE)
        cout << endl << " Setting the moving wall velocities." << endl;

      surface_movement[iZone]->Moving_Walls(geometry_container[iZone][MESH_0],
          config_container[iZone], iZone, 0);

      /*--- Update the grid velocities on the coarser multigrid levels after
           setting the moving wall velocities for the finest mesh. ---*/

      grid_movement[iZone]->UpdateMultiGrid(geometry_container[iZone], config_container[iZone]);
      break;


    case ROTATING_FRAME:

      /*--- Steadily rotating frame: set the grid velocities just once
         before the first iteration flow solver. ---*/

      if (rank == MASTER_NODE) {
        cout << endl << " Setting rotating frame grid velocities";
        cout << " for zone " << iZone << "." << endl;
      }

      /*--- Set the grid velocities on all multigrid levels for a steadily
           rotating reference frame. ---*/

      for (iMGlevel = 0; iMGlevel <= config_container[ZONE_0]->GetnMGLevels(); iMGlevel++){
        geometry_container[iZone][iMGlevel]->SetRotationalVelocity(config_container[iZone], iZone, true);
        geometry_container[iZone][iMGlevel]->SetShroudVelocity(config_container[iZone]);
      }

      break;

    case STEADY_TRANSLATION:

      /*--- Set the translational velocity and hold the grid fixed during
         the calculation (similar to rotating frame, but there is no extra
         source term for translation). ---*/

      if (rank == MASTER_NODE)
        cout << endl << " Setting translational grid velocities." << endl;

      /*--- Set the translational velocity on all grid levels. ---*/

      for (iMGlevel = 0; iMGlevel <= config_container[ZONE_0]->GetnMGLevels(); iMGlevel++)
        geometry_container[iZone][iMGlevel]->SetTranslationalVelocity(config_container[iZone], iZone, true);



      break;
    }
  }
}

void CDriver::TurbomachineryPreprocessing(){

  unsigned short donorZone,targetZone, nMarkerInt, iMarkerInt;
  unsigned short nSpanMax = 0;
  bool restart   = (config_container[ZONE_0]->GetRestart() || config_container[ZONE_0]->GetRestart_Flow());
  mixingplane = config_container[ZONE_0]->GetBoolMixingPlaneInterface();
  bool discrete_adjoint = config_container[ZONE_0]->GetDiscrete_Adjoint();
  su2double areaIn, areaOut, nBlades, flowAngleIn, flowAngleOut;

  /*--- Create turbovertex structure ---*/
  if (rank == MASTER_NODE) cout<<endl<<"Initialize Turbo Vertex Structure." << endl;
  for (iZone = 0; iZone < nZone; iZone++) {
    if (config_container[iZone]->GetBoolTurbomachinery()){
      geometry_container[iZone][MESH_0]->ComputeNSpan(config_container[iZone], iZone, INFLOW, true);
      geometry_container[iZone][MESH_0]->ComputeNSpan(config_container[iZone], iZone, OUTFLOW, true);
      if (rank == MASTER_NODE) cout <<"Number of span-wise sections in Zone "<< iZone<<": "<< config_container[iZone]->GetnSpanWiseSections() <<"."<< endl;
      if (config_container[iZone]->GetnSpanWiseSections() > nSpanMax){
        nSpanMax = config_container[iZone]->GetnSpanWiseSections();
      }

      config_container[ZONE_0]->SetnSpan_iZones(config_container[iZone]->GetnSpanWiseSections(), iZone);

      geometry_container[iZone][MESH_0]->SetTurboVertex(config_container[iZone], iZone, INFLOW, true);
      geometry_container[iZone][MESH_0]->SetTurboVertex(config_container[iZone], iZone, OUTFLOW, true);
    }
  }

  /*--- Set maximum number of Span among all zones ---*/
  for (iZone = 0; iZone < nZone; iZone++) {
    if (config_container[iZone]->GetBoolTurbomachinery()){
      config_container[iZone]->SetnSpanMaxAllZones(nSpanMax);
    }
  }
  if (rank == MASTER_NODE) cout<<"Max number of span-wise sections among all zones: "<< nSpanMax<<"."<< endl;


  if (rank == MASTER_NODE) cout<<"Initialize solver containers for average and performance quantities." << endl;
  for (iZone = 0; iZone < nZone; iZone++) {
    solver_container[iZone][MESH_0][FLOW_SOL]->InitTurboContainers(geometry_container[iZone][MESH_0],config_container[iZone]);
  }

//TODO(turbo) make it general for turbo HB
  if (rank == MASTER_NODE) cout<<"Compute inflow and outflow average geometric quantities." << endl;
  for (iZone = 0; iZone < nZone; iZone++) {
    geometry_container[iZone][MESH_0]->SetAvgTurboValue(config_container[iZone], iZone, INFLOW, true);
    geometry_container[iZone][MESH_0]->SetAvgTurboValue(config_container[iZone],iZone, OUTFLOW, true);
    geometry_container[iZone][MESH_0]->GatherInOutAverageValues(config_container[iZone], true);
  }


  if(mixingplane){
    if (rank == MASTER_NODE) cout << "Set span-wise sections between zones on Mixing-Plane interface." << endl;
    for (donorZone = 0; donorZone < nZone; donorZone++) {
      for (targetZone = 0; targetZone < nZone; targetZone++) {
        if (targetZone != donorZone){
          transfer_container[donorZone][targetZone]->SetSpanWiseLevels(config_container[donorZone], config_container[targetZone]);
        }
      }
    }
  }

  if (rank == MASTER_NODE) cout << "Transfer average geometric quantities to zone 0." << endl;
  for (iZone = 1; iZone < nZone; iZone++) {
    transfer_container[iZone][ZONE_0]->GatherAverageTurboGeoValues(geometry_container[iZone][MESH_0],geometry_container[ZONE_0][MESH_0], iZone);
  }

  /*--- Transfer number of blade to ZONE_0 to correctly compute turbo performance---*/
  for (iZone = 1; iZone < nZone; iZone++) {
    nBlades = config_container[iZone]->GetnBlades(iZone);
    config_container[ZONE_0]->SetnBlades(iZone, nBlades);
  }

  if (rank == MASTER_NODE){
    for (iZone = 0; iZone < nZone; iZone++) {
    areaIn  = geometry_container[iZone][MESH_0]->GetSpanAreaIn(iZone, config_container[iZone]->GetnSpanWiseSections());
    areaOut = geometry_container[iZone][MESH_0]->GetSpanAreaOut(iZone, config_container[iZone]->GetnSpanWiseSections());
    nBlades = config_container[iZone]->GetnBlades(iZone);
    cout << "Inlet area for Row "<< iZone + 1<< ": " << areaIn*10000.0 <<" cm^2."  <<endl;
    cout << "Oulet area for Row "<< iZone + 1<< ": " << areaOut*10000.0 <<" cm^2."  <<endl;
    cout << "Recomputed number of blades for Row "<< iZone + 1 << ": " << nBlades<<"."  <<endl;
    }
  }


  if(mixingplane){
    if (rank == MASTER_NODE) cout<<"Preprocessing of the Mixing-Plane Interface." << endl;
    for (donorZone = 0; donorZone < nZone; donorZone++) {
      nMarkerInt     = config_container[donorZone]->GetnMarker_MixingPlaneInterface()/2;
      for (iMarkerInt = 1; iMarkerInt <= nMarkerInt; iMarkerInt++){
        for (targetZone = 0; targetZone < nZone; targetZone++) {
          if (targetZone != donorZone){
            transfer_container[donorZone][targetZone]->Preprocessing_InterfaceAverage(geometry_container[donorZone][MESH_0], geometry_container[targetZone][MESH_0],
                config_container[donorZone], config_container[targetZone],
                iMarkerInt);
          }
        }
      }
    }
  }

  if(!restart && !discrete_adjoint){
    if (rank == MASTER_NODE) cout<<"Initialize turbomachinery solution quantities." << endl;
    for(iZone = 0; iZone < nZone; iZone++) {
      solver_container[iZone][MESH_0][FLOW_SOL]->SetFreeStream_TurboSolution(config_container[iZone]);
    }
  }

  if (rank == MASTER_NODE) cout<<"Initialize inflow and outflow average solution quantities." << endl;
  for(iZone = 0; iZone < nZone; iZone++) {
    solver_container[iZone][MESH_0][FLOW_SOL]->PreprocessAverage(solver_container[iZone][MESH_0], geometry_container[iZone][MESH_0],config_container[iZone],INFLOW);
    solver_container[iZone][MESH_0][FLOW_SOL]->PreprocessAverage(solver_container[iZone][MESH_0], geometry_container[iZone][MESH_0],config_container[iZone],OUTFLOW);
    solver_container[iZone][MESH_0][FLOW_SOL]->TurboAverageProcess(solver_container[iZone][MESH_0], geometry_container[iZone][MESH_0],config_container[iZone],INFLOW);
    solver_container[iZone][MESH_0][FLOW_SOL]->TurboAverageProcess(solver_container[iZone][MESH_0], geometry_container[iZone][MESH_0],config_container[iZone],OUTFLOW);
    solver_container[iZone][MESH_0][FLOW_SOL]->GatherInOutAverageValues(config_container[iZone], geometry_container[iZone][MESH_0]);
    if (rank == MASTER_NODE){
      flowAngleIn = solver_container[iZone][MESH_0][FLOW_SOL]->GetTurboVelocityIn(iZone, config_container[iZone]->GetnSpanWiseSections())[1];
      flowAngleIn /= solver_container[iZone][MESH_0][FLOW_SOL]->GetTurboVelocityIn(iZone, config_container[iZone]->GetnSpanWiseSections())[0];
      flowAngleIn = atan(flowAngleIn)*180.0/PI_NUMBER;
      cout << "Inlet flow angle for Row "<< iZone + 1<< ": "<< flowAngleIn <<"°."  <<endl;
      flowAngleOut = solver_container[iZone][MESH_0][FLOW_SOL]->GetTurboVelocityOut(iZone, config_container[iZone]->GetnSpanWiseSections())[1];
      flowAngleOut /= solver_container[iZone][MESH_0][FLOW_SOL]->GetTurboVelocityOut(iZone, config_container[iZone]->GetnSpanWiseSections())[0];
      flowAngleOut = atan(flowAngleOut)*180.0/PI_NUMBER;
      cout << "Outlet flow angle for Row "<< iZone + 1<< ": "<< flowAngleOut <<"°."  <<endl;

    }
  }

}

void CDriver::StartSolver() {

  /*--- Main external loop of the solver. Within this loop, each iteration ---*/

  if (rank == MASTER_NODE)
    cout << endl <<"------------------------------ Begin Solver -----------------------------" << endl;

  while ( ExtIter < config_container[ZONE_0]->GetnExtIter() ) {

    /*--- Perform some external iteration preprocessing. ---*/

    PreprocessExtIter(ExtIter);

    /*--- Perform a single iteration of the chosen PDE solver. ---*/

    if (!fsi) {

      /*--- Perform a dynamic mesh update if required. ---*/

      DynamicMeshUpdate(ExtIter);

      /*--- Run a single iteration of the problem (fluid, elasticity, wave, heat, ...). ---*/

      Run();

      /*--- Update the solution for dual time stepping strategy ---*/

      Update();

    }
    
    /*--- In the FSIDriver case, mesh and solution updates are already included into the Run function ---*/
    
    else {
      
      Run();
      
    }

    /*--- Monitor the computations after each iteration. ---*/

    Monitor(ExtIter);

    /*--- Output the solution in files. ---*/

    Output(ExtIter);

    /*--- If the convergence criteria has been met, terminate the simulation. ---*/

    if (StopCalc) break;

    ExtIter++;

  }

}

void CDriver::PreprocessExtIter(unsigned long ExtIter) {

  /*--- Set the value of the external iteration. ---*/

  for (iZone = 0; iZone < nZone; iZone++) config_container[iZone]->SetExtIter(ExtIter);
  

  /*--- Read the target pressure ---*/

  if (config_container[ZONE_0]->GetInvDesign_Cp() == YES)
    output->SetCp_InverseDesign(solver_container[ZONE_0][MESH_0][FLOW_SOL],
        geometry_container[ZONE_0][MESH_0], config_container[ZONE_0], ExtIter);

  /*--- Read the target heat flux ---*/

  if (config_container[ZONE_0]->GetInvDesign_HeatFlux() == YES)
    output->SetHeatFlux_InverseDesign(solver_container[ZONE_0][MESH_0][FLOW_SOL],
        geometry_container[ZONE_0][MESH_0], config_container[ZONE_0], ExtIter);

  /*--- Set the initial condition for EULER/N-S/RANS and for a non FSI simulation ---*/

  if ( (!fsi) &&
      ( (config_container[ZONE_0]->GetKind_Solver() ==  EULER) ||
       (config_container[ZONE_0]->GetKind_Solver() ==  NAVIER_STOKES) ||
       (config_container[ZONE_0]->GetKind_Solver() ==  RANS) ) ) {
        for(iZone = 0; iZone < nZone; iZone++) {
          solver_container[iZone][MESH_0][FLOW_SOL]->SetInitialCondition(geometry_container[iZone], solver_container[iZone], config_container[iZone], ExtIter);
    }
  }

#ifdef HAVE_MPI
  SU2_MPI::Barrier(MPI_COMM_WORLD);
#endif

}

bool CDriver::Monitor(unsigned long ExtIter) {

  /*--- Synchronization point after a single solver iteration. Compute the
   wall clock time required. ---*/

#ifndef HAVE_MPI
  StopTime = su2double(clock())/su2double(CLOCKS_PER_SEC);
#else
  StopTime = MPI_Wtime();
#endif
  
  UsedTime = (StopTime - StartTime);
  
  
  /*--- Check if there is any change in the runtime parameters ---*/
  
  CConfig *runtime = NULL;
  strcpy(runtime_file_name, "runtime.dat");
  runtime = new CConfig(runtime_file_name, config_container[ZONE_0]);
  runtime->SetExtIter(ExtIter);
  delete runtime;
  
  /*--- Update the convergence history file (serial and parallel computations). ---*/
  
  if (!fsi) {
    for (iZone = 0; iZone < nZone; iZone++) {
      output->SetConvHistory_Body(&ConvHist_file[iZone], geometry_container, solver_container,
          config_container, integration_container, false, UsedTime, iZone);
    }
  }

  /*--- Evaluate the new CFL number (adaptive). ---*/

  if (config_container[ZONE_0]->GetCFL_Adapt() == YES){
  	output->SetCFL_Number(solver_container, config_container, ZONE_0);
  }

  /*--- Check whether the current simulation has reached the specified
   convergence criteria, and set StopCalc to true, if so. ---*/
  
  switch (config_container[ZONE_0]->GetKind_Solver()) {
    case EULER: case NAVIER_STOKES: case RANS:
      StopCalc = integration_container[ZONE_0][FLOW_SOL]->GetConvergence(); break;
    case WAVE_EQUATION:
      StopCalc = integration_container[ZONE_0][WAVE_SOL]->GetConvergence(); break;
    case HEAT_EQUATION:
      StopCalc = integration_container[ZONE_0][HEAT_SOL]->GetConvergence(); break;
    case FEM_ELASTICITY:
      StopCalc = integration_container[ZONE_0][FEA_SOL]->GetConvergence(); break;
    case ADJ_EULER: case ADJ_NAVIER_STOKES: case ADJ_RANS:
    case DISC_ADJ_EULER: case DISC_ADJ_NAVIER_STOKES: case DISC_ADJ_RANS:
      StopCalc = integration_container[ZONE_0][ADJFLOW_SOL]->GetConvergence(); break;
  }
  
  return StopCalc;
  
}

void CDriver::Output(unsigned long ExtIter) {
  
  unsigned long nExtIter = config_container[ZONE_0]->GetnExtIter();
  bool output_files = false;
  
  /*--- Determine whether a solution needs to be written
   after the current iteration ---*/
  
  if (
      
      /*--- General if statements to print output statements ---*/
      
      (ExtIter+1 >= nExtIter) || (StopCalc) ||
      
      /*--- Fixed CL problem ---*/
      
      ((config_container[ZONE_0]->GetFixed_CL_Mode()) &&
       (config_container[ZONE_0]->GetnExtIter()-config_container[ZONE_0]->GetIter_dCL_dAlpha() - 1 == ExtIter)) ||
      
      /*--- Steady problems ---*/
      
      ((ExtIter % config_container[ZONE_0]->GetWrt_Sol_Freq() == 0) && (ExtIter != 0) &&
       ((config_container[ZONE_0]->GetUnsteady_Simulation() == STEADY) ||
        (config_container[ZONE_0]->GetUnsteady_Simulation() == HARMONIC_BALANCE) ||
        (config_container[ZONE_0]->GetUnsteady_Simulation() == ROTATIONAL_FRAME))) ||
      
      /*--- Unsteady problems ---*/
      
      (((config_container[ZONE_0]->GetUnsteady_Simulation() == DT_STEPPING_1ST) ||
        (config_container[ZONE_0]->GetUnsteady_Simulation() == TIME_STEPPING)) &&
       ((ExtIter == 0) || (ExtIter % config_container[ZONE_0]->GetWrt_Sol_Freq_DualTime() == 0))) ||
      
      ((config_container[ZONE_0]->GetUnsteady_Simulation() == DT_STEPPING_2ND) && (!fsi) &&
       ((ExtIter == 0) || ((ExtIter % config_container[ZONE_0]->GetWrt_Sol_Freq_DualTime() == 0) ||
                           ((ExtIter-1) % config_container[ZONE_0]->GetWrt_Sol_Freq_DualTime() == 0)))) ||
      
      ((config_container[ZONE_0]->GetUnsteady_Simulation() == DT_STEPPING_2ND) && (fsi) &&
       ((ExtIter == 0) || ((ExtIter % config_container[ZONE_0]->GetWrt_Sol_Freq_DualTime() == 0)))) ||
      
      ((config_container[ZONE_0]->GetDynamic_Analysis() == DYNAMIC) &&
       ((ExtIter == 0) || (ExtIter % config_container[ZONE_0]->GetWrt_Sol_Freq_DualTime() == 0)))
      
      ) {
    
    output_files = true;
    
  }
  
  /*--- Determine whether a solution doesn't need to be written
   after the current iteration ---*/
  
  if (config_container[ZONE_0]->GetFixed_CL_Mode()) {
    if (config_container[ZONE_0]->GetnExtIter()-config_container[ZONE_0]->GetIter_dCL_dAlpha() - 1 < ExtIter) output_files = false;
    if (config_container[ZONE_0]->GetnExtIter() - 1 == ExtIter) output_files = true;
  }
  
  /*--- write the solution ---*/
  
  if (output_files) {
    
    if (rank == MASTER_NODE) cout << endl << "-------------------------- File Output Summary --------------------------";
    
    /*--- Execute the routine for writing restart, volume solution,
     surface solution, and surface comma-separated value files. ---*/
    
    output->SetResult_Files_Parallel(solver_container, geometry_container, config_container, ExtIter, nZone);
    
    
    if (rank == MASTER_NODE) cout << "-------------------------------------------------------------------------" << endl << endl;
    
  }

  /*--- Export Surface Solution File for Unsteady Simulations ---*/
  /*--- When calculate mean/fluctuation option will be available, delete the following part ---*/
  if ((config_container[ZONE_0]->GetUnsteady_Simulation() == DT_STEPPING_2ND) && (ExtIter % config_container[ZONE_0]->GetWrt_Surf_Freq_DualTime() == 0)) {
      output->SetSurfaceCSV_Flow(config_container[ZONE_0], geometry_container[ZONE_0][MESH_0], solver_container[ZONE_0][MESH_0][FLOW_SOL], ExtIter, ZONE_0);}

}

CDriver::~CDriver(void) {}



CGeneralDriver::CGeneralDriver(char* confFile, unsigned short val_nZone,
                               unsigned short val_nDim, bool val_periodic,
                               SU2_Comm MPICommunicator) : CDriver(confFile,
                                                                   val_nZone,
                                                                   val_nDim,
                                                                   val_periodic,
                                                                   MPICommunicator) { }

CGeneralDriver::~CGeneralDriver(void) { }

void CGeneralDriver::Run() {

  unsigned short iZone;

  /*--- Run a single iteration of a fem problem by looping over all
   zones and executing the iterations. Note that data transers between zones
   and other intermediate procedures may be required. ---*/

  for (iZone = 0; iZone < nZone; iZone++) {

    iteration_container[iZone]->Preprocess(output, integration_container, geometry_container,
                                           solver_container, numerics_container, config_container,
                                           surface_movement, grid_movement, FFDBox, iZone);

    iteration_container[iZone]->Iterate(output, integration_container, geometry_container,
                                        solver_container, numerics_container, config_container,
                                        surface_movement, grid_movement, FFDBox, iZone);
  }

}

void CGeneralDriver::Update() {

  for (iZone = 0; iZone < nZone; iZone++)
    iteration_container[iZone]->Update(output, integration_container, geometry_container,
                                      solver_container, numerics_container, config_container,
                                      surface_movement, grid_movement, FFDBox, iZone);

  if (config_container[ZONE_0]->GetKind_Solver() == DISC_ADJ_FEM){
      iteration_container[ZONE_0]->Postprocess(output, integration_container, geometry_container,
                                      solver_container, numerics_container, config_container,
                                      surface_movement, grid_movement, FFDBox, ZONE_0);
  }

}

void CGeneralDriver::DynamicMeshUpdate(unsigned long ExtIter) {

  bool harmonic_balance;

  for (iZone = 0; iZone < nZone; iZone++) {
   harmonic_balance = (config_container[iZone]->GetUnsteady_Simulation() == HARMONIC_BALANCE);
    /*--- Dynamic mesh update ---*/
    if ((config_container[iZone]->GetGrid_Movement()) && (!harmonic_balance)) {
      iteration_container[iZone]->SetGrid_Movement(geometry_container, surface_movement, grid_movement, FFDBox, solver_container, config_container, iZone, 0, ExtIter );
    }
  }
}

<<<<<<< HEAD

=======
>>>>>>> e00e2250
CFluidDriver::CFluidDriver(char* confFile, unsigned short val_nZone, unsigned short val_nDim, bool val_periodic, SU2_Comm MPICommunicator) : CDriver(confFile, val_nZone, val_nDim, val_periodic, MPICommunicator) { }

CFluidDriver::~CFluidDriver(void) { }

void CFluidDriver::Run() {

  unsigned short iZone, jZone, checkConvergence;
  unsigned long IntIter, nIntIter;
  bool unsteady;

  /*--- Run a single iteration of a multi-zone problem by looping over all
   zones and executing the iterations. Note that data transers between zones
   and other intermediate procedures may be required. ---*/

  unsteady = (config_container[MESH_0]->GetUnsteady_Simulation() == DT_STEPPING_1ST) || (config_container[MESH_0]->GetUnsteady_Simulation() == DT_STEPPING_2ND);

  /*--- Zone preprocessing ---*/

  for (iZone = 0; iZone < nZone; iZone++)
    iteration_container[iZone]->Preprocess(output, integration_container, geometry_container, solver_container, numerics_container, config_container, surface_movement, grid_movement, FFDBox, iZone);

  /*--- Updating zone interface communication patterns,
   needed only for unsteady simulation since for steady problems
   this is done once in the interpolator_container constructor 
   at the beginning of the computation ---*/

  if ( unsteady ) {
    for (iZone = 0; iZone < nZone; iZone++) {   
      for (jZone = 0; jZone < nZone; jZone++)
        if(jZone != iZone && interpolator_container[iZone][jZone] != NULL)
        interpolator_container[iZone][jZone]->Set_TransferCoeff(config_container);
    }
  }

  /*--- Begin Unsteady pseudo-time stepping internal loop, if not unsteady it does only one step --*/

  if (unsteady) 
    nIntIter = config_container[MESH_0]->GetUnst_nIntIter();
  else
    nIntIter = 1;

  for (IntIter = 0; IntIter < nIntIter; IntIter++) {

    /*--- At each pseudo time-step updates transfer data ---*/
    for (iZone = 0; iZone < nZone; iZone++)   
      for (jZone = 0; jZone < nZone; jZone++)
        if(jZone != iZone && transfer_container[iZone][jZone] != NULL)
          Transfer_Data(iZone, jZone);

    /*--- For each zone runs one single iteration ---*/

    for (iZone = 0; iZone < nZone; iZone++) {
      config_container[iZone]->SetIntIter(IntIter);
      iteration_container[iZone]->Iterate(output, integration_container, geometry_container, solver_container, numerics_container, config_container, surface_movement, grid_movement, FFDBox, iZone);
    }

    /*--- Check convergence in each zone --*/

    checkConvergence = 0;
    for (iZone = 0; iZone < nZone; iZone++)
    checkConvergence += (int) integration_container[iZone][FLOW_SOL]->GetConvergence();

    /*--- If convergence was reached in every zone --*/

  if (checkConvergence == nZone) break;
  }

}

void CFluidDriver::Transfer_Data(unsigned short donorZone, unsigned short targetZone) {

  bool MatchingMesh = config_container[targetZone]->GetMatchingMesh();

  /*--- Select the transfer method and the appropriate mesh properties (matching or nonmatching mesh) ---*/

  switch (config_container[targetZone]->GetKind_TransferMethod()) {

  case BROADCAST_DATA:
      if (MatchingMesh) {
        transfer_container[donorZone][targetZone]->Broadcast_InterfaceData_Matching(solver_container[donorZone][MESH_0][FLOW_SOL],solver_container[targetZone][MESH_0][FLOW_SOL],
            geometry_container[donorZone][MESH_0],geometry_container[targetZone][MESH_0],
            config_container[donorZone], config_container[targetZone]);
        if (config_container[targetZone]->GetKind_Solver() == RANS)
          transfer_container[donorZone][targetZone]->Broadcast_InterfaceData_Matching(solver_container[donorZone][MESH_0][TURB_SOL],solver_container[targetZone][MESH_0][TURB_SOL],
              geometry_container[donorZone][MESH_0],geometry_container[targetZone][MESH_0],
              config_container[donorZone], config_container[targetZone]);
      }
      else {
        transfer_container[donorZone][targetZone]->Broadcast_InterfaceData_Interpolate(solver_container[donorZone][MESH_0][FLOW_SOL],solver_container[targetZone][MESH_0][FLOW_SOL],
            geometry_container[donorZone][MESH_0],geometry_container[targetZone][MESH_0],
            config_container[donorZone], config_container[targetZone]);
        if (config_container[targetZone]->GetKind_Solver() == RANS)
          transfer_container[donorZone][targetZone]->Broadcast_InterfaceData_Interpolate(solver_container[donorZone][MESH_0][TURB_SOL],solver_container[targetZone][MESH_0][TURB_SOL],
              geometry_container[donorZone][MESH_0],geometry_container[targetZone][MESH_0],
              config_container[donorZone], config_container[targetZone]);
    }
    break;

  case SCATTER_DATA:
    if (MatchingMesh) {
      transfer_container[donorZone][targetZone]->Scatter_InterfaceData(solver_container[donorZone][MESH_0][FLOW_SOL],solver_container[targetZone][MESH_0][FLOW_SOL],
          geometry_container[donorZone][MESH_0],geometry_container[targetZone][MESH_0],
          config_container[donorZone], config_container[targetZone]);
      if (config_container[targetZone]->GetKind_Solver() == RANS)
        transfer_container[donorZone][targetZone]->Scatter_InterfaceData(solver_container[donorZone][MESH_0][TURB_SOL],solver_container[targetZone][MESH_0][TURB_SOL],
            geometry_container[donorZone][MESH_0],geometry_container[targetZone][MESH_0],
            config_container[donorZone], config_container[targetZone]);
    }
    else {
      SU2_MPI::Error("Scatter method not implemented for non-matching meshes. ", CURRENT_FUNCTION);
    }
    break;

  case ALLGATHER_DATA:
    if (MatchingMesh) {
      SU2_MPI::Error("Allgather method not implemented for matching meshes. ", CURRENT_FUNCTION);
    }
    else {
      transfer_container[donorZone][targetZone]->Allgather_InterfaceData(solver_container[donorZone][MESH_0][FLOW_SOL],solver_container[targetZone][MESH_0][FLOW_SOL],
          geometry_container[donorZone][MESH_0],geometry_container[targetZone][MESH_0],
          config_container[donorZone], config_container[targetZone]);
      if (config_container[targetZone]->GetKind_Solver() == RANS)
        transfer_container[donorZone][targetZone]->Allgather_InterfaceData(solver_container[donorZone][MESH_0][TURB_SOL],solver_container[targetZone][MESH_0][TURB_SOL],
            geometry_container[donorZone][MESH_0],geometry_container[targetZone][MESH_0],
            config_container[donorZone], config_container[targetZone]);
    }
    break;
  }

}

void CFluidDriver::Update() {

  for(iZone = 0; iZone < nZone; iZone++)
    iteration_container[iZone]->Update(output, integration_container, geometry_container,
         solver_container, numerics_container, config_container,
         surface_movement, grid_movement, FFDBox, iZone);
}

void CFluidDriver::DynamicMeshUpdate(unsigned long ExtIter) {

  bool harmonic_balance;

  for (iZone = 0; iZone < nZone; iZone++) {
   harmonic_balance = (config_container[iZone]->GetUnsteady_Simulation() == HARMONIC_BALANCE);
    /*--- Dynamic mesh update ---*/
    if ((config_container[iZone]->GetGrid_Movement()) && (!harmonic_balance)) {
      iteration_container[iZone]->SetGrid_Movement(geometry_container, surface_movement, grid_movement, FFDBox, solver_container, config_container, iZone, 0, ExtIter );
    }
  }

}

CTurbomachineryDriver::CTurbomachineryDriver(char* confFile,
    unsigned short val_nZone,
    unsigned short val_nDim, bool val_periodic, SU2_Comm MPICommunicator) : CFluidDriver(confFile,
        val_nZone,
        val_nDim,
        val_periodic,
        MPICommunicator) { }

CTurbomachineryDriver::~CTurbomachineryDriver(void) { }

void CTurbomachineryDriver::Run() {

  /*--- Run a single iteration of a multi-zone problem by looping over all
   zones and executing the iterations. Note that data transers between zones
   and other intermediate procedures may be required. ---*/

  for (iZone = 0; iZone < nZone; iZone++) {
    iteration_container[iZone]->Preprocess(output, integration_container, geometry_container,
                                           solver_container, numerics_container, config_container,
                                           surface_movement, grid_movement, FFDBox, iZone);
  }

  /* --- Update the mixing-plane interface ---*/
  for (iZone = 0; iZone < nZone; iZone++) {
    if(mixingplane)SetMixingPlane(iZone);
  }

  for (iZone = 0; iZone < nZone; iZone++) {
    iteration_container[iZone]->Iterate(output, integration_container, geometry_container,
                                        solver_container, numerics_container, config_container,
                                        surface_movement, grid_movement, FFDBox, iZone);
  }

  for (iZone = 0; iZone < nZone; iZone++) {
    iteration_container[iZone]->Postprocess(output, integration_container, geometry_container,
                                      solver_container, numerics_container, config_container,
                                      surface_movement, grid_movement, FFDBox, iZone);
  }

  if (rank == MASTER_NODE){
    SetTurboPerformance(ZONE_0);
  }


}

void CTurbomachineryDriver::SetMixingPlane(unsigned short donorZone){

  unsigned short targetZone, nMarkerInt, iMarkerInt ;
  nMarkerInt     = config_container[donorZone]->GetnMarker_MixingPlaneInterface()/2;

  /* --- transfer the average value from the donorZone to the targetZone*/
  for (iMarkerInt = 1; iMarkerInt <= nMarkerInt; iMarkerInt++){
    for (targetZone = 0; targetZone < nZone; targetZone++) {
      if (targetZone != donorZone){
        transfer_container[donorZone][targetZone]->Allgather_InterfaceAverage(solver_container[donorZone][MESH_0][FLOW_SOL],solver_container[targetZone][MESH_0][FLOW_SOL],
            geometry_container[donorZone][MESH_0],geometry_container[targetZone][MESH_0],
            config_container[donorZone], config_container[targetZone], iMarkerInt );
      }
    }
  }
}

void CTurbomachineryDriver::SetTurboPerformance(unsigned short targetZone){

  unsigned short donorZone;
  //IMPORTANT this approach of multi-zone performances rely upon the fact that turbomachinery markers follow the natural (stator-rotor) development of the real machine.
  /* --- transfer the local turboperfomance quantities (for each blade)  from all the donorZones to the targetZone (ZONE_0) ---*/
  for (donorZone = 1; donorZone < nZone; donorZone++) {
    transfer_container[donorZone][targetZone]->GatherAverageValues(solver_container[donorZone][MESH_0][FLOW_SOL],solver_container[targetZone][MESH_0][FLOW_SOL], donorZone);
  }

  /* --- compute turboperformance for each stage and the global machine ---*/

  output->ComputeTurboPerformance(solver_container[targetZone][MESH_0][FLOW_SOL], geometry_container[targetZone][MESH_0], config_container[targetZone]);

}


bool CTurbomachineryDriver::Monitor(unsigned long ExtIter) {

  su2double CFL;
  su2double rot_z_ini, rot_z_final ,rot_z;
  su2double outPres_ini, outPres_final, outPres;
  unsigned long rampFreq, finalRamp_Iter;
  unsigned short iMarker, KindBC, KindBCOption;
  string Marker_Tag;

  bool print;

  /*--- Synchronization point after a single solver iteration. Compute the
   wall clock time required. ---*/

#ifndef HAVE_MPI
  StopTime = su2double(clock())/su2double(CLOCKS_PER_SEC);
#else
  StopTime = MPI_Wtime();
#endif

  UsedTime = (StopTime - StartTime);


  /*--- Check if there is any change in the runtime parameters ---*/
  CConfig *runtime = NULL;
  strcpy(runtime_file_name, "runtime.dat");
  runtime = new CConfig(runtime_file_name, config_container[ZONE_0]);
  runtime->SetExtIter(ExtIter);
  delete runtime;

  /*--- Update the convergence history file (serial and parallel computations). ---*/

  for (iZone = 0; iZone < nZone; iZone++) {
    output->SetConvHistory_Body(&ConvHist_file[iZone], geometry_container, solver_container,
        config_container, integration_container, false, UsedTime, iZone);
  }


  /*--- Evaluate the new CFL number (adaptive). ---*/
  if (config_container[ZONE_0]->GetCFL_Adapt() == YES) {
    if(mixingplane){
      CFL = 0;
      for (iZone = 0; iZone < nZone; iZone++){
        output->SetCFL_Number(solver_container, config_container, iZone);
        CFL += config_container[iZone]->GetCFL(MESH_0);
      }
      /*--- For fluid-multizone the new CFL number is the same for all the zones and it is equal to the zones' minimum value. ---*/
      for (iZone = 0; iZone < nZone; iZone++){
        config_container[iZone]->SetCFL(MESH_0, CFL/nZone);
      }
    }
    else{
      output->SetCFL_Number(solver_container, config_container, ZONE_0);
    }
  }


  /*--- ROTATING FRAME Ramp: Compute the updated rotational velocity. ---*/
  if (config_container[ZONE_0]->GetGrid_Movement() && config_container[ZONE_0]->GetRampRotatingFrame()) {
    rampFreq       = SU2_TYPE::Int(config_container[ZONE_0]->GetRampRotatingFrame_Coeff(1));
    finalRamp_Iter = SU2_TYPE::Int(config_container[ZONE_0]->GetRampRotatingFrame_Coeff(2));
    rot_z_ini = config_container[ZONE_0]->GetRampRotatingFrame_Coeff(0);
    print = false;
    if(ExtIter % rampFreq == 0 &&  ExtIter <= finalRamp_Iter){

      for (iZone = 0; iZone < nZone; iZone++) {
        rot_z_final = config_container[iZone]->GetFinalRotation_Rate_Z(iZone);
        if(abs(rot_z_final) > 0.0){
          rot_z = rot_z_ini + ExtIter*( rot_z_final - rot_z_ini)/finalRamp_Iter;
          config_container[iZone]->SetRotation_Rate_Z(rot_z, iZone);
          if(rank == MASTER_NODE && print && ExtIter > 0) {
            cout << endl << " Updated rotating frame grid velocities";
            cout << " for zone " << iZone << "." << endl;
          }
          geometry_container[iZone][MESH_0]->SetRotationalVelocity(config_container[iZone], iZone, print);
          geometry_container[iZone][MESH_0]->SetShroudVelocity(config_container[iZone]);
        }
      }

      for (iZone = 0; iZone < nZone; iZone++) {
        geometry_container[iZone][MESH_0]->SetAvgTurboValue(config_container[iZone], iZone, INFLOW, false);
        geometry_container[iZone][MESH_0]->SetAvgTurboValue(config_container[iZone],iZone, OUTFLOW, false);
        geometry_container[iZone][MESH_0]->GatherInOutAverageValues(config_container[iZone], false);

      }

      for (iZone = 1; iZone < nZone; iZone++) {
        transfer_container[iZone][ZONE_0]->GatherAverageTurboGeoValues(geometry_container[iZone][MESH_0],geometry_container[ZONE_0][MESH_0], iZone);
      }

    }
  }


  /*--- Outlet Pressure Ramp: Compute the updated rotational velocity. ---*/
  if (config_container[ZONE_0]->GetRampOutletPressure()) {
    rampFreq       = SU2_TYPE::Int(config_container[ZONE_0]->GetRampOutletPressure_Coeff(1));
    finalRamp_Iter = SU2_TYPE::Int(config_container[ZONE_0]->GetRampOutletPressure_Coeff(2));
    outPres_ini    = config_container[ZONE_0]->GetRampOutletPressure_Coeff(0);
    outPres_final  = config_container[ZONE_0]->GetFinalOutletPressure();

    if(ExtIter % rampFreq == 0 &&  ExtIter <= finalRamp_Iter){
      outPres = outPres_ini + ExtIter*(outPres_final - outPres_ini)/finalRamp_Iter;
      if(rank == MASTER_NODE) config_container[ZONE_0]->SetMonitotOutletPressure(outPres);

      for (iZone = 0; iZone < nZone; iZone++) {
        for (iMarker = 0; iMarker < config_container[iZone]->GetnMarker_All(); iMarker++) {
          KindBC = config_container[iZone]->GetMarker_All_KindBC(iMarker);
          switch (KindBC) {
          case RIEMANN_BOUNDARY:
            Marker_Tag         = config_container[iZone]->GetMarker_All_TagBound(iMarker);
            KindBCOption       = config_container[iZone]->GetKind_Data_Riemann(Marker_Tag);
            if(KindBCOption == STATIC_PRESSURE || KindBCOption == RADIAL_EQUILIBRIUM ){
              SU2_MPI::Error("Outlet pressure ramp only implemented for NRBC", CURRENT_FUNCTION);
            }
            break;
          case GILES_BOUNDARY:
            Marker_Tag         = config_container[iZone]->GetMarker_All_TagBound(iMarker);
            KindBCOption       = config_container[iZone]->GetKind_Data_Giles(Marker_Tag);
            if(KindBCOption == STATIC_PRESSURE || KindBCOption == STATIC_PRESSURE_1D || KindBCOption == RADIAL_EQUILIBRIUM ){
              config_container[iZone]->SetGiles_Var1(outPres, Marker_Tag);
            }
            break;
          }
        }
      }
    }
  }


  /*--- Check whether the current simulation has reached the specified
   convergence criteria, and set StopCalc to true, if so. ---*/

  switch (config_container[ZONE_0]->GetKind_Solver()) {
  case EULER: case NAVIER_STOKES: case RANS:
    StopCalc = integration_container[ZONE_0][FLOW_SOL]->GetConvergence(); break;
  case DISC_ADJ_EULER: case DISC_ADJ_NAVIER_STOKES: case DISC_ADJ_RANS:
    StopCalc = integration_container[ZONE_0][ADJFLOW_SOL]->GetConvergence(); break;
  }

  return StopCalc;

}

CDiscAdjFluidDriver::CDiscAdjFluidDriver(char* confFile,
                                                 unsigned short val_nZone,
                                                 unsigned short val_nDim, bool val_periodic,
                                         SU2_Comm MPICommunicator) : CFluidDriver(confFile,
																										 	 	 	 	 	 	 	 	 	 	 	 	 	 	 	 	val_nZone,
                                                                                    val_nDim,
                                                                                    val_periodic,
                                                                                    MPICommunicator) {
<<<<<<< HEAD
  
=======

>>>>>>> e00e2250
  RecordingState = NONE;
  unsigned short iZone;

  direct_iteration = new CIteration*[nZone];

  for (iZone = 0; iZone < nZone; iZone++){
    if(config_container[iZone]->GetBoolTurbomachinery()){
      direct_iteration[iZone] = new CTurboIteration(config_container[iZone]);
    }
    else{
      direct_iteration[iZone] = new CFluidIteration(config_container[iZone]);
    }
  }

}

CDiscAdjFluidDriver::~CDiscAdjFluidDriver(){

  for (iZone = 0; iZone < nZone; iZone++){
    delete direct_iteration[iZone];
  }

  delete [] direct_iteration;

}

void CDiscAdjFluidDriver::Run() {

  unsigned short iZone = 0, checkConvergence;
  unsigned long IntIter, nIntIter;

  bool unsteady;

  unsteady = (config_container[MESH_0]->GetUnsteady_Simulation() == DT_STEPPING_1ST) || (config_container[MESH_0]->GetUnsteady_Simulation() == DT_STEPPING_2ND);

  /*--- Begin Unsteady pseudo-time stepping internal loop, if not unsteady it does only one step --*/

  if (unsteady)
    nIntIter = config_container[MESH_0]->GetUnst_nIntIter();
  else
    nIntIter = 1;

  for (iZone = 0; iZone < nZone; iZone++) {

    iteration_container[iZone]->Preprocess(output, integration_container, geometry_container,
                                                     solver_container, numerics_container, config_container,
                                                     surface_movement, grid_movement, FFDBox, iZone);
  }


  /*--- For the adjoint iteration we need the derivatives of the iteration function with
   *    respect to the conservative flow variables. Since these derivatives do not change in the steady state case
   *    we only have to record if the current recording is different from cons. variables. ---*/

  if (RecordingState != FLOW_CONS_VARS || unsteady){

    /*--- SetRecording stores the computational graph on one iteration of the direct problem. Calling it with NONE
     *    as argument ensures that all information from a previous recording is removed. ---*/

    SetRecording(NONE);

    /*--- Store the computational graph of one direct iteration with the conservative variables as input. ---*/

    SetRecording(FLOW_CONS_VARS);

  }

  for (IntIter = 0; IntIter < nIntIter; IntIter++) {


    /*--- Initialize the adjoint of the output variables of the iteration with the adjoint solution
   *    of the previous iteration. The values are passed to the AD tool. ---*/

    for (iZone = 0; iZone < nZone; iZone++) {

      config_container[iZone]->SetIntIter(IntIter);

      iteration_container[iZone]->InitializeAdjoint(solver_container, geometry_container, config_container, iZone);

    }

    /*--- Initialize the adjoint of the objective function with 1.0. ---*/

    SetAdj_ObjFunction();

    /*--- Interpret the stored information by calling the corresponding routine of the AD tool. ---*/

    AD::ComputeAdjoint();

    /*--- Extract the computed adjoint values of the input variables and store them for the next iteration. ---*/

    for (iZone = 0; iZone < nZone; iZone++) {
      iteration_container[iZone]->Iterate(output, integration_container, geometry_container,
                                          solver_container, numerics_container, config_container,
                                          surface_movement, grid_movement, FFDBox, iZone);
    }

    /*--- Clear the stored adjoint information to be ready for a new evaluation. ---*/

    AD::ClearAdjoints();

    /*--- Check convergence in each zone --*/

    checkConvergence = 0;
    for (iZone = 0; iZone < nZone; iZone++)
      checkConvergence += (int) integration_container[iZone][ADJFLOW_SOL]->GetConvergence();

    /*--- If convergence was reached in every zone --*/

    if (checkConvergence == nZone) break;

    /*--- Write the convergence history (only screen output) ---*/

    if (unsteady)
      output->SetConvHistory_Body(NULL, geometry_container, solver_container, config_container, integration_container, true, 0.0, ZONE_0);

  }

  /*--- Compute the geometrical sensitivities ---*/

  if ((ExtIter+1 >= config_container[ZONE_0]->GetnExtIter()) ||
      integration_container[ZONE_0][ADJFLOW_SOL]->GetConvergence() ||
      (ExtIter % config_container[ZONE_0]->GetWrt_Sol_Freq() == 0) || unsteady){

    /*--- SetRecording stores the computational graph on one iteration of the direct problem. Calling it with NONE
     * as argument ensures that all information from a previous recording is removed. ---*/

    SetRecording(NONE);

    /*--- Store the computational graph of one direct iteration with the mesh coordinates as input. ---*/

    SetRecording(MESH_COORDS);

    /*--- Initialize the adjoint of the output variables of the iteration with the adjoint solution
     *    of the current iteration. The values are passed to the AD tool. ---*/

    for (iZone = 0; iZone < nZone; iZone++) {

      iteration_container[iZone]->InitializeAdjoint(solver_container, geometry_container, config_container, iZone);

    }

    /*--- Initialize the adjoint of the objective function with 1.0. ---*/

    SetAdj_ObjFunction();

    /*--- Interpret the stored information by calling the corresponding routine of the AD tool. ---*/

    AD::ComputeAdjoint();

    /*--- Extract the computed sensitivity values. ---*/

    for (iZone = 0; iZone < nZone; iZone++) {
      solver_container[iZone][MESH_0][ADJFLOW_SOL]->SetSensitivity(geometry_container[iZone][MESH_0],config_container[iZone]);
    }

    /*--- Clear the stored adjoint information to be ready for a new evaluation. ---*/

    AD::ClearAdjoints();
  }
}

void CDiscAdjFluidDriver::SetRecording(unsigned short kind_recording){
  unsigned short iZone, iMesh;

  AD::Reset();

  /*--- Prepare for recording by resetting the flow solution to the initial converged solution---*/

  for (iZone = 0; iZone < nZone; iZone++) {
    for (iMesh = 0; iMesh <= config_container[iZone]->GetnMGLevels(); iMesh++){
      solver_container[iZone][iMesh][ADJFLOW_SOL]->SetRecording(geometry_container[iZone][iMesh], config_container[iZone]);
    }
    if (config_container[iZone]->GetKind_Solver() == DISC_ADJ_RANS && !config_container[iZone]->GetFrozen_Visc_Disc()) {
      solver_container[iZone][MESH_0][ADJTURB_SOL]->SetRecording(geometry_container[iZone][MESH_0], config_container[iZone]);
    }
  }


  /*---Enable recording and register input of the flow iteration (conservative variables or node coordinates) --- */

  if (kind_recording != NONE){

    AD::StartRecording();

    if (rank == MASTER_NODE && ((ExtIter == 0)) && kind_recording == FLOW_CONS_VARS) {
      cout << endl << "-------------------------------------------------------------------------" << endl;
      cout << "Direct iteration to store computational graph." << endl;
      cout << "Compute residuals to check the convergence of the direct problem." << endl;
      cout << "-------------------------------------------------------------------------" << endl << endl;
    }
    for (iZone = 0; iZone < nZone; iZone++) {
      iteration_container[iZone]->RegisterInput(solver_container, geometry_container, config_container, iZone, kind_recording);
    }

  }

  for (iZone = 0; iZone < nZone; iZone++) {
    iteration_container[iZone]->SetDependencies(solver_container, geometry_container, config_container, iZone, kind_recording);
  }

  /*--- Do one iteration of the direct flow solver ---*/

  DirectRun();

  /*--- Print residuals in the first iteration ---*/

  for (iZone = 0; iZone < nZone; iZone++) {
    if (rank == MASTER_NODE && ((ExtIter == 0) || (config_container[iZone]->GetUnsteady_Simulation() != STEADY)) && (kind_recording == FLOW_CONS_VARS)) {
      cout << " Zone " << iZone << ": log10[Conservative 0]: "<< log10(solver_container[iZone][MESH_0][FLOW_SOL]->GetRes_RMS(0)) << endl;
      if ( config_container[iZone]->GetKind_Turb_Model() != NONE && !config_container[iZone]->GetFrozen_Visc_Disc()) {
        cout <<"       log10[RMS k]: " << log10(solver_container[iZone][MESH_0][TURB_SOL]->GetRes_RMS(0)) << endl;
      }
    }
  }

  RecordingState = kind_recording;

  for (iZone = 0; iZone < nZone; iZone++) {
    iteration_container[iZone]->RegisterOutput(solver_container, geometry_container, config_container, output, iZone);
  }

  /*--- Extract the objective function and store it --- */

  SetObjFunction();

  AD::StopRecording();

}

void CDiscAdjFluidDriver::SetAdj_ObjFunction(){

  bool time_stepping = config_container[ZONE_0]->GetUnsteady_Simulation() != STEADY;
  unsigned long IterAvg_Obj = config_container[ZONE_0]->GetIter_Avg_Objective();
  unsigned long ExtIter = config_container[ZONE_0]->GetExtIter();
  su2double seeding = 1.0;

  if (time_stepping){
    if (ExtIter < IterAvg_Obj){
      seeding = 1.0/((su2double)IterAvg_Obj);
    }
    else{
      seeding = 0.0;
    }
  }

  if (rank == MASTER_NODE){
    SU2_TYPE::SetDerivative(ObjFunc, SU2_TYPE::GetValue(seeding));
  } else {
    SU2_TYPE::SetDerivative(ObjFunc, 0.0);
  }

}

void CDiscAdjFluidDriver::SetObjFunction(){

  ObjFunc = 0.0;

  for (iZone = 0; iZone < nZone; iZone++){
    solver_container[iZone][MESH_0][FLOW_SOL]->SetTotal_ComboObj(0.0);
  }

  /*--- Specific scalar objective functions ---*/

  for (iZone = 0; iZone < nZone; iZone++){
    switch (config_container[iZone]->GetKind_Solver()) {
      case EULER:                   case NAVIER_STOKES:                   case RANS:
      case DISC_ADJ_EULER:          case DISC_ADJ_NAVIER_STOKES:          case DISC_ADJ_RANS:
        
        if (config_container[ZONE_0]->GetnMarker_Analyze() != 0)
          output->SpecialOutput_AnalyzeSurface(solver_container[iZone][MESH_0][FLOW_SOL], geometry_container[iZone][MESH_0], config_container[iZone], false);
        
        if (config_container[ZONE_0]->GetnMarker_Analyze() != 0)
          output->SpecialOutput_Distortion(solver_container[ZONE_0][MESH_0][FLOW_SOL], geometry_container[ZONE_0][MESH_0], config_container[ZONE_0], false);
        
        if (config_container[ZONE_0]->GetnMarker_NearFieldBound() != 0)
          output->SpecialOutput_SonicBoom(solver_container[ZONE_0][MESH_0][FLOW_SOL], geometry_container[ZONE_0][MESH_0], config_container[ZONE_0], false);
          
        if (config_container[ZONE_0]->GetPlot_Section_Forces())
          output->SpecialOutput_SpanLoad(solver_container[ZONE_0][MESH_0][FLOW_SOL], geometry_container[ZONE_0][MESH_0], config_container[ZONE_0], false);
        
        break;
    }
  }

  /*--- Surface based obj. function ---*/

  for (iZone = 0; iZone < nZone; iZone++){
    solver_container[iZone][MESH_0][FLOW_SOL]->Evaluate_ObjFunc(config_container[iZone]);
    ObjFunc += solver_container[iZone][MESH_0][FLOW_SOL]->GetTotal_ComboObj();
  }

  if (rank == MASTER_NODE){
    AD::RegisterOutput(ObjFunc);
  }
  
}

void CDiscAdjFluidDriver::DirectRun(){


  unsigned short iZone, jZone;
  bool unsteady = config_container[ZONE_0]->GetUnsteady_Simulation() != STEADY;

  /*--- Run a single iteration of a multi-zone problem by looping over all
   zones and executing the iterations. Note that data transers between zones
   and other intermediate procedures may be required. ---*/

  unsteady = (config_container[MESH_0]->GetUnsteady_Simulation() == DT_STEPPING_1ST) || (config_container[MESH_0]->GetUnsteady_Simulation() == DT_STEPPING_2ND);

  /*--- Zone preprocessing ---*/

  for (iZone = 0; iZone < nZone; iZone++)
    direct_iteration[iZone]->Preprocess(output, integration_container, geometry_container, solver_container, numerics_container, config_container, surface_movement, grid_movement, FFDBox, iZone);

  /*--- Updating zone interface communication patterns,
   needed only for unsteady simulation since for steady problems
  this is done once in the interpolator_container constructor
   at the beginning of the computation ---*/

  if ( unsteady ) {
  for (iZone = 0; iZone < nZone; iZone++) {
      for (jZone = 0; jZone < nZone; jZone++)
        if(jZone != iZone && interpolator_container[iZone][jZone] != NULL)
        interpolator_container[iZone][jZone]->Set_TransferCoeff(config_container);
    }
  }

  /*--- Do one iteration of the direct solver  --*/

  /*--- At each pseudo time-step updates transfer data ---*/
  for (iZone = 0; iZone < nZone; iZone++)
    for (jZone = 0; jZone < nZone; jZone++)
      if(jZone != iZone && transfer_container[iZone][jZone] != NULL)
        Transfer_Data(iZone, jZone);

  /*--- For each zone runs one single iteration ---*/

  for (iZone = 0; iZone < nZone; iZone++) {
    config_container[iZone]->SetIntIter(1);
    direct_iteration[iZone]->Iterate(output, integration_container, geometry_container, solver_container, numerics_container, config_container, surface_movement, grid_movement, FFDBox, iZone);
  }

}

CDiscAdjTurbomachineryDriver::CDiscAdjTurbomachineryDriver(char* confFile,
                                                           unsigned short val_nZone,
                                                           unsigned short val_nDim,
                                                           bool val_periodic,
                                                           SU2_Comm MPICommunicator): CDiscAdjFluidDriver(confFile, val_nZone, val_nDim, val_periodic, MPICommunicator){ }
CDiscAdjTurbomachineryDriver::~CDiscAdjTurbomachineryDriver(){

}


void CDiscAdjTurbomachineryDriver::DirectRun(){

  /*--- Run a single iteration of a multi-zone problem by looping over all
   zones and executing the iterations. Note that data transers between zones
   and other intermediate procedures may be required. ---*/

  for (iZone = 0; iZone < nZone; iZone++) {

    direct_iteration[iZone]->Preprocess(output, integration_container, geometry_container,
        solver_container, numerics_container, config_container,
        surface_movement, grid_movement, FFDBox, iZone);

  }


  /* --- Update the mixing-plane interface ---*/
  for (iZone = 0; iZone < nZone; iZone++) {
    if(mixingplane)SetMixingPlane(iZone);
  }

  for (iZone = 0; iZone < nZone; iZone++) {
    direct_iteration[iZone]->Iterate(output, integration_container, geometry_container,
                                     solver_container, numerics_container, config_container,
                                     surface_movement, grid_movement, FFDBox, iZone);
  }

  for (iZone = 0; iZone < nZone; iZone++) {
    direct_iteration[iZone]->Postprocess(output, integration_container, geometry_container,
                                      solver_container, numerics_container, config_container,
                                      surface_movement, grid_movement, FFDBox, iZone);
  }


  if (rank == MASTER_NODE){
    SetTurboPerformance(ZONE_0);
  }

}

void CDiscAdjTurbomachineryDriver::SetObjFunction(){

  solver_container[ZONE_0][MESH_0][FLOW_SOL]->SetTotal_ComboObj(0.0);

  switch (config_container[ZONE_0]->GetKind_ObjFunc()){
  case ENTROPY_GENERATION:
    solver_container[ZONE_0][MESH_0][FLOW_SOL]->AddTotal_ComboObj(output->GetEntropyGen(config_container[ZONE_0]->GetnMarker_TurboPerformance() - 1, config_container[ZONE_0]->GetnSpanWiseSections()));
    break;
  case FLOW_ANGLE_OUT:
      solver_container[ZONE_0][MESH_0][FLOW_SOL]->AddTotal_ComboObj(output->GetFlowAngleOut(config_container[ZONE_0]->GetnMarker_TurboPerformance() - 1, config_container[ZONE_0]->GetnSpanWiseSections()));
      break;
  case MASS_FLOW_IN:
    solver_container[ZONE_0][MESH_0][FLOW_SOL]->AddTotal_ComboObj(output->GetMassFlowIn(config_container[ZONE_0]->GetnMarker_TurboPerformance() - 1, config_container[ZONE_0]->GetnSpanWiseSections()));
    break;
  default:
    break;
  }

  ObjFunc = solver_container[ZONE_0][MESH_0][FLOW_SOL]->GetTotal_ComboObj();

  if (rank == MASTER_NODE){
    AD::RegisterOutput(ObjFunc);
  }
}

void CDiscAdjTurbomachineryDriver::SetMixingPlane(unsigned short donorZone){

  unsigned short targetZone, nMarkerInt, iMarkerInt ;
  nMarkerInt     = config_container[donorZone]->GetnMarker_MixingPlaneInterface()/2;

  /* --- transfer the average value from the donorZone to the targetZone*/
  for (iMarkerInt = 1; iMarkerInt <= nMarkerInt; iMarkerInt++){
    for (targetZone = 0; targetZone < nZone; targetZone++) {
      if (targetZone != donorZone){
        transfer_container[donorZone][targetZone]->Allgather_InterfaceAverage(solver_container[donorZone][MESH_0][FLOW_SOL],solver_container[targetZone][MESH_0][FLOW_SOL],
            geometry_container[donorZone][MESH_0],geometry_container[targetZone][MESH_0],
            config_container[donorZone], config_container[targetZone], iMarkerInt );
      }
    }
  }
}


void CDiscAdjTurbomachineryDriver::SetTurboPerformance(unsigned short targetZone){

  unsigned short donorZone;
  //IMPORTANT this approach of multi-zone performances rely upon the fact that turbomachinery markers follow the natural (stator-rotor) development of the real machine.
  /* --- transfer the local turboperfomance quantities (for each blade)  from all the donorZones to the targetZone (ZONE_0) ---*/
  for (donorZone = 1; donorZone < nZone; donorZone++) {
    transfer_container[donorZone][targetZone]->GatherAverageValues(solver_container[donorZone][MESH_0][FLOW_SOL],solver_container[targetZone][MESH_0][FLOW_SOL], donorZone);
  }

  /* --- compute turboperformance for each stage and the global machine ---*/

  output->ComputeTurboPerformance(solver_container[targetZone][MESH_0][FLOW_SOL], geometry_container[targetZone][MESH_0], config_container[targetZone]);

}

CHBDriver::CHBDriver(char* confFile,
    unsigned short val_nZone,
    unsigned short val_nDim,
    bool val_periodic,
    SU2_Comm MPICommunicator) : CDriver(confFile,
        val_nZone,
        val_nDim,
        val_periodic,
        MPICommunicator) {
  unsigned short kZone;

  D = NULL;
  /*--- allocate dynamic memory for the Harmonic Balance operator ---*/
  D = new su2double*[nZone]; for (kZone = 0; kZone < nZone; kZone++) D[kZone] = new su2double[nZone];

}

CHBDriver::~CHBDriver(void) {

  unsigned short kZone;

  /*--- delete dynamic memory for the Harmonic Balance operator ---*/
  for (kZone = 0; kZone < nZone; kZone++) if (D[kZone] != NULL) delete [] D[kZone];
  if (D[kZone] != NULL) delete [] D;

}

void CHBDriver::Run() {

  /*--- Run a single iteration of a Harmonic Balance problem. Preprocess all
   all zones before beginning the iteration. ---*/

  for (iZone = 0; iZone < nZone; iZone++)
    iteration_container[iZone]->Preprocess(output, integration_container, geometry_container,
        solver_container, numerics_container, config_container,
        surface_movement, grid_movement, FFDBox, iZone);

  for (iZone = 0; iZone < nZone; iZone++)
    iteration_container[iZone]->Iterate(output, integration_container, geometry_container,
        solver_container, numerics_container, config_container,
        surface_movement, grid_movement, FFDBox, iZone);

}

void CHBDriver::Update() {

  for (iZone = 0; iZone < nZone; iZone++) {
    /*--- Compute the harmonic balance terms across all zones ---*/
    SetHarmonicBalance(iZone);

  }

  /*--- Precondition the harmonic balance source terms ---*/
  if (config_container[ZONE_0]->GetHB_Precondition() == YES) {
    StabilizeHarmonicBalance();

  }

  for (iZone = 0; iZone < nZone; iZone++) {

    /*--- Update the harmonic balance terms across all zones ---*/
    iteration_container[iZone]->Update(output, integration_container, geometry_container,
        solver_container, numerics_container, config_container,
        surface_movement, grid_movement, FFDBox, iZone);

  }

}

void CHBDriver::ResetConvergence() {

  for(iZone = 0; iZone < nZone; iZone++) {
    switch (config_container[iZone]->GetKind_Solver()) {

    case EULER: case NAVIER_STOKES: case RANS:
      integration_container[iZone][FLOW_SOL]->SetConvergence(false);
      if (config_container[iZone]->GetKind_Solver() == RANS) integration_container[iZone][TURB_SOL]->SetConvergence(false);
      if(config_container[iZone]->GetKind_Trans_Model() == LM) integration_container[iZone][TRANS_SOL]->SetConvergence(false);
      break;

    case WAVE_EQUATION:
      integration_container[iZone][WAVE_SOL]->SetConvergence(false);
      break;

    case HEAT_EQUATION:
      integration_container[iZone][HEAT_SOL]->SetConvergence(false);
      break;

    case POISSON_EQUATION:
      break;

    case FEM_ELASTICITY:
      integration_container[iZone][FEA_SOL]->SetConvergence(false);
      break;

    case ADJ_EULER: case ADJ_NAVIER_STOKES: case ADJ_RANS: case DISC_ADJ_EULER: case DISC_ADJ_NAVIER_STOKES: case DISC_ADJ_RANS:
      integration_container[iZone][ADJFLOW_SOL]->SetConvergence(false);
      if( (config_container[iZone]->GetKind_Solver() == ADJ_RANS) || (config_container[iZone]->GetKind_Solver() == DISC_ADJ_RANS) )
        integration_container[iZone][ADJTURB_SOL]->SetConvergence(false);
      break;
    }
  }

}

void CHBDriver::SetHarmonicBalance(unsigned short iZone) {

  unsigned short iVar, jZone, iMGlevel;
  unsigned short nVar = solver_container[ZONE_0][MESH_0][FLOW_SOL]->GetnVar();
  unsigned long iPoint;
  bool implicit = (config_container[ZONE_0]->GetKind_TimeIntScheme_Flow() == EULER_IMPLICIT);
  bool adjoint = (config_container[ZONE_0]->GetContinuous_Adjoint());
  if (adjoint) {
    implicit = (config_container[ZONE_0]->GetKind_TimeIntScheme_AdjFlow() == EULER_IMPLICIT);
  }

  unsigned long ExtIter = config_container[ZONE_0]->GetExtIter();

  /*--- Retrieve values from the config file ---*/
  su2double *U = new su2double[nVar];
  su2double *U_old = new su2double[nVar];
  su2double *Psi = new su2double[nVar];
  su2double *Psi_old = new su2double[nVar];
  su2double *Source = new su2double[nVar];
  su2double deltaU, deltaPsi;

  /*--- Compute period of oscillation ---*/
  su2double period = config_container[ZONE_0]->GetHarmonicBalance_Period();

  /*--- Non-dimensionalize the input period, if necessary.  */
  period /= config_container[ZONE_0]->GetTime_Ref();

  if (ExtIter == 0)
    ComputeHB_Operator();

  /*--- Compute various source terms for explicit direct, implicit direct, and adjoint problems ---*/
  /*--- Loop over all grid levels ---*/
  for (iMGlevel = 0; iMGlevel <= config_container[ZONE_0]->GetnMGLevels(); iMGlevel++) {

    /*--- Loop over each node in the volume mesh ---*/
    for (iPoint = 0; iPoint < geometry_container[ZONE_0][iMGlevel]->GetnPoint(); iPoint++) {

      for (iVar = 0; iVar < nVar; iVar++) {
        Source[iVar] = 0.0;
      }

      /*--- Step across the columns ---*/
      for (jZone = 0; jZone < nZone; jZone++) {

        /*--- Retrieve solution at this node in current zone ---*/
        for (iVar = 0; iVar < nVar; iVar++) {

          if (!adjoint) {
            U[iVar] = solver_container[jZone][iMGlevel][FLOW_SOL]->node[iPoint]->GetSolution(iVar);
            Source[iVar] += U[iVar]*D[iZone][jZone];

            if (implicit) {
              U_old[iVar] = solver_container[jZone][iMGlevel][FLOW_SOL]->node[iPoint]->GetSolution_Old(iVar);
              deltaU = U[iVar] - U_old[iVar];
              Source[iVar] += deltaU*D[iZone][jZone];
            }

          }

          else {
            Psi[iVar] = solver_container[jZone][iMGlevel][ADJFLOW_SOL]->node[iPoint]->GetSolution(iVar);
            Source[iVar] += Psi[iVar]*D[jZone][iZone];

            if (implicit) {
              Psi_old[iVar] = solver_container[jZone][iMGlevel][ADJFLOW_SOL]->node[iPoint]->GetSolution_Old(iVar);
              deltaPsi = Psi[iVar] - Psi_old[iVar];
              Source[iVar] += deltaPsi*D[jZone][iZone];
            }
          }
        }

        /*--- Store sources for current row ---*/
        for (iVar = 0; iVar < nVar; iVar++) {
          if (!adjoint) {
            solver_container[iZone][iMGlevel][FLOW_SOL]->node[iPoint]->SetHarmonicBalance_Source(iVar, Source[iVar]);
          }
          else {
            solver_container[iZone][iMGlevel][ADJFLOW_SOL]->node[iPoint]->SetHarmonicBalance_Source(iVar, Source[iVar]);
          }
        }

      }
    }
  }

  /*--- Source term for a turbulence model ---*/
  if (config_container[ZONE_0]->GetKind_Solver() == RANS) {

    /*--- Extra variables needed if we have a turbulence model. ---*/
    unsigned short nVar_Turb = solver_container[ZONE_0][MESH_0][TURB_SOL]->GetnVar();
    su2double *U_Turb = new su2double[nVar_Turb];
    su2double *Source_Turb = new su2double[nVar_Turb];

    /*--- Loop over only the finest mesh level (turbulence is always solved
     on the original grid only). ---*/
    for (iPoint = 0; iPoint < geometry_container[ZONE_0][MESH_0]->GetnPoint(); iPoint++) {
      for (iVar = 0; iVar < nVar_Turb; iVar++) Source_Turb[iVar] = 0.0;
      for (jZone = 0; jZone < nZone; jZone++) {

        /*--- Retrieve solution at this node in current zone ---*/
        for (iVar = 0; iVar < nVar_Turb; iVar++) {
          U_Turb[iVar] = solver_container[jZone][MESH_0][TURB_SOL]->node[iPoint]->GetSolution(iVar);
          Source_Turb[iVar] += U_Turb[iVar]*D[iZone][jZone];
        }
      }

      /*--- Store sources for current iZone ---*/
      for (iVar = 0; iVar < nVar_Turb; iVar++)
        solver_container[iZone][MESH_0][TURB_SOL]->node[iPoint]->SetHarmonicBalance_Source(iVar, Source_Turb[iVar]);
    }

    delete [] U_Turb;
    delete [] Source_Turb;
  }

  delete [] Source;
  delete [] U;
  delete [] U_old;
  delete [] Psi;
  delete [] Psi_old;

}

void CHBDriver::StabilizeHarmonicBalance() {

  unsigned short i, j, k, iVar, iZone, jZone, iMGlevel;
  unsigned short nVar = solver_container[ZONE_0][MESH_0][FLOW_SOL]->GetnVar();
  unsigned long iPoint;
  bool adjoint = (config_container[ZONE_0]->GetContinuous_Adjoint());

  /*--- Retrieve values from the config file ---*/
  su2double *Source     = new su2double[nZone];
  su2double *Source_old = new su2double[nZone];
  su2double Delta;

  su2double **Pinv     = new su2double*[nZone];
  su2double **P        = new su2double*[nZone];
  for (iZone = 0; iZone < nZone; iZone++) {
    Pinv[iZone]       = new su2double[nZone];
    P[iZone]          = new su2double[nZone];
  }

  /*--- Loop over all grid levels ---*/
  for (iMGlevel = 0; iMGlevel <= config_container[ZONE_0]->GetnMGLevels(); iMGlevel++) {

    /*--- Loop over each node in the volume mesh ---*/
    for (iPoint = 0; iPoint < geometry_container[ZONE_0][iMGlevel]->GetnPoint(); iPoint++) {

      /*--- Get time step for current node ---*/
      Delta = solver_container[ZONE_0][iMGlevel][FLOW_SOL]->node[iPoint]->GetDelta_Time();

      /*--- Setup stabilization matrix for this node ---*/
      for (iZone = 0; iZone < nZone; iZone++) {
        for (jZone = 0; jZone < nZone; jZone++) {
          if (jZone == iZone ) {
            Pinv[iZone][jZone] = 1.0 + Delta*D[iZone][jZone];
          }
          else {
            Pinv[iZone][jZone] = Delta*D[iZone][jZone];
          }
        }
      }

      /*--- Invert stabilization matrix Pinv with Gauss elimination---*/

      /*--  A temporary matrix to hold the inverse, dynamically allocated ---*/
      su2double **temp = new su2double*[nZone];
      for (i = 0; i < nZone; i++) {
        temp[i] = new su2double[2 * nZone];
      }

      /*---  Copy the desired matrix into the temporary matrix ---*/
      for (i = 0; i < nZone; i++) {
        for (j = 0; j < nZone; j++) {
          temp[i][j] = Pinv[i][j];
          temp[i][nZone + j] = 0;
        }
        temp[i][nZone + i] = 1;
      }

      su2double max_val;
      unsigned short max_idx;

      /*---  Pivot each column such that the largest number possible divides the other rows  ---*/
      for (k = 0; k < nZone - 1; k++) {
        max_idx = k;
        max_val = abs(temp[k][k]);
        /*---  Find the largest value (pivot) in the column  ---*/
        for (j = k; j < nZone; j++) {
          if (abs(temp[j][k]) > max_val) {
            max_idx = j;
            max_val = abs(temp[j][k]);
          }
        }

        /*---  Move the row with the highest value up  ---*/
        for (j = 0; j < (nZone * 2); j++) {
          su2double d = temp[k][j];
          temp[k][j] = temp[max_idx][j];
          temp[max_idx][j] = d;
        }
        /*---  Subtract the moved row from all other rows ---*/
        for (i = k + 1; i < nZone; i++) {
          su2double c = temp[i][k] / temp[k][k];
          for (j = 0; j < (nZone * 2); j++) {
            temp[i][j] = temp[i][j] - temp[k][j] * c;
          }
        }
      }

      /*---  Back-substitution  ---*/
      for (k = nZone - 1; k > 0; k--) {
        if (temp[k][k] != su2double(0.0)) {
          for (int i = k - 1; i > -1; i--) {
            su2double c = temp[i][k] / temp[k][k];
            for (j = 0; j < (nZone * 2); j++) {
              temp[i][j] = temp[i][j] - temp[k][j] * c;
            }
          }
        }
      }

      /*---  Normalize the inverse  ---*/
      for (i = 0; i < nZone; i++) {
        su2double c = temp[i][i];
        for (j = 0; j < nZone; j++) {
          temp[i][j + nZone] = temp[i][j + nZone] / c;
        }
      }

      /*---  Copy the inverse back to the main program flow ---*/
      for (i = 0; i < nZone; i++) {
        for (j = 0; j < nZone; j++) {
          P[i][j] = temp[i][j + nZone];
        }
      }

      /*---  Delete dynamic template  ---*/
      for (iZone = 0; iZone < nZone; iZone++) {
        delete[] temp[iZone];
      }
      delete[] temp;

      /*--- Loop through variables to precondition ---*/
      for (iVar = 0; iVar < nVar; iVar++) {

        /*--- Get current source terms (not yet preconditioned) and zero source array to prepare preconditioning ---*/
        for (iZone = 0; iZone < nZone; iZone++) {
          Source_old[iZone] = solver_container[iZone][iMGlevel][FLOW_SOL]->node[iPoint]->GetHarmonicBalance_Source(iVar);
          Source[iZone] = 0;
        }

        /*--- Step through columns ---*/
        for (iZone = 0; iZone < nZone; iZone++) {
          for (jZone = 0; jZone < nZone; jZone++) {
            Source[iZone] += P[iZone][jZone]*Source_old[jZone];
          }

          /*--- Store updated source terms for current node ---*/
          if (!adjoint) {
            solver_container[iZone][iMGlevel][FLOW_SOL]->node[iPoint]->SetHarmonicBalance_Source(iVar, Source[iZone]);
          }
          else {
            solver_container[iZone][iMGlevel][ADJFLOW_SOL]->node[iPoint]->SetHarmonicBalance_Source(iVar, Source[iZone]);
          }
        }

      }
    }
  }

  /*--- Deallocate dynamic memory ---*/
  for (iZone = 0; iZone < nZone; iZone++){
    delete [] P[iZone];
    delete [] Pinv[iZone];
  }
  delete [] P;
  delete [] Pinv;
  delete [] Source;
  delete [] Source_old;

}

void CHBDriver::ComputeHB_Operator() {

  const   complex<su2double> J(0.0,1.0);
  unsigned short i, j, k, iZone;

  su2double *Omega_HB       = new su2double[nZone];
  complex<su2double> **E    = new complex<su2double>*[nZone];
  complex<su2double> **Einv = new complex<su2double>*[nZone];
  complex<su2double> **DD   = new complex<su2double>*[nZone];
  for (iZone = 0; iZone < nZone; iZone++) {
    E[iZone]    = new complex<su2double>[nZone];
    Einv[iZone] = new complex<su2double>[nZone];
    DD[iZone]   = new complex<su2double>[nZone];
  }

  /*--- Get simualation period from config file ---*/
  su2double Period = config_container[ZONE_0]->GetHarmonicBalance_Period();

  /*--- Non-dimensionalize the input period, if necessary.      */
  Period /= config_container[ZONE_0]->GetTime_Ref();

  /*--- Build the array containing the selected frequencies to solve ---*/
  for (iZone = 0; iZone < nZone; iZone++) {
    Omega_HB[iZone]  = config_container[iZone]->GetOmega_HB()[iZone];
    Omega_HB[iZone] /= config_container[iZone]->GetOmega_Ref();
  }

  /*--- Build the diagonal matrix of the frequencies DD ---*/
  for (i = 0; i < nZone; i++) {
    for (k = 0; k < nZone; k++) {
      if (k == i ) {
        DD[i][k] = J*Omega_HB[k];
      }
    }
  }


  /*--- Build the harmonic balance inverse matrix ---*/
  for (i = 0; i < nZone; i++) {
    for (k = 0; k < nZone; k++) {
      Einv[i][k] = complex<su2double>(cos(Omega_HB[k]*(i*Period/nZone))) + J*complex<su2double>(sin(Omega_HB[k]*(i*Period/nZone)));
    }
  }

  /*---  Invert inverse harmonic balance Einv with Gauss elimination ---*/

  /*--  A temporary matrix to hold the inverse, dynamically allocated ---*/
  complex<su2double> **temp = new complex<su2double>*[nZone];
  for (i = 0; i < nZone; i++) {
    temp[i] = new complex<su2double>[2 * nZone];
  }

  /*---  Copy the desired matrix into the temporary matrix ---*/
  for (i = 0; i < nZone; i++) {
    for (j = 0; j < nZone; j++) {
      temp[i][j] = Einv[i][j];
      temp[i][nZone + j] = 0;
    }
    temp[i][nZone + i] = 1;
  }

  su2double max_val;
  unsigned short max_idx;

  /*---  Pivot each column such that the largest number possible divides the other rows  ---*/
  for (k = 0; k < nZone - 1; k++) {
    max_idx = k;
    max_val = abs(temp[k][k]);
    /*---  Find the largest value (pivot) in the column  ---*/
    for (j = k; j < nZone; j++) {
      if (abs(temp[j][k]) > max_val) {
        max_idx = j;
        max_val = abs(temp[j][k]);
      }
    }
    /*---  Move the row with the highest value up  ---*/
    for (j = 0; j < (nZone * 2); j++) {
      complex<su2double> d = temp[k][j];
      temp[k][j] = temp[max_idx][j];
      temp[max_idx][j] = d;
    }
    /*---  Subtract the moved row from all other rows ---*/
    for (i = k + 1; i < nZone; i++) {
      complex<su2double> c = temp[i][k] / temp[k][k];
      for (j = 0; j < (nZone * 2); j++) {
        temp[i][j] = temp[i][j] - temp[k][j] * c;
      }
    }
  }
  /*---  Back-substitution  ---*/
  for (k = nZone - 1; k > 0; k--) {
    if (temp[k][k] != complex<su2double>(0.0)) {
      for (int i = k - 1; i > -1; i--) {
        complex<su2double> c = temp[i][k] / temp[k][k];
        for (j = 0; j < (nZone * 2); j++) {
          temp[i][j] = temp[i][j] - temp[k][j] * c;
        }
      }
    }
  }
  /*---  Normalize the inverse  ---*/
  for (i = 0; i < nZone; i++) {
    complex<su2double> c = temp[i][i];
    for (j = 0; j < nZone; j++) {
      temp[i][j + nZone] = temp[i][j + nZone] / c;
    }
  }
  /*---  Copy the inverse back to the main program flow ---*/
  for (i = 0; i < nZone; i++) {
    for (j = 0; j < nZone; j++) {
      E[i][j] = temp[i][j + nZone];
    }
  }
  /*---  Delete dynamic template  ---*/
  for (i = 0; i < nZone; i++) {
    delete[] temp[i];
  }
  delete[] temp;


  /*---  Temporary matrix for performing product  ---*/
  complex<su2double> **Temp    = new complex<su2double>*[nZone];

  /*---  Temporary complex HB operator  ---*/
  complex<su2double> **Dcpx    = new complex<su2double>*[nZone];

  for (iZone = 0; iZone < nZone; iZone++){
    Temp[iZone]    = new complex<su2double>[nZone];
    Dcpx[iZone]   = new complex<su2double>[nZone];
  }


  /*---  Calculation of the HB operator matrix ---*/
  for (int row = 0; row < nZone; row++) {
    for (int col = 0; col < nZone; col++) {
      for (int inner = 0; inner < nZone; inner++) {
        Temp[row][col] += Einv[row][inner] * DD[inner][col];
      }
    }
  }

  unsigned short row, col, inner;

  for (row = 0; row < nZone; row++) {
    for (col = 0; col < nZone; col++) {
      for (inner = 0; inner < nZone; inner++) {
        Dcpx[row][col] += Temp[row][inner] * E[inner][col];
      }
    }
  }

  /*---  Take just the real part of the HB operator matrix ---*/
  for (i = 0; i < nZone; i++) {
    for (k = 0; k < nZone; k++) {
      D[i][k] = real(Dcpx[i][k]);
    }
  }

  /*--- Deallocate dynamic memory ---*/
  for (iZone = 0; iZone < nZone; iZone++){
    delete [] E[iZone];
    delete [] Einv[iZone];
    delete [] DD[iZone];
    delete [] Temp[iZone];
    delete [] Dcpx[iZone];
  }
  delete [] E;
  delete [] Einv;
  delete [] DD;
  delete [] Temp;
  delete [] Dcpx;
  delete [] Omega_HB;

}

CFSIDriver::CFSIDriver(char* confFile,
                       unsigned short val_nZone,
                       unsigned short val_nDim,
                       bool val_periodic,
                       SU2_Comm MPICommunicator) : CDriver(confFile,
                                                          val_nZone,
                                                          val_nDim,
                                                          val_periodic,
                                                          MPICommunicator) { }

CFSIDriver::~CFSIDriver(void) { }

void CFSIDriver::Run() {

  /*--- As of now, we are coding it for just 2 zones. ---*/
  /*--- This will become more general, but we need to modify the configuration for that ---*/
  unsigned short ZONE_FLOW = 0, ZONE_STRUCT = 1;
  unsigned short iZone;

  /*--- Boolean to determine if we are running a static or dynamic case ---*/
  bool stat_fsi = ((config_container[ZONE_FLOW]->GetUnsteady_Simulation() == STEADY) && (config_container[ZONE_STRUCT]->GetDynamic_Analysis() == STATIC));
  bool dyn_fsi = (((config_container[ZONE_FLOW]->GetUnsteady_Simulation() == DT_STEPPING_1ST) || (config_container[ZONE_FLOW]->GetUnsteady_Simulation() == DT_STEPPING_2ND))
                   && (config_container[ZONE_STRUCT]->GetDynamic_Analysis() == DYNAMIC));

  unsigned long IntIter = 0; for (iZone = 0; iZone < nZone; iZone++) config_container[iZone]->SetIntIter(IntIter);
  unsigned long FSIIter = 0; for (iZone = 0; iZone < nZone; iZone++) config_container[iZone]->SetFSIIter(FSIIter);
  unsigned long nFSIIter = config_container[ZONE_FLOW]->GetnIterFSI();
  unsigned long nIntIter;

  bool StopCalc_Flow = false;

  /*--- Be careful with whether or not we load the coords and grid velocity
   from the restart files... this needs to be standardized for the different
   solvers, in particular with FSI. ---*/

  // TODO: Test this
  bool update_geo = false;
  //if (config->GetFSI_Simulation()) update_geo = false;

  /*--- If there is a restart, we need to get the old geometry from the fluid field ---*/
  bool restart = (config_container[ZONE_FLOW]->GetRestart() || config_container[ZONE_FLOW]->GetRestart_Flow());
  ExtIter = config_container[ZONE_FLOW]->GetExtIter();

  if (restart && dyn_fsi && (long)ExtIter == config_container[ZONE_FLOW]->GetUnst_RestartIter()) {
    solver_container[ZONE_FLOW][MESH_0][FLOW_SOL]->Restart_OldGeometry(geometry_container[ZONE_FLOW][MESH_0],config_container[ZONE_FLOW]);
  } else if (restart && stat_fsi){
    solver_container[ZONE_FLOW][MESH_0][FLOW_SOL]->LoadRestart(geometry_container[ZONE_FLOW], solver_container[ZONE_FLOW], config_container[ZONE_FLOW], 0, update_geo);
  }

  /*-----------------------------------------------------------------*/
  /*---------------- Predict structural displacements ---------------*/
  /*-----------------------------------------------------------------*/

  Predict_Displacements(ZONE_STRUCT, ZONE_FLOW);

  while (FSIIter < nFSIIter) {

    /*-----------------------------------------------------------------*/
    /*------------------- Transfer Displacements ----------------------*/
    /*-----------------------------------------------------------------*/
  if(transfer_container[ZONE_STRUCT][ZONE_FLOW] != NULL)
      Transfer_Displacements(ZONE_STRUCT, ZONE_FLOW);

    /*-----------------------------------------------------------------*/
    /*--------------------- Mesh deformation --------------------------*/
    /*-----------------------------------------------------------------*/

  iteration_container[ZONE_FLOW]->SetGrid_Movement(geometry_container,surface_movement, grid_movement, FFDBox, solver_container,
        config_container, ZONE_FLOW, 0, ExtIter);

    /*-----------------------------------------------------------------*/
    /*-------------------- Fluid subiteration -------------------------*/
    /*-----------------------------------------------------------------*/

  iteration_container[ZONE_FLOW]->Preprocess(output, integration_container, geometry_container,
      solver_container, numerics_container, config_container,
      surface_movement, grid_movement, FFDBox, ZONE_FLOW);

  if ( stat_fsi ) {

    /*--- For steady-state flow simulations, we need to loop over ExtIter for the number of time steps ---*/
    /*--- However, ExtIter is the number of FSI iterations, so nIntIter is used in this case ---*/

    nIntIter = config_container[ZONE_FLOW]->GetUnst_nIntIter();

    for (IntIter = 0; IntIter < nIntIter; IntIter++){

      /*--- Set ExtIter to iExtIter_FLOW; this is a trick to loop on the steady-state flow solver ---*/
      config_container[ZONE_FLOW]->SetExtIter(IntIter);

      iteration_container[ZONE_FLOW]->Iterate(output, integration_container, geometry_container,
          solver_container, numerics_container, config_container,
          surface_movement, grid_movement, FFDBox, ZONE_FLOW);

      /*--- Write the convergence history for the fluid (only screen output) ---*/

      output->SetConvHistory_Body(&ConvHist_file[ZONE_0], geometry_container, solver_container, config_container, integration_container, false, 0.0, ZONE_FLOW);

      /*--- If the convergence criteria is met for the flow, break the loop ---*/
      StopCalc_Flow = integration_container[ZONE_FLOW][FLOW_SOL]->GetConvergence();
      if (StopCalc_Flow) break;

    }

  }
  else if ( dyn_fsi ) {

    /*--- For unsteady flow simulations, we need to loop over nIntIter for the number of time steps ---*/

    nIntIter = config_container[ZONE_FLOW]->GetUnst_nIntIter();

    for (IntIter = 0; IntIter < nIntIter; IntIter++){

      config_container[ZONE_FLOW]->SetIntIter(IntIter);

      iteration_container[ZONE_FLOW]->Iterate(output, integration_container, geometry_container, solver_container, numerics_container, config_container, surface_movement, grid_movement, FFDBox, ZONE_FLOW);

      /*--- If convergence was reached in every zone --*/

      if (integration_container[ZONE_FLOW][FLOW_SOL]->GetConvergence() == 1) break;
    }

    /*--- Write the convergence history for the fluid (only screen output) ---*/

     output->SetConvHistory_Body(NULL, geometry_container, solver_container, config_container, integration_container, true, 0.0, ZONE_FLOW);

  } else {

    SU2_MPI::Error( "The definition of Fluid and Structural solvers is inconsistent for FSI applications ", CURRENT_FUNCTION);
    
  }

  /*--- Set the fluid convergence to false (to make sure FSI subiterations converge) ---*/

  integration_container[ZONE_FLOW][FLOW_SOL]->SetConvergence(false);

  /*-----------------------------------------------------------------*/
  /*------------------- Set FEA loads from fluid --------------------*/
  /*-----------------------------------------------------------------*/
  if(transfer_container[ZONE_FLOW][ZONE_STRUCT] != NULL)
      Transfer_Tractions(ZONE_FLOW, ZONE_STRUCT);

    /*-----------------------------------------------------------------*/
    /*------------------ Structural subiteration ----------------------*/
    /*-----------------------------------------------------------------*/

  iteration_container[ZONE_STRUCT]->Iterate(output, integration_container, geometry_container,
                                  solver_container, numerics_container, config_container,
                                  surface_movement, grid_movement, FFDBox, ZONE_STRUCT);

    /*--- Write the convergence history for the structure (only screen output) ---*/

    output->SetConvHistory_Body(NULL, geometry_container, solver_container, config_container, integration_container, true, 0.0, ZONE_STRUCT);

    /*--- Set the fluid convergence to false (to make sure FSI subiterations converge) ---*/

    integration_container[ZONE_STRUCT][FEA_SOL]->SetConvergence(false);

    /*-----------------------------------------------------------------*/
    /*----------------- Displacements relaxation ----------------------*/
    /*-----------------------------------------------------------------*/

    Relaxation_Displacements(ZONE_STRUCT, ZONE_FLOW, FSIIter);

    /*-----------------------------------------------------------------*/
    /*-------------------- Check convergence --------------------------*/
    /*-----------------------------------------------------------------*/

    integration_container[ZONE_STRUCT][FEA_SOL]->Convergence_Monitoring_FSI(geometry_container[ZONE_STRUCT][MESH_0], config_container[ZONE_STRUCT], solver_container[ZONE_STRUCT][MESH_0][FEA_SOL], FSIIter);

    if (integration_container[ZONE_STRUCT][FEA_SOL]->GetConvergence_FSI()) break;

    /*-----------------------------------------------------------------*/
    /*--------------------- Update FSIIter ---------------------------*/
    /*-----------------------------------------------------------------*/

    FSIIter++; for (iZone = 0; iZone < nZone; iZone++) config_container[iZone]->SetFSIIter(FSIIter);

  }

  /*-----------------------------------------------------------------*/
  /*------------------ Update coupled solver ------------------------*/
  /*-----------------------------------------------------------------*/

  Update(ZONE_FLOW, ZONE_STRUCT);

  /*-----------------------------------------------------------------*/
  /*-------------------- Update fluid solver ------------------------*/
  /*-----------------------------------------------------------------*/

  iteration_container[ZONE_FLOW]->Update(output, integration_container, geometry_container,
                       solver_container, numerics_container, config_container,
                       surface_movement, grid_movement, FFDBox, ZONE_FLOW);

  /*-----------------------------------------------------------------*/
  /*----------------- Update structural solver ----------------------*/
  /*-----------------------------------------------------------------*/

  iteration_container[ZONE_STRUCT]->Update(output, integration_container, geometry_container,
                         solver_container, numerics_container, config_container,
                         surface_movement, grid_movement, FFDBox, ZONE_STRUCT);


  /*-----------------------------------------------------------------*/
  /*--------------- Update convergence parameter --------------------*/
  /*-----------------------------------------------------------------*/
  integration_container[ZONE_STRUCT][FEA_SOL]->SetConvergence_FSI(false);

}

void CFSIDriver::Predict_Displacements(unsigned short donorZone, unsigned short targetZone) {

  solver_container[donorZone][MESH_0][FEA_SOL]->PredictStruct_Displacement(geometry_container[donorZone], config_container[donorZone],
      solver_container[donorZone]);

  /*--- For parallel simulations we need to communicate the predicted solution before updating the fluid mesh ---*/

  solver_container[donorZone][MESH_0][FEA_SOL]->Set_MPI_Solution_Pred(geometry_container[donorZone][MESH_0], config_container[donorZone]);
  

}

void CFSIDriver::Predict_Tractions(unsigned short donorZone, unsigned short targetZone) {

}

void CFSIDriver::Transfer_Displacements(unsigned short donorZone, unsigned short targetZone) {

  bool MatchingMesh = config_container[targetZone]->GetMatchingMesh();

  /*--- Select the transfer method and the appropriate mesh properties (matching or nonmatching mesh) ---*/

  switch (config_container[targetZone]->GetKind_TransferMethod()) {
  case BROADCAST_DATA:
    if (MatchingMesh) {
        transfer_container[donorZone][targetZone]->Broadcast_InterfaceData_Matching(solver_container[donorZone][MESH_0][FEA_SOL],solver_container[targetZone][MESH_0][FLOW_SOL],
                                                                                    geometry_container[donorZone][MESH_0],geometry_container[targetZone][MESH_0],
                                                                                    config_container[donorZone], config_container[targetZone]);
      /*--- Set the volume deformation for the fluid zone ---*/
      //      grid_movement[targetZone]->SetVolume_Deformation(geometry_container[targetZone][MESH_0], config_container[targetZone], true);
        
      }
      else {
        transfer_container[donorZone][targetZone]->Broadcast_InterfaceData_Interpolate(solver_container[donorZone][MESH_0][FEA_SOL],solver_container[targetZone][MESH_0][FLOW_SOL],
                                                                                       geometry_container[donorZone][MESH_0],geometry_container[targetZone][MESH_0],
                                                                                       config_container[donorZone], config_container[targetZone]);
      /*--- Set the volume deformation for the fluid zone ---*/
      //      grid_movement[targetZone]->SetVolume_Deformation(geometry_container[targetZone][MESH_0], config_container[targetZone], true);
    }
    break;
  case SCATTER_DATA:
    if (MatchingMesh) {
        transfer_container[donorZone][targetZone]->Scatter_InterfaceData(solver_container[donorZone][MESH_0][FEA_SOL],solver_container[targetZone][MESH_0][FLOW_SOL],
                                                                         geometry_container[donorZone][MESH_0],geometry_container[targetZone][MESH_0],
                                                                         config_container[donorZone], config_container[targetZone]);
      /*--- Set the volume deformation for the fluid zone ---*/
      //      grid_movement[targetZone]->SetVolume_Deformation(geometry_container[targetZone][MESH_0], config_container[targetZone], true);
      }
      else {
        SU2_MPI::Error("Scatter method not implemented for non-matching meshes.", CURRENT_FUNCTION);
    }
    break;
  case ALLGATHER_DATA:
    if (MatchingMesh) {
        SU2_MPI::Error("Allgather method not yet implemented for matching meshes.", CURRENT_FUNCTION);
      }
      else {
        transfer_container[donorZone][targetZone]->Allgather_InterfaceData(solver_container[donorZone][MESH_0][FEA_SOL],solver_container[targetZone][MESH_0][FLOW_SOL],
                                                                           geometry_container[donorZone][MESH_0],geometry_container[targetZone][MESH_0],
                                                                           config_container[donorZone], config_container[targetZone]);
      /*--- Set the volume deformation for the fluid zone ---*/
      //      grid_movement[targetZone]->SetVolume_Deformation(geometry_container[targetZone][MESH_0], config_container[targetZone], true);
    }
    break;
  case LEGACY_METHOD:
    if (MatchingMesh) {
        solver_container[targetZone][MESH_0][FLOW_SOL]->SetFlow_Displacement(geometry_container[targetZone], grid_movement[targetZone],
          config_container[targetZone], config_container[donorZone],
          geometry_container[donorZone], solver_container[donorZone]);
      }
      else {
        solver_container[targetZone][MESH_0][FLOW_SOL]->SetFlow_Displacement_Int(geometry_container[targetZone], grid_movement[targetZone],
          config_container[targetZone], config_container[donorZone],
          geometry_container[donorZone], solver_container[donorZone]);
    }
    break;
  }

}

void CFSIDriver::Transfer_Tractions(unsigned short donorZone, unsigned short targetZone) {

  bool MatchingMesh = config_container[donorZone]->GetMatchingMesh();

  /*--- Load transfer --  This will have to be modified for non-matching meshes ---*/

  unsigned short SolContainer_Position_fea = config_container[targetZone]->GetContainerPosition(RUNTIME_FEA_SYS);

  /*--- FEA equations -- Necessary as the SetFEA_Load routine is as of now contained in the structural solver ---*/
  unsigned long ExtIter = config_container[targetZone]->GetExtIter();
  config_container[targetZone]->SetGlobalParam(FEM_ELASTICITY, RUNTIME_FEA_SYS, ExtIter);

  /*--- Select the transfer method and the appropriate mesh properties (matching or nonmatching mesh) ---*/

  switch (config_container[donorZone]->GetKind_TransferMethod()) {
  case BROADCAST_DATA:
    if (MatchingMesh) {
        transfer_container[donorZone][targetZone]->Broadcast_InterfaceData_Matching(solver_container[donorZone][MESH_0][FLOW_SOL],solver_container[targetZone][MESH_0][FEA_SOL],
                                                                                    geometry_container[donorZone][MESH_0],geometry_container[targetZone][MESH_0],
                                                                                    config_container[donorZone], config_container[targetZone]);
      }
      else {
        transfer_container[donorZone][targetZone]->Broadcast_InterfaceData_Interpolate(solver_container[donorZone][MESH_0][FLOW_SOL],solver_container[targetZone][MESH_0][FEA_SOL],
                                                                                       geometry_container[donorZone][MESH_0],geometry_container[targetZone][MESH_0],
                                                                                       config_container[donorZone], config_container[targetZone]);
    }
    break;
  case SCATTER_DATA:
    if (MatchingMesh) {
        transfer_container[donorZone][targetZone]->Scatter_InterfaceData(solver_container[donorZone][MESH_0][FLOW_SOL],solver_container[targetZone][MESH_0][FEA_SOL],
                                                                         geometry_container[donorZone][MESH_0],geometry_container[targetZone][MESH_0],
                                                                         config_container[donorZone], config_container[targetZone]);
      }
      else {
        SU2_MPI::Error("Scatter method not implemented for non-matching meshes.", CURRENT_FUNCTION);
    }
    break;
  case ALLGATHER_DATA:
    if (MatchingMesh) {
        SU2_MPI::Error("Allgather method not yet implemented for matching meshes.", CURRENT_FUNCTION);
      }
      else {
        transfer_container[donorZone][targetZone]->Allgather_InterfaceData(solver_container[donorZone][MESH_0][FLOW_SOL],solver_container[targetZone][MESH_0][FEA_SOL],
                                                                           geometry_container[donorZone][MESH_0],geometry_container[targetZone][MESH_0],
                                                                           config_container[donorZone], config_container[targetZone]);
    }
    break;
  case LEGACY_METHOD:
    if (MatchingMesh) {
        solver_container[targetZone][MESH_0][FEA_SOL]->SetFEA_Load(solver_container[donorZone], geometry_container[targetZone], geometry_container[donorZone],
                                                                   config_container[targetZone], config_container[donorZone], numerics_container[targetZone][MESH_0][SolContainer_Position_fea][FEA_TERM]);
      }
      else {
        solver_container[targetZone][MESH_0][FEA_SOL]->SetFEA_Load_Int(solver_container[donorZone], geometry_container[targetZone], geometry_container[donorZone],
                                                                       config_container[targetZone], config_container[donorZone], numerics_container[targetZone][MESH_0][SolContainer_Position_fea][FEA_TERM]);
    }
    break;
  }

}

void CFSIDriver::Relaxation_Displacements(unsigned short donorZone, unsigned short targetZone, unsigned long FSIIter) {

  /*-------------------- Aitken's relaxation ------------------------*/

  /*------------------- Compute the coefficient ---------------------*/

  solver_container[donorZone][MESH_0][FEA_SOL]->ComputeAitken_Coefficient(geometry_container[donorZone], config_container[donorZone],
      solver_container[donorZone], FSIIter);

  /*----------------- Set the relaxation parameter ------------------*/

  solver_container[donorZone][MESH_0][FEA_SOL]->SetAitken_Relaxation(geometry_container[donorZone], config_container[donorZone],
      solver_container[donorZone]);

  /*----------------- Communicate the predicted solution and the old one ------------------*/
  solver_container[donorZone][MESH_0][FEA_SOL]->Set_MPI_Solution_Pred_Old(geometry_container[donorZone][MESH_0], config_container[donorZone]);
  

}

void CFSIDriver::Relaxation_Tractions(unsigned short donorZone, unsigned short targetZone, unsigned long FSIIter) {

}

void CFSIDriver::Update(unsigned short ZONE_FLOW, unsigned short ZONE_STRUCT) {

  unsigned long IntIter = 0; // This doesn't affect here but has to go into the function
  ExtIter = config_container[ZONE_FLOW]->GetExtIter();

  /*-----------------------------------------------------------------*/
  /*--------------------- Enforce continuity ------------------------*/
  /*-----------------------------------------------------------------*/

  /*--- Enforces that the geometry of the flow corresponds to the converged, relaxed solution ---*/

  /*-------------------- Transfer the displacements --------------------*/

  Transfer_Displacements(ZONE_STRUCT, ZONE_FLOW);

  /*-------------------- Set the grid movement -------------------------*/

  iteration_container[ZONE_FLOW]->SetGrid_Movement(geometry_container, surface_movement,
                                                   grid_movement, FFDBox, solver_container,
      config_container, ZONE_FLOW, IntIter, ExtIter);

  /*--- TODO: Temporary output of objective function for Flow OFs. Needs to be integrated into the refurbished output ---*/


  if (rank == MASTER_NODE){

  /*--- Choose the filename of the objective function ---*/

    ofstream myfile_res;
    bool of_output = false;
    su2double objective_function = 0.0;

    switch (config_container[ZONE_FLOW]->GetKind_ObjFunc()) {
      case DRAG_COEFFICIENT:
        myfile_res.open("of_drag.opt");
        objective_function = solver_container[ZONE_FLOW][MESH_0][FLOW_SOL]->GetTotal_CD();
        of_output = true;
        break;
      case LIFT_COEFFICIENT:
        myfile_res.open("of_lift.opt");
        objective_function = solver_container[ZONE_FLOW][MESH_0][FLOW_SOL]->GetTotal_CL();
        of_output = true;
      break;
      case EFFICIENCY:
        myfile_res.open("of_efficiency.opt");
        objective_function = solver_container[ZONE_FLOW][MESH_0][FLOW_SOL]->GetTotal_CEff();
        of_output = true;
        break;
      default:
        of_output = false;
        break;
    }

    if (of_output){

        myfile_res.precision(15);
        myfile_res << scientific << objective_function << endl;
        myfile_res.close();

    }

  }


}


CFSIStatDriver::CFSIStatDriver(char* confFile,
<<<<<<< HEAD
                               unsigned short val_nZone,
                               unsigned short val_nDim,
                               bool val_periodic,
                               SU2_Comm MPICommunicator) : CFSIDriver(confFile,
                                                                      val_nZone,
                                                                      val_nDim,
                                                                      val_periodic,
                                                                      MPICommunicator) { }
=======
                                   unsigned short val_nZone,
                                   unsigned short val_nDim,
                                   bool val_periodic,
                                   SU2_Comm MPICommunicator) : CFSIDriver(confFile,
                                                                           val_nZone,
                                                                           val_nDim,
                                                                           val_periodic,
                                                                           MPICommunicator) { }
>>>>>>> e00e2250

CFSIStatDriver::~CFSIStatDriver(void) { }

void CFSIStatDriver::Run() {

  /*--- As of now, we are coding it for just 2 zones. ---*/
  /*--- This will become more general, but we need to modify the configuration for that ---*/
  unsigned short ZONE_FLOW = 0, ZONE_STRUCT = 1;
  unsigned short iZone;

  unsigned long IntIter = 0; for (iZone = 0; iZone < nZone; iZone++) config_container[iZone]->SetIntIter(IntIter);
  unsigned long FSIIter = 0; for (iZone = 0; iZone < nZone; iZone++) config_container[iZone]->SetFSIIter(FSIIter);
  unsigned long nFSIIter = config_container[ZONE_FLOW]->GetnIterFSI();
  bool update_geo = false;  //TODO: check

  bool StopCalc_Flow = false;

  /*--- For steady flow cases, the loop is in nExtIter - For static FSI nExtIter has to be 1, so we need to define an inner loop. ---*/
  /*--- I will use GetUnst_nIntIter() temporarily, as an analogy with the dynamic solver ---*/
  unsigned long nExtIter_FLOW = config_container[ZONE_FLOW]->GetUnst_nIntIter();
  unsigned long iExtIter_FLOW = 0;

  ofstream ConvHist_file;
  if (rank == MASTER_NODE)
  output->SetConvHistory_Header(&ConvHist_file, config_container[ZONE_0], ZONE_0);

   /*--- If there is a restart, we need to get the old geometry from the fluid field ---*/
   bool restart = (config_container[ZONE_FLOW]->GetRestart() || config_container[ZONE_FLOW]->GetRestart_Flow());
//   unsigned long ExtIter = config_container[ZONE_FLOW]->GetExtIter();
   ExtIter = config_container[ZONE_FLOW]->GetExtIter();

   if (restart){
    unsigned short ZONE_FLOW = 0;
    solver_container[ZONE_FLOW][MESH_0][FLOW_SOL]->LoadRestart(geometry_container[ZONE_FLOW], solver_container[ZONE_FLOW], config_container[ZONE_FLOW], 0, update_geo);
   }

  /*-----------------------------------------------------------------*/
  /*---------------- Predict structural displacements ---------------*/
  /*-----------------------------------------------------------------*/

  Predict_Displacements(ZONE_STRUCT, ZONE_FLOW);


  while (FSIIter < nFSIIter){

    /*-----------------------------------------------------------------*/
    /*------------------- Transfer Displacements ----------------------*/
    /*-----------------------------------------------------------------*/

    Transfer_Displacements(ZONE_STRUCT, ZONE_FLOW);

    /*-----------------------------------------------------------------*/
    /*------------------- Set the Grid movement -----------------------*/
    /*---- No longer done in the preprocess of the flow iteration -----*/
    /*---- as the flag Grid_Movement is set to false in this case -----*/
    /*-----------------------------------------------------------------*/

    iteration_container[ZONE_FLOW]->SetGrid_Movement(geometry_container, surface_movement,
                                                     grid_movement, FFDBox, solver_container,
                                                     config_container, ZONE_FLOW, IntIter, ExtIter);

    /*-----------------------------------------------------------------*/
    /*-------------------- Fluid subiteration -------------------------*/
    /*---- Unsteady flows loop over the ExtIter: this loop needs to ---*/
    /*------ be moved here as the nExtIter is 1 (FSI iterations) ------*/
    /*-----------------------------------------------------------------*/

    for (iExtIter_FLOW = 0; iExtIter_FLOW < nExtIter_FLOW; iExtIter_FLOW++){

      /*--- Set ExtIter to iExtIter_FLOW; this is a trick to loop on the steady-state flow solver ---*/

      config_container[ZONE_FLOW]->SetExtIter(iExtIter_FLOW);

      /*--- For now only preprocess and iterate are necessary ---*/

      iteration_container[ZONE_FLOW]->Preprocess(output, integration_container, geometry_container,
                                             solver_container, numerics_container, config_container,
                                             surface_movement, grid_movement, FFDBox, ZONE_FLOW);

      iteration_container[ZONE_FLOW]->Iterate(output, integration_container, geometry_container,
                                             solver_container, numerics_container, config_container,
                                             surface_movement, grid_movement, FFDBox, ZONE_FLOW);

      /*--- Write the convergence history for the fluid (only screen output) ---*/
      /*--- test what to do for steady-state screen-only output ---*/

      output->SetConvHistory_Body(&ConvHist_file, geometry_container, solver_container, config_container, integration_container, false, 0.0, ZONE_FLOW);

      switch (config_container[ZONE_FLOW]->GetKind_Solver()) {
        case EULER: case NAVIER_STOKES: case RANS:
          StopCalc_Flow = integration_container[ZONE_0][FLOW_SOL]->GetConvergence(); break;
      }

      /*--- If the convergence criteria is met for the flow, break the loop ---*/
      if (StopCalc_Flow) break;

    }

    /*--- Set the fluid convergence to false (to make sure FSI subiterations converge) ---*/

    integration_container[ZONE_FLOW][FLOW_SOL]->SetConvergence(false);

    /*-----------------------------------------------------------------*/
    /*------------------- Set FEA loads from fluid --------------------*/
    /*-----------------------------------------------------------------*/

    Transfer_Tractions(ZONE_FLOW, ZONE_STRUCT);

    /*-----------------------------------------------------------------*/
    /*------------------ Structural subiteration ----------------------*/
    /*-----------------------------------------------------------------*/

    iteration_container[ZONE_STRUCT]->Iterate(output, integration_container, geometry_container,
                                           solver_container, numerics_container, config_container,
                                           surface_movement, grid_movement, FFDBox, ZONE_STRUCT);

    /*--- Write the convergence history for the structure (only screen output) ---*/

    output->SetConvHistory_Body(NULL, geometry_container, solver_container, config_container, integration_container, true, 0.0, ZONE_STRUCT);

    /*--- Set the fluid convergence to false (to make sure FSI subiterations converge) ---*/

    integration_container[ZONE_STRUCT][FEA_SOL]->SetConvergence(false);

    /*-----------------------------------------------------------------*/
    /*----------------- Displacements relaxation ----------------------*/
    /*-----------------------------------------------------------------*/

    Relaxation_Displacements(ZONE_STRUCT, ZONE_FLOW, FSIIter);

    /*-----------------------------------------------------------------*/
    /*-------------------- Check convergence --------------------------*/
    /*-----------------------------------------------------------------*/

    integration_container[ZONE_STRUCT][FEA_SOL]->Convergence_Monitoring_FSI(geometry_container[ZONE_STRUCT][MESH_0], config_container[ZONE_STRUCT],
                                solver_container[ZONE_STRUCT][MESH_0][FEA_SOL], FSIIter);

    if (integration_container[ZONE_STRUCT][FEA_SOL]->GetConvergence_FSI()) break;

    /*-----------------------------------------------------------------*/
    /*--------------------- Update FSIIter ---------------------------*/
    /*-----------------------------------------------------------------*/

    FSIIter++; for (iZone = 0; iZone < nZone; iZone++) config_container[iZone]->SetFSIIter(FSIIter);

  }

  /*-----------------------------------------------------------------*/
  /*------------------ Update coupled solver ------------------------*/
  /*-----------------------------------------------------------------*/

  Update(ZONE_FLOW, ZONE_STRUCT);


  /*-----------------------------------------------------------------*/
  /*----------------- Update structural solver ----------------------*/
  /*-----------------------------------------------------------------*/

  /*--- Output the relaxed result, which is the one transferred into the fluid domain (for restart purposes) ---*/
  switch (config_container[ZONE_STRUCT]->GetKind_TimeIntScheme_FEA()) {
    case (NEWMARK_IMPLICIT):
      solver_container[ZONE_STRUCT][MESH_0][FEA_SOL]->ImplicitNewmark_Relaxation(geometry_container[ZONE_STRUCT][MESH_0], solver_container[ZONE_STRUCT][MESH_0], config_container[ZONE_STRUCT]);
      break;
  }

  /*-----------------------------------------------------------------*/
  /*--------------- Update convergence parameter --------------------*/
  /*-----------------------------------------------------------------*/
  integration_container[ZONE_STRUCT][FEA_SOL]->SetConvergence_FSI(false);


}




CDiscAdjFSIStatDriver::CDiscAdjFSIStatDriver(char* confFile,
<<<<<<< HEAD
                                             unsigned short val_nZone,
                                             unsigned short val_nDim,
                                             bool val_periodic,

                                             SU2_Comm MPICommunicator) : CFSIStatDriver(confFile,
                                                                                        val_nZone,
                                                                                        val_nDim,
                                                                                        val_periodic,
                                                                                        MPICommunicator) {
=======
                                                   unsigned short val_nZone,
                                                   unsigned short val_nDim,
                                                   bool val_periodic,
                                                   SU2_Comm MPICommunicator) : CFSIStatDriver(confFile,
                                                                                               val_nZone,
                                                                                               val_nDim,
                                                                                               val_periodic,
                                                                                               MPICommunicator) { 
>>>>>>> e00e2250


  unsigned short iVar;
  unsigned short nVar_Flow = 0, nVar_Struct = 0;
  RecordingState = 0;
  CurrentRecording = 0;

  switch (config_container[ZONE_0]->GetKind_ObjFunc()){
  case DRAG_COEFFICIENT:
  case LIFT_COEFFICIENT:
  case SIDEFORCE_COEFFICIENT:
  case EFFICIENCY:
  case MOMENT_X_COEFFICIENT:
  case MOMENT_Y_COEFFICIENT:
  case MOMENT_Z_COEFFICIENT:
  case EQUIVALENT_AREA:
    Kind_Objective_Function = FLOW_OBJECTIVE_FUNCTION;
    break;
  case REFERENCE_GEOMETRY:
  case REFERENCE_NODE:
    Kind_Objective_Function = FEM_OBJECTIVE_FUNCTION;
    break;
  default:
    Kind_Objective_Function = NO_OBJECTIVE_FUNCTION;
    break;
  }

  direct_iteration = new CIteration*[nZone];

  unsigned short iZone;
  for (iZone = 0; iZone < nZone; iZone++){
    switch (config_container[iZone]->GetKind_Solver()) {
       case DISC_ADJ_RANS: case DISC_ADJ_EULER: case DISC_ADJ_NAVIER_STOKES:
         direct_iteration[iZone] = new CFluidIteration(config_container[iZone]);
         nVar_Flow = solver_container[iZone][MESH_0][ADJFLOW_SOL]->GetnVar();
         flow_criteria = config_container[iZone]->GetMinLogResidual_BGS_F();
         flow_criteria_rel = config_container[iZone]->GetOrderMagResidual_BGS_F();
         break;
       case DISC_ADJ_FEM:
         direct_iteration[iZone] = new CFEM_StructuralAnalysis(config_container[iZone]);
         nVar_Struct = solver_container[iZone][MESH_0][ADJFEA_SOL]->GetnVar();
         structure_criteria    = config_container[iZone]->GetMinLogResidual_BGS_S();
         structure_criteria_rel = config_container[iZone]->GetOrderMagResidual_BGS_S();
         break;
    }
  }

  init_res_flow   = new su2double[nVar_Flow];
  init_res_struct = new su2double[nVar_Struct];

  residual_flow   = new su2double[nVar_Flow];
  residual_struct = new su2double[nVar_Struct];

  residual_flow_rel   = new su2double[nVar_Flow];
  residual_struct_rel = new su2double[nVar_Struct];

  for (iVar = 0; iVar < nVar_Flow; iVar++){
    init_res_flow[iVar] = 0.0;
    residual_flow[iVar] = 0.0;
    residual_flow_rel[iVar] = 0.0;
  }
  for (iVar = 0; iVar < nVar_Struct; iVar++){
    init_res_struct[iVar] = 0.0;
    residual_struct[iVar] = 0.0;
    residual_struct_rel[iVar] = 0.0;
  }


  bool write_history = true;

  /*--- Header of the temporary output file ---*/
  if ((write_history) && (rank == MASTER_NODE)){
    ofstream myfile_res;
    myfile_res.open ("history_adjoint_FSI.csv");

    myfile_res << "BGS_Iter\t";

    for (iVar = 0; iVar < nVar_Flow; iVar++){
      myfile_res << "ResFlow[" << iVar << "]\t";
    }

    for (iVar = 0; iVar < nVar_Struct; iVar++){
      myfile_res << "ResFEA[" << iVar << "]\t";
    }


    bool de_effects = config_container[ZONE_0]->GetDE_Effects();
    for (iVar = 0; iVar < config_container[ZONE_0]->GetnElasticityMod(); iVar++)
        myfile_res << "Sens_E_" << iVar << "\t";

    for (iVar = 0; iVar < config_container[ZONE_0]->GetnPoissonRatio(); iVar++)
      myfile_res << "Sens_Nu_" << iVar << "\t";

    if (de_effects){
        for (iVar = 0; iVar < config_container[ZONE_0]->GetnElectric_Field(); iVar++)
          myfile_res << "Sens_EField_" << iVar << "\t";
    }

    myfile_res << endl;

    myfile_res.close();
  }

  // TEST: for implementation of python framework in standalone structural problems
  if ((config_container[ZONE_1]->GetDV_FEA() != NODV_FEA) && (rank == MASTER_NODE)){

    /*--- Header of the temporary output file ---*/
    ofstream myfile_res;

    switch (config_container[ZONE_1]->GetDV_FEA()) {
      case YOUNG_MODULUS:
        myfile_res.open("grad_young.opt");
        break;
      case POISSON_RATIO:
        myfile_res.open("grad_poisson.opt");
        break;
      case DENSITY_VAL:
      case DEAD_WEIGHT:
        myfile_res.open("grad_density.opt");
        break;
      case ELECTRIC_FIELD:
        myfile_res.open("grad_efield.opt");
        break;
      default:
        myfile_res.open("grad.opt");
        break;
    }

    unsigned short iDV;
    unsigned short nDV = solver_container[ZONE_1][MESH_0][ADJFEA_SOL]->GetnDVFEA();

    myfile_res << "INDEX" << "\t" << "GRAD" << endl;

    myfile_res.precision(15);

    for (iDV = 0; iDV < nDV; iDV++){
      myfile_res << iDV;
      myfile_res << "\t";
      myfile_res << scientific << solver_container[ZONE_1][MESH_0][ADJFEA_SOL]->GetGlobal_Sens_DVFEA(iDV);
      myfile_res << endl;
    }

    myfile_res.close();
  }

  /*--- TODO: This is a workaround until the TestCases.py script incorporates new classes for nested loops. ---*/
  config_container[ZONE_0]->SetnExtIter(1);
  config_container[ZONE_1]->SetnExtIter(1);

}

CDiscAdjFSIStatDriver::~CDiscAdjFSIStatDriver(void) {

  delete [] direct_iteration;
  delete [] init_res_flow;
  delete [] init_res_struct;
  delete [] residual_flow;
  delete [] residual_struct;
  delete [] residual_flow_rel;
  delete [] residual_struct_rel;

}


void CDiscAdjFSIStatDriver::Run( ) {

  /*--- As of now, we are coding it for just 2 zones. ---*/
  /*--- This will become more general, but we need to modify the configuration for that ---*/
  unsigned short ZONE_FLOW = 0, ZONE_STRUCT = 1;
  unsigned short iZone;

  unsigned long IntIter = 0; for (iZone = 0; iZone < nZone; iZone++) config_container[iZone]->SetIntIter(IntIter);
  unsigned long FSIIter = 0; for (iZone = 0; iZone < nZone; iZone++) config_container[iZone]->SetFSIIter(FSIIter);

  Preprocess(ZONE_FLOW, ZONE_STRUCT, ALL_VARIABLES);

  switch (Kind_Objective_Function){
  case FLOW_OBJECTIVE_FUNCTION:
    Iterate_Block_FlowOF(ZONE_FLOW, ZONE_STRUCT, ALL_VARIABLES);
    break;
  case FEM_OBJECTIVE_FUNCTION:
    Iterate_Block_StructuralOF(ZONE_FLOW, ZONE_STRUCT, ALL_VARIABLES);
    break;
  }

  Postprocess(ZONE_FLOW, ZONE_STRUCT);

}


void CDiscAdjFSIStatDriver::Preprocess(unsigned short ZONE_FLOW,
                  unsigned short ZONE_STRUCT,
                  unsigned short kind_recording){

  unsigned long IntIter = 0, iPoint;
  config_container[ZONE_0]->SetIntIter(IntIter);
  unsigned short ExtIter = config_container[ZONE_FLOW]->GetExtIter();

  bool dual_time_1st = (config_container[ZONE_FLOW]->GetUnsteady_Simulation() == DT_STEPPING_1ST);
  bool dual_time_2nd = (config_container[ZONE_FLOW]->GetUnsteady_Simulation() == DT_STEPPING_2ND);
  bool turbulent = (config_container[ZONE_FLOW]->GetKind_Solver() == DISC_ADJ_RANS);
  bool dual_time = (dual_time_1st || dual_time_2nd);
  unsigned short iMesh;
  int Direct_Iter_Flow;
  bool update_geo = false;

  /*----------------------------------------------------------------------------*/
  /*------------------------------ FLOW SOLUTION -------------------------------*/
  /*----------------------------------------------------------------------------*/

  /*--- For the unsteady adjoint, load direct solutions from restart files. ---*/

  if (config_container[ZONE_FLOW]->GetUnsteady_Simulation()) {

    Direct_Iter_Flow = SU2_TYPE::Int(config_container[ZONE_FLOW]->GetUnst_AdjointIter()) - SU2_TYPE::Int(ExtIter) - 2;

    /*--- For dual-time stepping we want to load the already converged solution at timestep n ---*/

    if (dual_time) {
      Direct_Iter_Flow += 1;
    }

    if (ExtIter == 0){

      if (dual_time_2nd) {

        /*--- Load solution at timestep n-2 ---*/

        iteration_container[ZONE_FLOW]->LoadUnsteady_Solution(geometry_container, solver_container,config_container, ZONE_FLOW, Direct_Iter_Flow-2);

        /*--- Push solution back to correct array ---*/

        for (iMesh=0; iMesh<=config_container[ZONE_FLOW]->GetnMGLevels();iMesh++) {
          for(iPoint=0; iPoint<geometry_container[ZONE_FLOW][iMesh]->GetnPoint();iPoint++) {
            solver_container[ZONE_FLOW][iMesh][FLOW_SOL]->node[iPoint]->Set_Solution_time_n();
            solver_container[ZONE_FLOW][iMesh][FLOW_SOL]->node[iPoint]->Set_Solution_time_n1();
            if (turbulent) {
              solver_container[ZONE_FLOW][iMesh][TURB_SOL]->node[iPoint]->Set_Solution_time_n();
              solver_container[ZONE_FLOW][iMesh][TURB_SOL]->node[iPoint]->Set_Solution_time_n1();
            }
          }
        }
      }
      if (dual_time) {

        /*--- Load solution at timestep n-1 ---*/

        iteration_container[ZONE_FLOW]->LoadUnsteady_Solution(geometry_container, solver_container,config_container, ZONE_FLOW, Direct_Iter_Flow-1);

        /*--- Push solution back to correct array ---*/

        for (iMesh=0; iMesh<=config_container[ZONE_FLOW]->GetnMGLevels();iMesh++) {
          for(iPoint=0; iPoint<geometry_container[ZONE_FLOW][iMesh]->GetnPoint();iPoint++) {
            solver_container[ZONE_FLOW][iMesh][FLOW_SOL]->node[iPoint]->Set_Solution_time_n();
            if (turbulent) {
              solver_container[ZONE_FLOW][iMesh][TURB_SOL]->node[iPoint]->Set_Solution_time_n();
            }
          }
        }
      }

      /*--- Load solution timestep n ---*/

      iteration_container[ZONE_FLOW]->LoadUnsteady_Solution(geometry_container, solver_container,config_container, ZONE_FLOW, Direct_Iter_Flow);

    }


    if ((ExtIter > 0) && dual_time){

      /*--- Load solution timestep n - 2 ---*/

      iteration_container[ZONE_FLOW]->LoadUnsteady_Solution(geometry_container, solver_container,config_container, ZONE_FLOW, Direct_Iter_Flow - 2);

      /*--- Temporarily store the loaded solution in the Solution_Old array ---*/

      for (iMesh=0; iMesh<=config_container[ZONE_FLOW]->GetnMGLevels();iMesh++) {
        for(iPoint=0; iPoint<geometry_container[ZONE_FLOW][iMesh]->GetnPoint();iPoint++) {
           solver_container[ZONE_FLOW][iMesh][FLOW_SOL]->node[iPoint]->Set_OldSolution();
           if (turbulent){
             solver_container[ZONE_FLOW][iMesh][TURB_SOL]->node[iPoint]->Set_OldSolution();
           }
        }
      }

      /*--- Set Solution at timestep n to solution at n-1 ---*/

      for (iMesh=0; iMesh<=config_container[ZONE_FLOW]->GetnMGLevels();iMesh++) {
        for(iPoint=0; iPoint<geometry_container[ZONE_FLOW][iMesh]->GetnPoint();iPoint++) {
          solver_container[ZONE_FLOW][iMesh][FLOW_SOL]->node[iPoint]->SetSolution(solver_container[ZONE_FLOW][iMesh][FLOW_SOL]->node[iPoint]->GetSolution_time_n());
          if (turbulent) {
            solver_container[ZONE_FLOW][iMesh][TURB_SOL]->node[iPoint]->SetSolution(solver_container[ZONE_FLOW][iMesh][TURB_SOL]->node[iPoint]->GetSolution_time_n());
          }
        }
      }
      if (dual_time_1st){
      /*--- Set Solution at timestep n-1 to the previously loaded solution ---*/
        for (iMesh=0; iMesh<=config_container[ZONE_FLOW]->GetnMGLevels();iMesh++) {
          for(iPoint=0; iPoint<geometry_container[ZONE_FLOW][iMesh]->GetnPoint();iPoint++) {
            solver_container[ZONE_FLOW][iMesh][FLOW_SOL]->node[iPoint]->Set_Solution_time_n(solver_container[ZONE_FLOW][iMesh][FLOW_SOL]->node[iPoint]->GetSolution_time_n1());
            if (turbulent) {
              solver_container[ZONE_FLOW][iMesh][TURB_SOL]->node[iPoint]->Set_Solution_time_n(solver_container[ZONE_FLOW][iMesh][TURB_SOL]->node[iPoint]->GetSolution_time_n1());
            }
          }
        }
      }
      if (dual_time_2nd){
        /*--- Set Solution at timestep n-1 to solution at n-2 ---*/
        for (iMesh=0; iMesh<=config_container[ZONE_FLOW]->GetnMGLevels();iMesh++) {
          for(iPoint=0; iPoint<geometry_container[ZONE_FLOW][iMesh]->GetnPoint();iPoint++) {
            solver_container[ZONE_FLOW][iMesh][FLOW_SOL]->node[iPoint]->Set_Solution_time_n(solver_container[ZONE_FLOW][iMesh][FLOW_SOL]->node[iPoint]->GetSolution_time_n1());
            if (turbulent) {
              solver_container[ZONE_FLOW][iMesh][TURB_SOL]->node[iPoint]->Set_Solution_time_n(solver_container[ZONE_FLOW][iMesh][TURB_SOL]->node[iPoint]->GetSolution_time_n1());
            }
          }
        }
        /*--- Set Solution at timestep n-2 to the previously loaded solution ---*/
        for (iMesh=0; iMesh<=config_container[ZONE_FLOW]->GetnMGLevels();iMesh++) {
          for(iPoint=0; iPoint<geometry_container[ZONE_FLOW][iMesh]->GetnPoint();iPoint++) {
            solver_container[ZONE_FLOW][iMesh][FLOW_SOL]->node[iPoint]->Set_Solution_time_n1(solver_container[ZONE_FLOW][iMesh][FLOW_SOL]->node[iPoint]->GetSolution_Old());
            if (turbulent) {
              solver_container[ZONE_FLOW][iMesh][TURB_SOL]->node[iPoint]->Set_Solution_time_n1(solver_container[ZONE_FLOW][iMesh][TURB_SOL]->node[iPoint]->GetSolution_Old());
            }
          }
        }
      }
    }
  }
  else{

    /*--- Load the restart (we need to use the routine in order to get the GEOMETRY, otherwise it's restarted from the base mesh ---*/

    solver_container[ZONE_FLOW][MESH_0][FLOW_SOL]->LoadRestart(geometry_container[ZONE_FLOW], solver_container[ZONE_FLOW], config_container[ZONE_FLOW], 0, true);

  if (ExtIter == 0 || dual_time) {

    for (iMesh=0; iMesh<=config_container[ZONE_FLOW]->GetnMGLevels();iMesh++) {
      for (iPoint = 0; iPoint < geometry_container[ZONE_FLOW][iMesh]->GetnPoint(); iPoint++) {
        solver_container[ZONE_FLOW][iMesh][ADJFLOW_SOL]->node[iPoint]->SetSolution_Direct(solver_container[ZONE_FLOW][iMesh][FLOW_SOL]->node[iPoint]->GetSolution());
      }
    }
    if (turbulent && !config_container[ZONE_FLOW]->GetFrozen_Visc_Disc()) {
      for (iPoint = 0; iPoint < geometry_container[ZONE_FLOW][MESH_0]->GetnPoint(); iPoint++) {
        solver_container[ZONE_FLOW][MESH_0][ADJTURB_SOL]->node[iPoint]->SetSolution_Direct(solver_container[ZONE_FLOW][MESH_0][TURB_SOL]->node[iPoint]->GetSolution());
      }
    }
  }

    /*--- Store geometry of the converged solution also in the adjoint solver in order to be able to reset it later ---*/

    for (iPoint = 0; iPoint < geometry_container[ZONE_FLOW][MESH_0]->GetnPoint(); iPoint++){
      solver_container[ZONE_FLOW][MESH_0][ADJFLOW_SOL]->node[iPoint]->SetGeometry_Direct(geometry_container[ZONE_FLOW][MESH_0]->node[iPoint]->GetCoord());
    }

  }

  /*----------------------------------------------------------------------------*/
  /*-------------------------- STRUCTURAL SOLUTION -----------------------------*/
  /*----------------------------------------------------------------------------*/

  IntIter = 0;
  config_container[ZONE_STRUCT]->SetIntIter(IntIter);
  ExtIter = config_container[ZONE_STRUCT]->GetExtIter();
  bool dynamic = (config_container[ZONE_STRUCT]->GetDynamic_Analysis() == DYNAMIC);

  int Direct_Iter_FEA;

  /*--- For the dynamic adjoint, load direct solutions from restart files. ---*/

  if (dynamic) {

    Direct_Iter_FEA = SU2_TYPE::Int(config_container[ZONE_STRUCT]->GetUnst_AdjointIter()) - SU2_TYPE::Int(ExtIter) - 1;

    /*--- We want to load the already converged solution at timesteps n and n-1 ---*/

    /*--- Load solution at timestep n-1 ---*/

    iteration_container[ZONE_STRUCT]->LoadDynamic_Solution(geometry_container, solver_container,config_container, ZONE_STRUCT, Direct_Iter_FEA-1);

    /*--- Push solution back to correct array ---*/

    for(iPoint=0; iPoint<geometry_container[ZONE_STRUCT][MESH_0]->GetnPoint();iPoint++){
      solver_container[ZONE_STRUCT][MESH_0][FEA_SOL]->node[iPoint]->SetSolution_time_n();
    }

    /*--- Push solution back to correct array ---*/

    for(iPoint=0; iPoint<geometry_container[ZONE_STRUCT][MESH_0]->GetnPoint();iPoint++){
      solver_container[ZONE_STRUCT][MESH_0][FEA_SOL]->node[iPoint]->SetSolution_Accel_time_n();
    }

    /*--- Push solution back to correct array ---*/

    for(iPoint=0; iPoint<geometry_container[ZONE_STRUCT][MESH_0]->GetnPoint();iPoint++){
      solver_container[ZONE_STRUCT][MESH_0][FEA_SOL]->node[iPoint]->SetSolution_Vel_time_n();
    }

    /*--- Load solution timestep n ---*/

    iteration_container[ZONE_STRUCT]->LoadDynamic_Solution(geometry_container, solver_container,config_container, ZONE_STRUCT, Direct_Iter_FEA);

    /*--- Store FEA solution also in the adjoint solver in order to be able to reset it later ---*/

    for (iPoint = 0; iPoint < geometry_container[ZONE_STRUCT][MESH_0]->GetnPoint(); iPoint++){
      solver_container[ZONE_STRUCT][MESH_0][ADJFEA_SOL]->node[iPoint]->SetSolution_Direct(solver_container[ZONE_STRUCT][MESH_0][FEA_SOL]->node[iPoint]->GetSolution());
    }

    for (iPoint = 0; iPoint < geometry_container[ZONE_STRUCT][MESH_0]->GetnPoint(); iPoint++){
      solver_container[ZONE_STRUCT][MESH_0][ADJFEA_SOL]->node[iPoint]->SetSolution_Accel_Direct(solver_container[ZONE_STRUCT][MESH_0][FEA_SOL]->node[iPoint]->GetSolution_Accel());
    }

    for (iPoint = 0; iPoint < geometry_container[ZONE_STRUCT][MESH_0]->GetnPoint(); iPoint++){
      solver_container[ZONE_STRUCT][MESH_0][ADJFEA_SOL]->node[iPoint]->SetSolution_Vel_Direct(solver_container[ZONE_STRUCT][MESH_0][FEA_SOL]->node[iPoint]->GetSolution_Vel());
    }

  }
  else {

    solver_container[ZONE_STRUCT][MESH_0][FEA_SOL]->LoadRestart(geometry_container[ZONE_STRUCT], solver_container[ZONE_STRUCT], config_container[ZONE_STRUCT], 0, update_geo);

    /*--- Store FEA solution also in the adjoint solver in order to be able to reset it later ---*/

    for (iPoint = 0; iPoint < geometry_container[ZONE_STRUCT][MESH_0]->GetnPoint(); iPoint++){
      solver_container[ZONE_STRUCT][MESH_0][ADJFEA_SOL]->node[iPoint]->SetSolution_Direct(solver_container[ZONE_STRUCT][MESH_0][FEA_SOL]->node[iPoint]->GetSolution());
    }

  }

  /*----------------------------------------------------------------------------*/
  /*--------------------- ADJOINT SOLVER PREPROCESSING -------------------------*/
  /*----------------------------------------------------------------------------*/

  solver_container[ZONE_FLOW][MESH_0][ADJFLOW_SOL]->Preprocessing(geometry_container[ZONE_FLOW][MESH_0], solver_container[ZONE_FLOW][MESH_0],  config_container[ZONE_FLOW] , MESH_0, 0, RUNTIME_ADJFLOW_SYS, false);

  if (turbulent){
    solver_container[ZONE_FLOW][MESH_0][ADJTURB_SOL]->Preprocessing(geometry_container[ZONE_FLOW][MESH_0], solver_container[ZONE_FLOW][MESH_0],  config_container[ZONE_FLOW] , MESH_0, 0, RUNTIME_ADJTURB_SYS, false);
  }

  solver_container[ZONE_STRUCT][MESH_0][ADJFEA_SOL]->Preprocessing(geometry_container[ZONE_STRUCT][MESH_0], solver_container[ZONE_STRUCT][MESH_0],  config_container[ZONE_STRUCT] , MESH_0, 0, RUNTIME_ADJFEA_SYS, false);



}

void CDiscAdjFSIStatDriver::PrintDirect_Residuals(unsigned short ZONE_FLOW,
                                                          unsigned short ZONE_STRUCT,
                                                          unsigned short kind_recording){

  unsigned short ExtIter = config_container[ZONE_FLOW]->GetExtIter();
  bool turbulent = (config_container[ZONE_FLOW]->GetKind_Solver() == DISC_ADJ_RANS);
  bool nonlinear_analysis = (config_container[ZONE_STRUCT]->GetGeometricConditions() == LARGE_DEFORMATIONS);   // Nonlinear analysis.
  bool unsteady = config_container[ZONE_FLOW]->GetUnsteady_Simulation() != NONE;
  bool dynamic = (config_container[ZONE_STRUCT]->GetDynamic_Analysis() == DYNAMIC);

  su2double val_OFunction = 0.0;
  string kind_OFunction;

  cout.precision(6);
  cout.setf(ios::scientific, ios::floatfield);

  if ((kind_recording == FLOW_CONS_VARS) || (kind_recording == MESH_COORDS)) {

    /*--- Print residuals in the first iteration ---*/

    if (rank == MASTER_NODE && ((ExtIter == 0) || unsteady )){
      cout << "log10[RMS Density]: "<< log10(solver_container[ZONE_FLOW][MESH_0][FLOW_SOL]->GetRes_RMS(0))
                     <<", Drag: " <<solver_container[ZONE_FLOW][MESH_0][FLOW_SOL]->GetTotal_CD()
                     <<", Lift: " << solver_container[ZONE_FLOW][MESH_0][FLOW_SOL]->GetTotal_CL() << "." << endl;

      if (turbulent){
        cout << "log10[RMS k]: " << log10(solver_container[ZONE_FLOW][MESH_0][TURB_SOL]->GetRes_RMS(0)) << endl;
      }
      if (Kind_Objective_Function == FLOW_OBJECTIVE_FUNCTION){
        switch (config_container[ZONE_FLOW]->GetKind_ObjFunc()){
        case DRAG_COEFFICIENT:
          kind_OFunction = "(Drag coefficient): ";
          val_OFunction = solver_container[ZONE_FLOW][MESH_0][FLOW_SOL]->GetTotal_CD();
          break;
        case LIFT_COEFFICIENT:
          kind_OFunction = "(Lift coefficient): ";
          val_OFunction = solver_container[ZONE_FLOW][MESH_0][FLOW_SOL]->GetTotal_CL();
          break;
        case SIDEFORCE_COEFFICIENT:
          kind_OFunction = "(Sideforce coefficient): ";
          val_OFunction = solver_container[ZONE_FLOW][MESH_0][FLOW_SOL]->GetTotal_CSF();
          break;
        case EFFICIENCY:
          kind_OFunction = "(Efficiency): ";
          val_OFunction = solver_container[ZONE_FLOW][MESH_0][FLOW_SOL]->GetTotal_CEff();
          break;
        case MOMENT_X_COEFFICIENT:
          kind_OFunction = "(Moment X coefficient): ";
          val_OFunction = solver_container[ZONE_FLOW][MESH_0][FLOW_SOL]->GetTotal_CMx();
          break;
        case MOMENT_Y_COEFFICIENT:
          kind_OFunction = "(Moment Y coefficient): ";
          val_OFunction = solver_container[ZONE_FLOW][MESH_0][FLOW_SOL]->GetTotal_CMy();
          break;
        case MOMENT_Z_COEFFICIENT:
          kind_OFunction = "(Moment Z coefficient): ";
          val_OFunction = solver_container[ZONE_FLOW][MESH_0][FLOW_SOL]->GetTotal_CMz();
          break;
        case EQUIVALENT_AREA:
          kind_OFunction = "(Equivalent area): ";
          val_OFunction = solver_container[ZONE_FLOW][MESH_0][FLOW_SOL]->GetTotal_CEquivArea();
          break;
        default:
          val_OFunction = 0.0;  // If the objective function is computed in a different physical problem
          break;
        }
        cout << "Objective function " << kind_OFunction << val_OFunction << endl;
      }
    }

  }

  if ((kind_recording == FEA_DISP_VARS) || (kind_recording == FLOW_CROSS_TERM) || (kind_recording == GEOMETRY_CROSS_TERM)) {

    if (rank == MASTER_NODE && ((ExtIter == 0) || dynamic )){
      if (nonlinear_analysis){
        cout << "UTOL-A: "   << log10(solver_container[ZONE_STRUCT][MESH_0][FEA_SOL]->GetRes_FEM(0))
             << ", RTOL-A: " << log10(solver_container[ZONE_STRUCT][MESH_0][FEA_SOL]->GetRes_FEM(1))
             << ", ETOL-A: " << log10(solver_container[ZONE_STRUCT][MESH_0][FEA_SOL]->GetRes_FEM(2)) << "." << endl;
      }
      else{
        if (solver_container[ZONE_STRUCT][MESH_0][FEA_SOL]->GetnVar() == 2){
          cout << "log10[RMS Ux]: "   << log10(solver_container[ZONE_STRUCT][MESH_0][FEA_SOL]->GetRes_RMS(0))
               << ", log10[RMS Uy]: " << log10(solver_container[ZONE_STRUCT][MESH_0][FEA_SOL]->GetRes_RMS(1)) << "." << endl;

        }
        else{
          cout << "log10[RMS Ux]: "   << log10(solver_container[ZONE_STRUCT][MESH_0][FEA_SOL]->GetRes_RMS(0))
               << ", log10[RMS Uy]: " << log10(solver_container[ZONE_STRUCT][MESH_0][FEA_SOL]->GetRes_RMS(1))
               << ", log10[RMS Uz]: " << log10(solver_container[ZONE_STRUCT][MESH_0][FEA_SOL]->GetRes_RMS(2))<< "." << endl;
        }

      }
      if (Kind_Objective_Function == FEM_OBJECTIVE_FUNCTION){
        switch (config_container[ZONE_STRUCT]->GetKind_ObjFunc()){
        case REFERENCE_GEOMETRY:
          kind_OFunction = "(Reference Geometry): ";
          val_OFunction = solver_container[ZONE_STRUCT][MESH_0][FEA_SOL]->GetTotal_OFRefGeom();
          break;
        case REFERENCE_NODE:
          kind_OFunction = "(Reference Node): ";
          val_OFunction = solver_container[ZONE_STRUCT][MESH_0][FEA_SOL]->GetTotal_OFRefNode();
          break;
        default:
          val_OFunction = 0.0;  // If the objective function is computed in a different physical problem
          break;
        }
        cout << "Objective function " << kind_OFunction << val_OFunction << endl;
      }
    }

  }

}

void CDiscAdjFSIStatDriver::Iterate_Direct(unsigned short ZONE_FLOW, unsigned short ZONE_STRUCT, unsigned short kind_recording){

  if ((kind_recording == FLOW_CONS_VARS) ||
      (kind_recording == MESH_COORDS)) {

    Fluid_Iteration_Direct(ZONE_FLOW, ZONE_STRUCT);


  }

  if ((kind_recording == FEA_DISP_VARS) ||
      (kind_recording == FLOW_CROSS_TERM) ||
      (kind_recording == GEOMETRY_CROSS_TERM)) {

    Structural_Iteration_Direct(ZONE_FLOW, ZONE_STRUCT);

  }


  if (kind_recording == FEM_CROSS_TERM_GEOMETRY) {

    Mesh_Deformation_Direct(ZONE_FLOW, ZONE_STRUCT);

  }


}

void CDiscAdjFSIStatDriver::Fluid_Iteration_Direct(unsigned short ZONE_FLOW, unsigned short ZONE_STRUCT) {

  /*-----------------------------------------------------------------*/
  /*------------------- Set Dependency on Geometry ------------------*/
  /*-----------------------------------------------------------------*/

  geometry_container[ZONE_FLOW][MESH_0]->UpdateGeometry(geometry_container[ZONE_FLOW], config_container[ZONE_FLOW]);

  solver_container[ZONE_FLOW][MESH_0][FLOW_SOL]->Set_MPI_Solution(geometry_container[ZONE_FLOW][MESH_0], config_container[ZONE_FLOW]);

  solver_container[ZONE_FLOW][MESH_0][FLOW_SOL]->Preprocessing(geometry_container[ZONE_FLOW][MESH_0],solver_container[ZONE_FLOW][MESH_0], config_container[ZONE_FLOW], MESH_0, NO_RK_ITER, RUNTIME_FLOW_SYS, true);

  /*-----------------------------------------------------------------*/
  /*----------------- Iterate the flow solver -----------------------*/
  /*---- Sets all the cross dependencies for the flow variables -----*/
  /*-----------------------------------------------------------------*/

  config_container[ZONE_FLOW]->SetIntIter(0);

  direct_iteration[ZONE_FLOW]->Iterate(output, integration_container, geometry_container,
      solver_container, numerics_container, config_container,
      surface_movement, grid_movement, FFDBox, ZONE_FLOW);

  /*-----------------------------------------------------------------*/
  /*--------------------- Set MPI Solution --------------------------*/
  /*-----------------------------------------------------------------*/

  solver_container[ZONE_FLOW][MESH_0][FLOW_SOL]->Set_MPI_Solution(geometry_container[ZONE_FLOW][MESH_0], config_container[ZONE_FLOW]);

}

void CDiscAdjFSIStatDriver::Structural_Iteration_Direct(unsigned short ZONE_FLOW, unsigned short ZONE_STRUCT) {


  /*-----------------------------------------------------------------*/
  /*---------- Set Dependencies on Geometry and Flow ----------------*/
  /*-----------------------------------------------------------------*/

  solver_container[ZONE_STRUCT][MESH_0][FEA_SOL]->Set_MPI_Solution(geometry_container[ZONE_STRUCT][MESH_0], config_container[ZONE_STRUCT]);

  geometry_container[ZONE_FLOW][MESH_0]->UpdateGeometry(geometry_container[ZONE_FLOW], config_container[ZONE_FLOW]);

  solver_container[ZONE_FLOW][MESH_0][FLOW_SOL]->Set_MPI_Solution(geometry_container[ZONE_FLOW][MESH_0], config_container[ZONE_FLOW]);

  solver_container[ZONE_FLOW][MESH_0][FLOW_SOL]->Preprocessing(geometry_container[ZONE_FLOW][MESH_0],solver_container[ZONE_FLOW][MESH_0], config_container[ZONE_FLOW], MESH_0, NO_RK_ITER, RUNTIME_FLOW_SYS, true);

  /*-----------------------------------------------------------------*/
  /*-------------------- Transfer Tractions -------------------------*/
  /*-----------------------------------------------------------------*/

  Transfer_Tractions(ZONE_FLOW, ZONE_STRUCT);

  /*-----------------------------------------------------------------*/
  /*--------------- Iterate the structural solver -------------------*/
  /*-----------------------------------------------------------------*/

  direct_iteration[ZONE_STRUCT]->Iterate(output, integration_container, geometry_container,
                                        solver_container, numerics_container, config_container,
                                        surface_movement, grid_movement, FFDBox, ZONE_STRUCT);

  /*-----------------------------------------------------------------*/
  /*--------------------- Set MPI Solution --------------------------*/
  /*-----------------------------------------------------------------*/

  solver_container[ZONE_STRUCT][MESH_0][FEA_SOL]->Set_MPI_Solution(geometry_container[ZONE_STRUCT][MESH_0], config_container[ZONE_STRUCT]);


}

void CDiscAdjFSIStatDriver::Mesh_Deformation_Direct(unsigned short ZONE_FLOW, unsigned short ZONE_STRUCT) {

  unsigned long IntIter = config_container[ZONE_STRUCT]->GetIntIter();
  unsigned long ExtIter = config_container[ZONE_STRUCT]->GetExtIter();

  /*-----------------------------------------------------------------*/
  /*--------------------- Set MPI Solution --------------------------*/
  /*-----------------------------------------------------------------*/

  geometry_container[ZONE_FLOW][MESH_0]->UpdateGeometry(geometry_container[ZONE_FLOW], config_container[ZONE_FLOW]);

  solver_container[ZONE_FLOW][MESH_0][FLOW_SOL]->Set_MPI_Solution(geometry_container[ZONE_FLOW][MESH_0], config_container[ZONE_FLOW]);

  solver_container[ZONE_FLOW][MESH_0][FLOW_SOL]->Preprocessing(geometry_container[ZONE_FLOW][MESH_0],solver_container[ZONE_FLOW][MESH_0], config_container[ZONE_FLOW], MESH_0, NO_RK_ITER, RUNTIME_FLOW_SYS, true);

  solver_container[ZONE_STRUCT][MESH_0][FEA_SOL]->Set_MPI_Solution(geometry_container[ZONE_STRUCT][MESH_0], config_container[ZONE_STRUCT]);

  /*-----------------------------------------------------------------*/
  /*------------------- Transfer Displacements ----------------------*/
  /*-----------------------------------------------------------------*/

  Transfer_Displacements(ZONE_STRUCT, ZONE_FLOW);

  /*-----------------------------------------------------------------*/
  /*------------------- Set the Grid movement -----------------------*/
  /*---- No longer done in the preprocess of the flow iteration -----*/
  /*---- as the flag Grid_Movement is set to false in this case -----*/
  /*-----------------------------------------------------------------*/

  direct_iteration[ZONE_FLOW]->SetGrid_Movement(geometry_container, surface_movement,
                                                   grid_movement, FFDBox, solver_container,
                                                   config_container, ZONE_FLOW, IntIter, ExtIter);

  geometry_container[ZONE_FLOW][MESH_0]->UpdateGeometry(geometry_container[ZONE_FLOW], config_container[ZONE_FLOW]);
  solver_container[ZONE_STRUCT][MESH_0][FEA_SOL]->Set_MPI_Solution(geometry_container[ZONE_STRUCT][MESH_0], config_container[ZONE_STRUCT]);


}

void CDiscAdjFSIStatDriver::SetRecording(unsigned short ZONE_FLOW,
                                              unsigned short ZONE_STRUCT,
                                              unsigned short kind_recording){

  unsigned long IntIter = config_container[ZONE_0]->GetIntIter();
  bool unsteady = (config_container[ZONE_FLOW]->GetUnsteady_Simulation() != NONE);
  bool dynamic = (config_container[ZONE_STRUCT]->GetDynamic_Analysis() == DYNAMIC);

  string kind_DirectIteration = " ";
  string kind_AdjointIteration = " ";

  if (unsteady || dynamic){
    SU2_MPI::Error("DYNAMIC ADJOINT SOLVER NOT IMPLEMENTED FOR FSI APPLICATIONS", CURRENT_FUNCTION);
  }


  if (rank == MASTER_NODE){
    cout << endl;
    switch (kind_recording){
    case FLOW_CONS_VARS:
      kind_AdjointIteration = "Flow iteration: flow input -> flow output";
      kind_DirectIteration = "flow ";
      break;
    case MESH_COORDS:
      kind_AdjointIteration = "Geometry cross term from flow: geometry input -> flow output";
      kind_DirectIteration = "flow ";
      break;
    case FEA_DISP_VARS:
      kind_AdjointIteration = "Structural iteration: structural input -> structural output";
      kind_DirectIteration = "structural ";
      break;
    case FLOW_CROSS_TERM:
      kind_AdjointIteration = "Flow cross term: flow input -> structural output";
      kind_DirectIteration = "structural ";
      break;
    case GEOMETRY_CROSS_TERM:
      kind_AdjointIteration = "Geometry cross term from structure: geometry input -> structural output";
      kind_DirectIteration = "structural ";
      break;
    case FEM_CROSS_TERM_GEOMETRY:
      kind_AdjointIteration = "Structural cross term from geometry: structural input -> geometry output";
      kind_DirectIteration = "mesh deformation ";
      break;
    }
    cout << kind_AdjointIteration << endl;
    cout << "Direct " << kind_DirectIteration << "iteration to store computational graph." << endl;
    switch (kind_recording){
    case FLOW_CONS_VARS: case MESH_COORDS:
    case FEA_DISP_VARS: case FLOW_CROSS_TERM: case GEOMETRY_CROSS_TERM:
      cout << "Compute residuals to check the convergence of the direct problem." << endl; break;
    case FEM_CROSS_TERM_GEOMETRY:
      cout << "Deform the grid using the converged solution of the direct problem." << endl; break;
    }
  }


  AD::Reset();

  if (CurrentRecording != kind_recording && (CurrentRecording != NONE) ){

    /*--- Clear indices ---*/

    PrepareRecording(ZONE_FLOW, ZONE_STRUCT, ALL_VARIABLES);

    /*--- Clear indices of coupling variables ---*/

    SetDependencies(ZONE_FLOW, ZONE_STRUCT, ALL_VARIABLES);

    /*--- Run one iteration while tape is passive - this clears all indices ---*/
    Iterate_Direct(ZONE_FLOW, ZONE_STRUCT, kind_recording);

  }

  /*--- Prepare for recording ---*/

  PrepareRecording(ZONE_FLOW, ZONE_STRUCT, kind_recording);

  /*--- Start the recording of all operations ---*/

  AD::StartRecording();

  /*--- Register input variables ---*/

  RegisterInput(ZONE_FLOW, ZONE_STRUCT, kind_recording);

  /*--- Set dependencies for flow, geometry and structural solvers ---*/

  SetDependencies(ZONE_FLOW, ZONE_STRUCT, kind_recording);

  /*--- Run a direct iteration ---*/
  Iterate_Direct(ZONE_FLOW, ZONE_STRUCT, kind_recording);

  /*--- Register objective function and output variables ---*/

  RegisterOutput(ZONE_FLOW, ZONE_STRUCT, kind_recording);

  /*--- Stop the recording ---*/
  AD::StopRecording();

  /*--- Set the recording status ---*/

  CurrentRecording = kind_recording;

  /* --- Reset the number of the internal iterations---*/

  config_container[ZONE_0]->SetIntIter(IntIter);


}

void CDiscAdjFSIStatDriver::PrepareRecording(unsigned short ZONE_FLOW,
                                                   unsigned short ZONE_STRUCT,
                                                   unsigned short kind_recording){

  unsigned short iMesh;
  bool turbulent = (config_container[ZONE_FLOW]->GetKind_Solver() == DISC_ADJ_RANS);

  /*--- Set fluid variables to direct solver values ---*/
  for (iMesh = 0; iMesh <= config_container[ZONE_FLOW]->GetnMGLevels(); iMesh++){
    solver_container[ZONE_FLOW][iMesh][ADJFLOW_SOL]->SetRecording(geometry_container[ZONE_FLOW][MESH_0], config_container[ZONE_FLOW]);
  }
  if (turbulent){
    solver_container[ZONE_FLOW][MESH_0][ADJTURB_SOL]->SetRecording(geometry_container[ZONE_FLOW][MESH_0], config_container[ZONE_FLOW]);
  }

  /*--- Set geometry to the converged values ---*/

  solver_container[ZONE_FLOW][MESH_0][ADJFLOW_SOL]->SetMesh_Recording(geometry_container[ZONE_FLOW], grid_movement[ZONE_FLOW], config_container[ZONE_FLOW]);

  /*--- Set structural variables to direct solver values ---*/

  solver_container[ZONE_STRUCT][MESH_0][ADJFEA_SOL]->SetRecording(geometry_container[ZONE_STRUCT][MESH_0], config_container[ZONE_STRUCT]);

}

void CDiscAdjFSIStatDriver::RegisterInput(unsigned short ZONE_FLOW,
                                               unsigned short ZONE_STRUCT,
                                               unsigned short kind_recording){

  /*--- Register flow variables ---*/
  if ((kind_recording == FLOW_CONS_VARS) ||
      (kind_recording == FLOW_CROSS_TERM)) {
    iteration_container[ZONE_FLOW]->RegisterInput(solver_container, geometry_container, config_container, ZONE_FLOW, kind_recording);
  }

  /*--- Register geometry variables ---*/
  if ((kind_recording == MESH_COORDS) ||
      (kind_recording == GEOMETRY_CROSS_TERM)) {
    iteration_container[ZONE_FLOW]->RegisterInput(solver_container, geometry_container, config_container, ZONE_FLOW, kind_recording);
  }

  /*--- Register structural variables ---*/
  if ((kind_recording == FEA_DISP_VARS) ||
      (kind_recording == FEM_CROSS_TERM_GEOMETRY)) {
    iteration_container[ZONE_STRUCT]->RegisterInput(solver_container, geometry_container, config_container, ZONE_STRUCT, kind_recording);
  }


}

void CDiscAdjFSIStatDriver::SetDependencies(unsigned short ZONE_FLOW,
                                                  unsigned short ZONE_STRUCT,
                                                  unsigned short kind_recording){

  /*--- Add dependencies for geometrical and turbulent variables ---*/

  iteration_container[ZONE_FLOW]->SetDependencies(solver_container, geometry_container, numerics_container, config_container, ZONE_FLOW, kind_recording);

  /*--- Add dependencies for E, Nu, Rho, and Rho_DL variables ---*/

  iteration_container[ZONE_STRUCT]->SetDependencies(solver_container, geometry_container, numerics_container, config_container, ZONE_STRUCT, kind_recording);


}

void CDiscAdjFSIStatDriver::RegisterOutput(unsigned short ZONE_FLOW,
                                                 unsigned short ZONE_STRUCT,
                                                 unsigned short kind_recording){

  bool turbulent = (config_container[ZONE_FLOW]->GetKind_Solver() == DISC_ADJ_RANS);

  /*--- Register the objective function as output of the iteration ---*/
  /*--- We need to avoid recording it twice for the crossed terms  ---*/

  /*--- Register a flow-type objective function ---*/
  if ((kind_recording == FLOW_CONS_VARS) ||
      (kind_recording == MESH_COORDS)) {
    solver_container[ZONE_FLOW][MESH_0][ADJFLOW_SOL]->RegisterObj_Func(config_container[ZONE_FLOW]);
  }

  /*--- The FEM_CROSS_TERM_GEOMETRY evaluates the mesh routines:
   *--- They don't throw any dependency on the objective function ---*/

  /*--- Register a structural-type objective function ---*/
  if ((kind_recording == FEA_DISP_VARS) ||
      (kind_recording == FLOW_CROSS_TERM) ||
      (kind_recording == GEOMETRY_CROSS_TERM)){
    solver_container[ZONE_STRUCT][MESH_0][ADJFEA_SOL]->RegisterObj_Func(config_container[ZONE_STRUCT]);
  }

  /*--- Register the conservative variables of the flow as output of the iteration ---*/
  if ((kind_recording == FLOW_CONS_VARS) ||
      (kind_recording == MESH_COORDS)) {

    solver_container[ZONE_FLOW][MESH_0][ADJFLOW_SOL]->RegisterOutput(geometry_container[ZONE_FLOW][MESH_0],config_container[ZONE_FLOW]);

    if (turbulent){
      solver_container[ZONE_FLOW][MESH_0][ADJTURB_SOL]->RegisterOutput(geometry_container[ZONE_FLOW][MESH_0],
          config_container[ZONE_FLOW]);
    }
  }

  /*--- Register the displacements of the nodes of the fluid as output of the iteration ---*/
  if (kind_recording == FEM_CROSS_TERM_GEOMETRY) {

    geometry_container[ZONE_FLOW][MESH_0]->RegisterOutput_Coordinates(config_container[ZONE_FLOW]);

  }

  /*--- Register the displacements of the structure as output of the iteration ---*/
  if ((kind_recording == FEA_DISP_VARS) ||
      (kind_recording == FLOW_CROSS_TERM) ||
      (kind_recording == GEOMETRY_CROSS_TERM)) {

    solver_container[ZONE_STRUCT][MESH_0][ADJFEA_SOL]->RegisterOutput(geometry_container[ZONE_STRUCT][MESH_0],config_container[ZONE_STRUCT]);

  }


}


void CDiscAdjFSIStatDriver::Iterate_Block(unsigned short ZONE_FLOW,
                                                unsigned short ZONE_STRUCT,
                                                unsigned short kind_recording){

  unsigned long IntIter=0, nIntIter = 1;
  bool dual_time_1st = (config_container[ZONE_0]->GetUnsteady_Simulation() == DT_STEPPING_1ST);
  bool dual_time_2nd = (config_container[ZONE_0]->GetUnsteady_Simulation() == DT_STEPPING_2ND);
  bool dual_time = (dual_time_1st || dual_time_2nd);
  bool dynamic = (config_container[ZONE_STRUCT]->GetDynamic_Analysis() == DYNAMIC);

  bool adjoint_convergence = false;

  /*--- Record one direct iteration with kind_recording as input ---*/

  SetRecording(ZONE_FLOW, ZONE_STRUCT, kind_recording);

  /*--- Print the residuals of the direct subiteration ---*/

  PrintDirect_Residuals(ZONE_FLOW, ZONE_STRUCT, kind_recording);

  /*--- Run the iteration ---*/

  switch (kind_recording){
  case FLOW_CONS_VARS:
    nIntIter = config_container[ZONE_FLOW]->GetUnst_nIntIter();
    break;
  case FEA_DISP_VARS:
    nIntIter = config_container[ZONE_STRUCT]->GetDyn_nIntIter();
    break;
  case MESH_COORDS:
  case FEM_CROSS_TERM_GEOMETRY:
  case FLOW_CROSS_TERM:
  case GEOMETRY_CROSS_TERM:
    nIntIter = 1;
    break;
  }

  for (unsigned short iZone = 0; iZone < config_container[ZONE_FLOW]->GetnZone(); iZone++)
    config_container[iZone]->SetIntIter(IntIter);

  for(IntIter = 0; IntIter < nIntIter; IntIter++){

    /*--- Set the internal iteration ---*/

    for (unsigned short iZone = 0; iZone < config_container[ZONE_FLOW]->GetnZone(); iZone++)
      config_container[iZone]->SetIntIter(IntIter);

    /*--- Set the adjoint values of the flow and objective function ---*/

    InitializeAdjoint(ZONE_FLOW, ZONE_STRUCT, kind_recording);

    /*--- Run the adjoint computation ---*/

    AD::ComputeAdjoint();

    /*--- Extract the adjoints of the input variables and store them for the next iteration ---*/

    ExtractAdjoint(ZONE_FLOW, ZONE_STRUCT, kind_recording);

    /*--- Clear all adjoints to re-use the stored computational graph in the next iteration ---*/
    AD::ClearAdjoints();

    /*--- Check the convergence of the adjoint block ---*/

    adjoint_convergence = CheckConvergence(IntIter, ZONE_FLOW, ZONE_STRUCT, kind_recording);

    /*--- Write the convergence history (only screen output) ---*/

    ConvergenceHistory(IntIter, nIntIter, ZONE_FLOW, ZONE_STRUCT, kind_recording);

    /*--- Break the loop if converged ---*/

    if (adjoint_convergence) break;


  }

  if (dual_time){
    integration_container[ZONE_FLOW][ADJFLOW_SOL]->SetConvergence(false);
  }
  if (dynamic){
    integration_container[ZONE_FLOW][ADJFLOW_SOL]->SetConvergence(false);
  }

}


void CDiscAdjFSIStatDriver::InitializeAdjoint(unsigned short ZONE_FLOW,
                                                     unsigned short ZONE_STRUCT,
                                                     unsigned short kind_recording){

  bool turbulent = (config_container[ZONE_FLOW]->GetKind_Solver() == DISC_ADJ_RANS);

  /*--- Initialize the adjoint of the objective function (typically with 1.0) ---*/
  /*--- We need to avoid setting it twice for the crossed terms  ---*/

  /*--- Register a flow-type objective function ---*/
  if ((kind_recording == FLOW_CONS_VARS) ||
      (kind_recording == MESH_COORDS)) {
    solver_container[ZONE_FLOW][MESH_0][ADJFLOW_SOL]->SetAdj_ObjFunc(geometry_container[ZONE_FLOW][MESH_0], config_container[ZONE_FLOW]);
  }

  /*--- Register a structural-type objective function ---*/
  if ((kind_recording == FEA_DISP_VARS) ||
      (kind_recording == FLOW_CROSS_TERM) ||
      (kind_recording == GEOMETRY_CROSS_TERM)){
    solver_container[ZONE_STRUCT][MESH_0][ADJFEA_SOL]->SetAdj_ObjFunc(geometry_container[ZONE_STRUCT][MESH_0], config_container[ZONE_STRUCT]);
  }

  /*--- Adjoint of the fluid conservative variables ---*/

  if ((kind_recording == FLOW_CONS_VARS) ||
      (kind_recording == MESH_COORDS)) {

    /*--- Initialize the adjoints the conservative variables ---*/
    solver_container[ZONE_FLOW][MESH_0][ADJFLOW_SOL]->SetAdjoint_Output(geometry_container[ZONE_FLOW][MESH_0],
                                                                    config_container[ZONE_FLOW]);

    if (turbulent){
      solver_container[ZONE_FLOW][MESH_0][ADJTURB_SOL]->SetAdjoint_Output(geometry_container[ZONE_FLOW][MESH_0],
                                                                      config_container[ZONE_FLOW]);
    }

  }

  /*--- Adjoint of the positions of the mesh ---*/
  if (kind_recording == FEM_CROSS_TERM_GEOMETRY) {

    solver_container[ZONE_FLOW][MESH_0][ADJFLOW_SOL]->SetAdjoint_OutputMesh(geometry_container[ZONE_FLOW][MESH_0],
                                                                            config_container[ZONE_FLOW]);

  }

  /*--- Adjoint of the structural displacements ---*/
  if ((kind_recording == FEA_DISP_VARS) ||
      (kind_recording == FLOW_CROSS_TERM) ||
      (kind_recording == GEOMETRY_CROSS_TERM)) {

    /*--- Initialize the adjoints the conservative variables ---*/

    solver_container[ZONE_STRUCT][MESH_0][ADJFEA_SOL]->SetAdjoint_Output(geometry_container[ZONE_STRUCT][MESH_0],
                                                                         config_container[ZONE_STRUCT]);

  }

}

void CDiscAdjFSIStatDriver::ExtractAdjoint(unsigned short ZONE_FLOW,
                                                  unsigned short ZONE_STRUCT,
                                                  unsigned short kind_recording){
													  
  /*--- Extract the adjoint of the fluid conservative variables ---*/

  if (kind_recording == FLOW_CONS_VARS) {

    /*--- Extract the adjoints of the conservative input variables and store them for the next iteration ---*/

    solver_container[ZONE_FLOW][MESH_0][ADJFLOW_SOL]->ExtractAdjoint_Solution(geometry_container[ZONE_FLOW][MESH_0],
                                                      config_container[ZONE_FLOW]);

    solver_container[ZONE_FLOW][MESH_0][ADJFLOW_SOL]->ExtractAdjoint_Variables(geometry_container[ZONE_FLOW][MESH_0],
                                                      config_container[ZONE_FLOW]);

    if (config_container[ZONE_FLOW]->GetKind_Solver() == DISC_ADJ_RANS) {
      solver_container[ZONE_FLOW][MESH_0][ADJTURB_SOL]->ExtractAdjoint_Solution(geometry_container[ZONE_FLOW][MESH_0],
                                                        config_container[ZONE_FLOW]);
    }

  }

  /*--- Extract the adjoint of the mesh coordinates ---*/

  if (kind_recording == MESH_COORDS) {

    /*--- Extract the adjoints of the flow geometry and store them for the next iteration ---*/

    solver_container[ZONE_FLOW][MESH_0][ADJFLOW_SOL]->ExtractAdjoint_CrossTerm_Geometry_Flow(geometry_container[ZONE_FLOW][MESH_0],
                                                      config_container[ZONE_FLOW]);

  }

  /*--- Extract the adjoint of the structural displacements ---*/

  if (kind_recording == FEA_DISP_VARS) {

    /*--- Extract the adjoints of the conservative input variables and store them for the next iteration ---*/

    solver_container[ZONE_STRUCT][MESH_0][ADJFEA_SOL]->ExtractAdjoint_Solution(geometry_container[ZONE_STRUCT][MESH_0],
                                                                               config_container[ZONE_STRUCT]);

    solver_container[ZONE_STRUCT][MESH_0][ADJFEA_SOL]->ExtractAdjoint_Variables(geometry_container[ZONE_STRUCT][MESH_0],
                                                                                config_container[ZONE_STRUCT]);

  }

  /*--- Extract the adjoint cross term from the structural problem with respect to the flow variables ---*/
  if (kind_recording == FLOW_CROSS_TERM) {

    /*--- Extract the adjoints of the conservative input variables and store them for the next iteration ---*/

    solver_container[ZONE_FLOW][MESH_0][ADJFLOW_SOL]->ExtractAdjoint_CrossTerm(geometry_container[ZONE_FLOW][MESH_0],
                                                      config_container[ZONE_FLOW]);

    if (config_container[ZONE_FLOW]->GetKind_Solver() == DISC_ADJ_RANS) {
      solver_container[ZONE_FLOW][MESH_0][ADJTURB_SOL]->ExtractAdjoint_CrossTerm(geometry_container[ZONE_FLOW][MESH_0],
                                                        config_container[ZONE_FLOW]);
    }

  }

  if (kind_recording == FEM_CROSS_TERM_GEOMETRY) {

    /*--- Extract the adjoints of the displacements (input variables) and store them for the next iteration ---*/

    solver_container[ZONE_STRUCT][MESH_0][ADJFEA_SOL]->ExtractAdjoint_CrossTerm_Geometry(geometry_container[ZONE_STRUCT][MESH_0],
                                                                                config_container[ZONE_STRUCT]);

  }


  if (kind_recording == GEOMETRY_CROSS_TERM) {

    /*--- Extract the adjoints of the geometry input variables and store them for the next iteration ---*/

    solver_container[ZONE_FLOW][MESH_0][ADJFLOW_SOL]->ExtractAdjoint_CrossTerm_Geometry(geometry_container[ZONE_FLOW][MESH_0],
                                                                                        config_container[ZONE_FLOW]);

  }

}



bool CDiscAdjFSIStatDriver::CheckConvergence(unsigned long IntIter,
                                                   unsigned short ZONE_FLOW,
                                                   unsigned short ZONE_STRUCT,
                                                   unsigned short kind_recording){

  bool flow_convergence    = false,
        struct_convergence  = false;

  bool adjoint_convergence = false;

  su2double residual_1, residual_2;

  if (kind_recording == FLOW_CONS_VARS) {

      /*--- Set the convergence criteria (only residual possible as of now) ---*/

      residual_1 = log10(solver_container[ZONE_FLOW][MESH_0][ADJFLOW_SOL]->GetRes_RMS(0));
      residual_2 = log10(solver_container[ZONE_FLOW][MESH_0][ADJFLOW_SOL]->GetRes_RMS(1));

      flow_convergence = ((residual_1 < config_container[ZONE_FLOW]->GetMinLogResidual()) &&
                          (residual_2 < config_container[ZONE_FLOW]->GetMinLogResidual()));

  }

  if (kind_recording == FEA_DISP_VARS) {

    /*--- Set the convergence criteria (only residual possible as of now) ---*/

    residual_1 = log10(solver_container[ZONE_STRUCT][MESH_0][ADJFEA_SOL]->GetRes_RMS(0));
    residual_2 = log10(solver_container[ZONE_STRUCT][MESH_0][ADJFEA_SOL]->GetRes_RMS(1));

    // Temporary, until function is added
    struct_convergence = ((residual_1 < config_container[ZONE_STRUCT]->GetResidual_FEM_UTOL()) &&
                          (residual_2 < config_container[ZONE_STRUCT]->GetResidual_FEM_UTOL()));

  }

  switch (kind_recording){
  case FLOW_CONS_VARS:      adjoint_convergence = flow_convergence; break;
  case MESH_COORDS:  adjoint_convergence = true; break;
  case FEA_DISP_VARS:       adjoint_convergence = struct_convergence; break;
  case FLOW_CROSS_TERM:     adjoint_convergence = true; break;
  case FEM_CROSS_TERM_GEOMETRY:      adjoint_convergence = true; break;
  case GEOMETRY_CROSS_TERM: adjoint_convergence = true; break;
  default:                  adjoint_convergence = false; break;
  }

  /*--- Apply the same convergence criteria to all the processors ---*/

#ifdef HAVE_MPI

  unsigned short *sbuf_conv = NULL, *rbuf_conv = NULL;
  sbuf_conv = new unsigned short[1]; sbuf_conv[0] = 0;
  rbuf_conv = new unsigned short[1]; rbuf_conv[0] = 0;

  /*--- Convergence criteria ---*/

  sbuf_conv[0] = adjoint_convergence;
  SU2_MPI::Reduce(sbuf_conv, rbuf_conv, 1, MPI_UNSIGNED_SHORT, MPI_SUM, MASTER_NODE, MPI_COMM_WORLD);

  /*-- Compute global convergence criteria in the master node --*/

  sbuf_conv[0] = 0;
  if (rank == MASTER_NODE) {
    if (rbuf_conv[0] == size) sbuf_conv[0] = 1;
    else sbuf_conv[0] = 0;
  }

  SU2_MPI::Bcast(sbuf_conv, 1, MPI_UNSIGNED_SHORT, MASTER_NODE, MPI_COMM_WORLD);

  if (sbuf_conv[0] == 1) { adjoint_convergence = true;}
  else { adjoint_convergence = false;}

  delete [] sbuf_conv;
  delete [] rbuf_conv;

#endif

  return adjoint_convergence;

}

void CDiscAdjFSIStatDriver::ConvergenceHistory(unsigned long IntIter,
                                                      unsigned long nIntIter,
                                                      unsigned short ZONE_FLOW,
                                                      unsigned short ZONE_STRUCT,
                                                      unsigned short kind_recording){

  unsigned long BGS_Iter = config_container[ZONE_FLOW]->GetFSIIter();


  ofstream ConvHist_file;
  if (rank == MASTER_NODE)
    output->SetConvHistory_Header(&ConvHist_file, config_container[ZONE_0], ZONE_0);


  if (kind_recording == FLOW_CONS_VARS) {

    if (rank == MASTER_NODE){
      if (IntIter == 0){
        cout << endl;
        cout << " Iter" << "    BGSIter" << "   Res[Psi_Rho]" << "     Res[Psi_E]" << endl;
      }

      if (IntIter % config_container[ZONE_FLOW]->GetWrt_Con_Freq() == 0){
        /*--- Output the flow convergence ---*/
        /*--- This is temporary as it requires several changes in the output structure ---*/
        cout.width(5);     cout << IntIter;
        cout.width(11);    cout << BGS_Iter + 1;
        cout.precision(6); cout.setf(ios::fixed, ios::floatfield);
        cout.width(15);    cout << log10(solver_container[ZONE_FLOW][MESH_0][ADJFLOW_SOL]->GetRes_RMS(0));
        cout.width(15);    cout << log10(solver_container[ZONE_FLOW][MESH_0][ADJFLOW_SOL]->GetRes_RMS(1));
        cout << endl;
      }

    }
  }

  if (kind_recording == FEA_DISP_VARS) {

    if (rank == MASTER_NODE){
      if (IntIter == 0){
        cout << endl;
        cout << " Iter" << "    BGSIter" << "    Res[Ux_bar]" << "     Res[Uy_bar]";
        cout << "       Sens_E" << "       Sens_Nu" << endl;
      }
    }

    /*--- Set the convergence criteria (only residual possible) ---*/
    output->SetConvHistory_Body(NULL, geometry_container, solver_container, config_container, integration_container, true, 0.0, ZONE_STRUCT);


    /*--- Output the structural convergence ---*/
    /*--- This is temporary as it requires several changes in the output structure ---*/
//    cout.width(5);  cout << IntIter;
//    cout.width(11); cout << BGS_Iter;
//    cout.width(15); cout.precision(4); cout.setf(ios::scientific, ios::floatfield);
//    cout << solver_container[ZONE_STRUCT][MESH_0][FEA_SOL]->GetRes_RMS(0);
//    cout << solver_container[ZONE_STRUCT][MESH_0][FEA_SOL]->GetRes_RMS(1);

  }


}

void CDiscAdjFSIStatDriver::Iterate_Block_FlowOF(unsigned short ZONE_FLOW,
                                                       unsigned short ZONE_STRUCT,
                                                       unsigned short kind_recording){

  bool BGS_Converged = false;

  unsigned short iZone;

  unsigned long iFSIIter = 0; for (iZone = 0; iZone < nZone; iZone++) config_container[iZone]->SetFSIIter(iFSIIter);
  unsigned long nFSIIter = config_container[ZONE_FLOW]->GetnIterFSI();

  for (iFSIIter = 0; iFSIIter < nFSIIter; iFSIIter++){

    if (rank == MASTER_NODE){
      cout << endl << "                    ****** BGS ITERATION ";
      cout << iFSIIter;
      cout << " ******" << endl;
    }

    for (iZone = 0; iZone < nZone; iZone++) config_container[iZone]->SetFSIIter(iFSIIter);

    /*--- Iterate fluid (including cross term) ---*/

    Iterate_Block(ZONE_FLOW, ZONE_STRUCT, FLOW_CONS_VARS);

    /*--- Compute mesh (it is a cross term dF / dMv ) ---*/

    Iterate_Block(ZONE_FLOW, ZONE_STRUCT, MESH_COORDS);

    /*--- Compute mesh cross term (dM / dSv) ---*/

    Iterate_Block(ZONE_FLOW, ZONE_STRUCT, FEM_CROSS_TERM_GEOMETRY);

    /*--- Iterate structure first ---*/

    Iterate_Block(ZONE_FLOW, ZONE_STRUCT, FEA_DISP_VARS);

    /*--- Compute cross term (dS / dFv) ---*/

    Iterate_Block(ZONE_FLOW, ZONE_STRUCT, FLOW_CROSS_TERM);

    /*--- Compute cross term (dS / dMv) ---*/

    Iterate_Block(ZONE_FLOW, ZONE_STRUCT, GEOMETRY_CROSS_TERM);


    /*--- Check convergence of the BGS method ---*/
    BGS_Converged = BGSConvergence(iFSIIter, ZONE_FLOW, ZONE_STRUCT);

    if (BGS_Converged) break;

  }


}

void CDiscAdjFSIStatDriver::Iterate_Block_StructuralOF(unsigned short ZONE_FLOW,
                                                              unsigned short ZONE_STRUCT,
                                                              unsigned short kind_recording){

  bool BGS_Converged = false;

  unsigned short iZone;

  unsigned long iFSIIter = 0; for (iZone = 0; iZone < nZone; iZone++) config_container[iZone]->SetFSIIter(iFSIIter);
  unsigned long nFSIIter = config_container[ZONE_FLOW]->GetnIterFSI();

  ofstream myfile_struc, myfile_flow, myfile_geo;

  for (iFSIIter = 0; iFSIIter < nFSIIter; iFSIIter++){

    if (rank == MASTER_NODE){
      cout << endl << "                    ****** BGS ITERATION ";
      cout << iFSIIter;
      cout << " ******" << endl;
    }

    for (iZone = 0; iZone < nZone; iZone++) config_container[iZone]->SetFSIIter(iFSIIter);

    /*--- Iterate structure first ---*/

    Iterate_Block(ZONE_FLOW, ZONE_STRUCT, FEA_DISP_VARS);

    /*--- Compute cross term (dS / dFv) ---*/

    Iterate_Block(ZONE_FLOW, ZONE_STRUCT, FLOW_CROSS_TERM);

    /*--- Compute cross term (dS / dMv) ---*/

    Iterate_Block(ZONE_FLOW, ZONE_STRUCT, GEOMETRY_CROSS_TERM);

    /*--- Iterate fluid (including cross term) ---*/

    Iterate_Block(ZONE_FLOW, ZONE_STRUCT, FLOW_CONS_VARS);

    /*--- Compute mesh (it is a cross term dF / dMv ) ---*/

    Iterate_Block(ZONE_FLOW, ZONE_STRUCT, MESH_COORDS);

    /*--- Compute mesh cross term (dM / dSv) ---*/

    Iterate_Block(ZONE_FLOW, ZONE_STRUCT, FEM_CROSS_TERM_GEOMETRY);


    /*--- Check convergence of the BGS method ---*/
    BGS_Converged = BGSConvergence(iFSIIter, ZONE_FLOW, ZONE_STRUCT);

    if (BGS_Converged) break;

  }


}

bool CDiscAdjFSIStatDriver::BGSConvergence(unsigned long IntIter,
                                                 unsigned short ZONE_FLOW,
                                                 unsigned short ZONE_STRUCT){

  unsigned short iMarker;
  unsigned short nVar_Flow = solver_container[ZONE_FLOW][MESH_0][ADJFLOW_SOL]->GetnVar(),
                   nVar_Struct = solver_container[ZONE_STRUCT][MESH_0][ADJFEA_SOL]->GetnVar();
  unsigned short iRes;

  bool flow_converged_absolute = false,
        flow_converged_relative = false,
        struct_converged_absolute = false,
        struct_converged_relative = false;

  bool Convergence = false;

  /*--- Apply BC's to the structural adjoint - otherwise, clamped nodes have too values that make no sense... ---*/
  for (iMarker = 0; iMarker < config_container[ZONE_STRUCT]->GetnMarker_All(); iMarker++)
  switch (config_container[ZONE_STRUCT]->GetMarker_All_KindBC(iMarker)) {
    case CLAMPED_BOUNDARY:
    solver_container[ZONE_STRUCT][MESH_0][ADJFEA_SOL]->BC_Clamped_Post(geometry_container[ZONE_STRUCT][MESH_0],
        solver_container[ZONE_STRUCT][MESH_0], numerics_container[ZONE_STRUCT][MESH_0][FEA_SOL][FEA_TERM],
        config_container[ZONE_STRUCT], iMarker);
    break;
  }

  /*--- Compute the residual for the flow and structural zones ---*/

  /*--- Flow ---*/

  solver_container[ZONE_FLOW][MESH_0][ADJFLOW_SOL]->ComputeResidual_BGS(geometry_container[ZONE_FLOW][MESH_0],
                                                                        config_container[ZONE_FLOW]);

  /*--- Structure ---*/

  solver_container[ZONE_STRUCT][MESH_0][ADJFEA_SOL]->ComputeResidual_BGS(geometry_container[ZONE_STRUCT][MESH_0],
                                                                         config_container[ZONE_STRUCT]);


  /*--- Retrieve residuals ---*/

  /*--- Flow residuals ---*/

  for (iRes = 0; iRes < nVar_Flow; iRes++){
    residual_flow[iRes] = log10(solver_container[ZONE_FLOW][MESH_0][ADJFLOW_SOL]->GetRes_BGS(iRes));
    if (IntIter == 0) init_res_flow[iRes] = residual_flow[iRes];
    residual_flow_rel[iRes] = fabs(residual_flow[iRes] - init_res_flow[iRes]);
  }

  /*--- Structure residuals ---*/

  for (iRes = 0; iRes < nVar_Struct; iRes++){
    residual_struct[iRes] = log10(solver_container[ZONE_STRUCT][MESH_0][ADJFEA_SOL]->GetRes_BGS(iRes));
    if (IntIter == 0) init_res_struct[iRes] = residual_struct[iRes];
    residual_struct_rel[iRes] = fabs(residual_struct[iRes] - init_res_struct[iRes]);
  }

  /*--- Check convergence ---*/
  flow_converged_absolute = ((residual_flow[0] < flow_criteria) && (residual_flow[nVar_Flow-1] < flow_criteria));
  flow_converged_relative = ((residual_flow_rel[0] > flow_criteria_rel) && (residual_flow_rel[nVar_Flow-1] > flow_criteria_rel));

  struct_converged_absolute = ((residual_struct[0] < structure_criteria) && (residual_struct[nVar_Flow-1] < structure_criteria));
  struct_converged_relative = ((residual_struct_rel[0] > structure_criteria_rel) && (residual_struct_rel[nVar_Flow-1] > structure_criteria_rel));

  Convergence = ((flow_converged_absolute && struct_converged_absolute) ||
                 (flow_converged_absolute && struct_converged_relative) ||
                 (flow_converged_relative && struct_converged_relative) ||
                 (flow_converged_relative && struct_converged_absolute));

  if (rank == MASTER_NODE){

    cout << endl << "-------------------------------------------------------------------------" << endl;
    cout << endl;
    cout << "Convergence summary for BGS subiteration ";
    cout << IntIter << endl;
    cout << endl;
    /*--- TODO: This is a workaround until the TestCases.py script incorporates new classes for nested loops. ---*/
    cout << "   Iter[ID]" << "    [Psi_Rho]" << "      [Psi_E]" << "     [Psi_Ux]" << "     [Psi_Uy]" << endl;
    cout.precision(6); cout.setf(ios::fixed, ios::floatfield);
    cout.width(11); cout << IntIter*1000;
    cout.width(13); cout << residual_flow[0];
    cout.width(13); cout << residual_flow[nVar_Flow-1];
    cout.width(13); cout << residual_struct[0];
    cout.width(13); cout << residual_struct[1];
    cout << endl;
    cout << endl;
    cout.precision(6); cout.setf(ios::fixed, ios::floatfield);
    cout << "                      "; cout << "   Absolute" << "     Criteria" << "     Relative" << "     Criteria" << endl;
    cout << "Flow       [Psi_Rho]: ";
    cout.width(11); cout << residual_flow[0];
    cout.width(13); cout << flow_criteria;
    cout.width(13); cout << residual_flow_rel[0];
    cout.width(13); cout << flow_criteria_rel << endl;
    cout << "             [Psi_E]: ";
    cout.width(11); cout << residual_flow[nVar_Flow-1];
    cout.width(13); cout << flow_criteria;
    cout.width(13); cout << residual_flow_rel[nVar_Flow-1];
    cout.width(13); cout << flow_criteria_rel << endl;
    cout << "Structure   [Psi_Ux]: ";
    cout.width(11); cout << residual_struct[0];
    cout.width(13); cout << structure_criteria;
    cout.width(13); cout << residual_struct_rel[0];
    cout.width(13); cout << structure_criteria_rel << endl;
    cout << "            [Psi_Uy]: ";
    cout.width(11); cout << residual_struct[1];
    cout.width(13); cout << structure_criteria;
    cout.width(13); cout << residual_struct_rel[1];
    cout.width(13); cout << structure_criteria_rel << endl;
    if (geometry_container[ZONE_FLOW][MESH_0]->GetnDim() == 3 ){
      cout << "            [Psi_Uz]: ";
      cout.width(11); cout << residual_struct[2];
      cout.width(13); cout << structure_criteria;
      cout.width(13); cout << residual_struct_rel[2];
      cout.width(13); cout << structure_criteria_rel << endl;        }
    cout << endl;
    cout << "-------------------------------------------------------------------------" << endl;


    bool write_history = true;
    unsigned short iVar;

    /*--- Header of the temporary output file ---*/
    if ((write_history) && (rank == MASTER_NODE)){
      ofstream myfile_res;
      bool de_effects = config_container[ZONE_STRUCT]->GetDE_Effects();

      myfile_res.open ("history_adjoint_FSI.csv", ios::app);

      myfile_res << IntIter << "\t";

      myfile_res.precision(15);

      for (iVar = 0; iVar < nVar_Flow; iVar++){
        myfile_res << fixed << residual_flow[iVar] << "\t";
      }

      for (iVar = 0; iVar < nVar_Struct; iVar++){
        myfile_res << fixed << residual_struct[iVar] << "\t";
      }

      for (iVar = 0; iVar < config_container[ZONE_STRUCT]->GetnElasticityMod(); iVar++)
         myfile_res << scientific << solver_container[ZONE_STRUCT][MESH_0][ADJFEA_SOL]->GetGlobal_Sens_E(iVar) << "\t";
      for (iVar = 0; iVar < config_container[ZONE_STRUCT]->GetnPoissonRatio(); iVar++)
         myfile_res << scientific << solver_container[ZONE_STRUCT][MESH_0][ADJFEA_SOL]->GetGlobal_Sens_Nu(iVar) << "\t";
      if (de_effects){
        for (iVar = 0; iVar < config_container[ZONE_STRUCT]->GetnElectric_Field(); iVar++)
          myfile_res << scientific << solver_container[ZONE_STRUCT][MESH_0][ADJFEA_SOL]->GetGlobal_Sens_EField(0) << "\t";
      }

      myfile_res << endl;

      myfile_res.close();
    }

    // TEST: for implementation of python framework in coupled FSI problems
    if ((config_container[ZONE_1]->GetDV_FEA() != NODV_FEA) && (rank == MASTER_NODE)){

      /*--- Header of the temporary output file ---*/
      ofstream myfile_res;

      switch (config_container[ZONE_1]->GetDV_FEA()) {
        case YOUNG_MODULUS:
          myfile_res.open("grad_young.opt");
          break;
        case POISSON_RATIO:
          myfile_res.open("grad_poisson.opt");
          break;
        case DENSITY_VAL:
        case DEAD_WEIGHT:
          myfile_res.open("grad_density.opt");
          break;
        case ELECTRIC_FIELD:
          myfile_res.open("grad_efield.opt");
          break;
        default:
          myfile_res.open("grad.opt");
          break;
      }

      unsigned short iDV;
      unsigned short nDV = solver_container[ZONE_1][MESH_0][ADJFEA_SOL]->GetnDVFEA();

      myfile_res << "INDEX" << "\t" << "GRAD" << endl;

      myfile_res.precision(15);

      for (iDV = 0; iDV < nDV; iDV++){
        myfile_res << iDV;
        myfile_res << "\t";
        myfile_res << scientific << solver_container[ZONE_1][MESH_0][ADJFEA_SOL]->GetGlobal_Sens_DVFEA(iDV);
        myfile_res << endl;
      }

      myfile_res.close();
    }


  }

  /*--- Apply the same convergence criteria to all the processors ---*/

#ifdef HAVE_MPI

  unsigned short *sbuf_conv = NULL, *rbuf_conv = NULL;
  sbuf_conv = new unsigned short[1]; sbuf_conv[0] = 0;
  rbuf_conv = new unsigned short[1]; rbuf_conv[0] = 0;

  /*--- Convergence criteria ---*/

  sbuf_conv[0] = Convergence;
  SU2_MPI::Reduce(sbuf_conv, rbuf_conv, 1, MPI_UNSIGNED_SHORT, MPI_SUM, MASTER_NODE, MPI_COMM_WORLD);

  /*-- Compute global convergence criteria in the master node --*/

  sbuf_conv[0] = 0;
  if (rank == MASTER_NODE) {
    if (rbuf_conv[0] == size) sbuf_conv[0] = 1;
    else sbuf_conv[0] = 0;
  }

  SU2_MPI::Bcast(sbuf_conv, 1, MPI_UNSIGNED_SHORT, MASTER_NODE, MPI_COMM_WORLD);

  if (sbuf_conv[0] == 1) { Convergence = true;}
  else { Convergence = false;}

  delete [] sbuf_conv;
  delete [] rbuf_conv;

#endif

  /*--- Update the solution for the flow and structural zones ---*/

  /*--- Flow ---*/

  solver_container[ZONE_FLOW][MESH_0][ADJFLOW_SOL]->UpdateSolution_BGS(geometry_container[ZONE_FLOW][MESH_0],
                                                                       config_container[ZONE_FLOW]);

  /*--- Structure ---*/

  solver_container[ZONE_STRUCT][MESH_0][ADJFEA_SOL]->UpdateSolution_BGS(geometry_container[ZONE_STRUCT][MESH_0],
                                                                       config_container[ZONE_STRUCT]);

  return Convergence;
}

void CDiscAdjFSIStatDriver::Postprocess(unsigned short ZONE_FLOW,
                                             unsigned short ZONE_STRUCT) {

  unsigned short iMarker;

  /*--- Apply BC's to the structural adjoint after the solution has converged (to avoid unphysical values in clamped nodes) ---*/
  for (iMarker = 0; iMarker < config_container[ZONE_STRUCT]->GetnMarker_All(); iMarker++)
  switch (config_container[ZONE_STRUCT]->GetMarker_All_KindBC(iMarker)) {
    case CLAMPED_BOUNDARY:
    solver_container[ZONE_STRUCT][MESH_0][ADJFEA_SOL]->BC_Clamped_Post(geometry_container[ZONE_STRUCT][MESH_0],
        solver_container[ZONE_STRUCT][MESH_0], numerics_container[ZONE_STRUCT][MESH_0][FEA_SOL][FEA_TERM],
        config_container[ZONE_STRUCT], iMarker);
    break;
  }


}<|MERGE_RESOLUTION|>--- conflicted
+++ resolved
@@ -3260,10 +3260,6 @@
   }
 }
 
-<<<<<<< HEAD
-
-=======
->>>>>>> e00e2250
 CFluidDriver::CFluidDriver(char* confFile, unsigned short val_nZone, unsigned short val_nDim, bool val_periodic, SU2_Comm MPICommunicator) : CDriver(confFile, val_nZone, val_nDim, val_periodic, MPICommunicator) { }
 
 CFluidDriver::~CFluidDriver(void) { }
@@ -3648,11 +3644,7 @@
                                                                                     val_nDim,
                                                                                     val_periodic,
                                                                                     MPICommunicator) {
-<<<<<<< HEAD
-  
-=======
-
->>>>>>> e00e2250
+
   RecordingState = NONE;
   unsigned short iZone;
 
@@ -5111,16 +5103,6 @@
 
 
 CFSIStatDriver::CFSIStatDriver(char* confFile,
-<<<<<<< HEAD
-                               unsigned short val_nZone,
-                               unsigned short val_nDim,
-                               bool val_periodic,
-                               SU2_Comm MPICommunicator) : CFSIDriver(confFile,
-                                                                      val_nZone,
-                                                                      val_nDim,
-                                                                      val_periodic,
-                                                                      MPICommunicator) { }
-=======
                                    unsigned short val_nZone,
                                    unsigned short val_nDim,
                                    bool val_periodic,
@@ -5129,7 +5111,6 @@
                                                                            val_nDim,
                                                                            val_periodic,
                                                                            MPICommunicator) { }
->>>>>>> e00e2250
 
 CFSIStatDriver::~CFSIStatDriver(void) { }
 
@@ -5307,17 +5288,6 @@
 
 
 CDiscAdjFSIStatDriver::CDiscAdjFSIStatDriver(char* confFile,
-<<<<<<< HEAD
-                                             unsigned short val_nZone,
-                                             unsigned short val_nDim,
-                                             bool val_periodic,
-
-                                             SU2_Comm MPICommunicator) : CFSIStatDriver(confFile,
-                                                                                        val_nZone,
-                                                                                        val_nDim,
-                                                                                        val_periodic,
-                                                                                        MPICommunicator) {
-=======
                                                    unsigned short val_nZone,
                                                    unsigned short val_nDim,
                                                    bool val_periodic,
@@ -5326,7 +5296,6 @@
                                                                                                val_nDim,
                                                                                                val_periodic,
                                                                                                MPICommunicator) { 
->>>>>>> e00e2250
 
 
   unsigned short iVar;
