--- conflicted
+++ resolved
@@ -47,20 +47,12 @@
   unsigned short jZone, iSol;
   unsigned short Kind_Grid_Movement;
   bool initStaticMovement;
-<<<<<<< HEAD
   double tick = 0.0;
-
-  int rank = MASTER_NODE;
-#ifdef HAVE_MPI
-  MPI_Comm_rank(MPICommunicator, &rank);
-#endif
-=======
 
   SU2_MPI::SetComm(MPICommunicator);
 
   rank = SU2_MPI::GetRank();
   size = SU2_MPI::GetSize();
->>>>>>> d2dd50c1
 
   /*--- Start timer to track preprocessing for benchmarking. ---*/
 #ifndef HAVE_MPI
@@ -433,13 +425,8 @@
     if (config_container[iZone]->GetKind_GridMovement(iZone) == FLUID_STRUCTURE_STATIC){
       if (rank == MASTER_NODE)
         cout << "Setting moving mesh structure for static FSI problems." << endl;
-<<<<<<< HEAD
       /*--- Instantiate the container for the grid movement structure ---*/
       grid_movement[iZone] = new CElasticityMovement(geometry_container[iZone][MESH_0], config_container[iZone]);
-=======
-        /*--- Instantiate the container for the grid movement structure ---*/
-      grid_movement[iZone]    = new CElasticityMovement(geometry_container[iZone][MESH_0], config_container[iZone]);
->>>>>>> d2dd50c1
     }
 
   }
@@ -531,20 +518,9 @@
 
 void CDriver::Postprocessing() {
 
-<<<<<<< HEAD
-  int rank = MASTER_NODE;
-  int size = SINGLE_NODE;
-
-#ifdef HAVE_MPI
-  MPI_Comm_rank(MPI_COMM_WORLD, &rank);
-  MPI_Comm_size(MPI_COMM_WORLD, &size);
-#endif
-
   double tick = 0.0;
   config_container[ZONE_0]->Tick(&tick);
 
-=======
->>>>>>> d2dd50c1
     /*--- Output some information to the console. ---*/
 
   if (rank == MASTER_NODE) {
@@ -904,16 +880,8 @@
 
   for(unsigned short iMGlevel=1; iMGlevel<=config_container[ZONE_0]->GetnMGLevels(); iMGlevel++) {
 
-    if (rank == MASTER_NODE)
-      cout << "Geometrical_Preprocessing_DGFEM: Coarse grid levels not implemented yet." << endl;
-#ifndef HAVE_MPI
-    exit(EXIT_FAILURE);
-#else
-    MPI_Barrier(MPI_COMM_WORLD);
-    MPI_Abort(MPI_COMM_WORLD,1);
-    MPI_Finalize();
-#endif
-
+    SU2_MPI::Error("Geometrical_Preprocessing_DGFEM: Coarse grid levels not implemented yet.",
+                   CURRENT_FUNCTION);
   }
 }
 
@@ -990,13 +958,8 @@
       case SA:     spalart_allmaras = true;     break;
       case SA_NEG: neg_spalart_allmaras = true; break;
       case SST:    menter_sst = true;           break;
-<<<<<<< HEAD
-
-      default: cout << "Specified turbulence model unavailable or none selected" << endl; exit(EXIT_FAILURE); break;
-=======
         
       default: SU2_MPI::Error("Specified turbulence model unavailable or none selected", CURRENT_FUNCTION); break;
->>>>>>> d2dd50c1
     }
 
   /*--- Definition of the Class for the solution: solver_container[DOMAIN][MESH_LEVEL][EQUATION]. Note that euler, ns
@@ -1066,11 +1029,10 @@
         solver_container[iMGlevel][FLOW_SOL] = new CFEM_DG_NSSolver(geometry[iMGlevel], config, iMGlevel);
     }
     if (fem_turbulent) {
-      cout << "Finite element turbulence model not yet implemented." << endl; exit(EXIT_FAILURE);
-
-      if(fem_transition) {
-        cout << "Finite element transition model not yet implemented." << endl; exit(EXIT_FAILURE);
-      }
+      SU2_MPI::Error("Finite element turbulence model not yet implemented.", CURRENT_FUNCTION);
+
+      if(fem_transition)
+        SU2_MPI::Error("Finite element transition model not yet implemented.", CURRENT_FUNCTION);
     }
     if (poisson) {
       solver_container[iMGlevel][POISSON_SOL] = new CPoissonSolver(geometry[iMGlevel], config);
@@ -1770,13 +1732,8 @@
                 numerics_container[iMGlevel][FLOW_SOL][CONV_BOUND_TERM] = new CUpwCUSP_Flow(nDim, nVar_Flow, config);
               }
               break;
-<<<<<<< HEAD
-
-            default : cout << "Upwind scheme not implemented." << endl; exit(EXIT_FAILURE); break;
-=======
               
             default : SU2_MPI::Error("Upwind scheme not implemented.", CURRENT_FUNCTION); break;
->>>>>>> d2dd50c1
           }
 
         }
@@ -1905,7 +1862,8 @@
         }
         break;
 
-      default : cout << "Riemann solver not implemented." << endl; exit(EXIT_FAILURE); break;
+      default :
+        SU2_MPI::Error("Riemann solver not implemented.", CURRENT_FUNCTION);
     }
 
     /*--- Note: if we don't end up using the other numerics classes for DG, we should remove them. ---*/
@@ -3305,16 +3263,8 @@
   __itt_resume();
 #endif
 
-<<<<<<< HEAD
-  int rank = MASTER_NODE;
   double tick = 0.0;
 
-#ifdef HAVE_MPI
-  MPI_Comm_rank(MPI_COMM_WORLD, &rank);
-#endif
-
-=======
->>>>>>> d2dd50c1
   /*--- Main external loop of the solver. Within this loop, each iteration ---*/
 
   if (rank == MASTER_NODE)
@@ -3478,12 +3428,7 @@
 
 
 void CDriver::Output(unsigned long ExtIter) {
-<<<<<<< HEAD
-
-  int rank = MASTER_NODE;
-=======
   
->>>>>>> d2dd50c1
   unsigned long nExtIter = config_container[ZONE_0]->GetnExtIter();
   bool output_files = false;
   
@@ -5291,15 +5236,7 @@
   unsigned short i, j, k, iVar, iZone, jZone, iMGlevel;
   unsigned short nVar = solver_container[ZONE_0][MESH_0][FLOW_SOL]->GetnVar();
   unsigned long iPoint;
-<<<<<<< HEAD
-  // bool implicit = (config_container[ZONE_0]->GetKind_TimeIntScheme_Flow() == EULER_IMPLICIT);
   bool adjoint = (config_container[ZONE_0]->GetContinuous_Adjoint());
-  // if (adjoint) {
-  //   implicit = (config_container[ZONE_0]->GetKind_TimeIntScheme_AdjFlow() == EULER_IMPLICIT);
-  // }
-=======
-  bool adjoint = (config_container[ZONE_0]->GetContinuous_Adjoint());
->>>>>>> d2dd50c1
 
   /*--- Retrieve values from the config file ---*/
   su2double *Source     = new su2double[nZone];
