# Continous Integration setup for SU2.
# Tests on the develop branch in both serial and parallel.

dist: trusty
sudo: required

language: python

compiler:
    - gcc

notifications:
    email:
        recipients:
            - molinaedu85@gmail.com
  
branches:
    only:
        - feature_FV_Average

python:
<<<<<<< HEAD
    - 2.7
    #- 3.6
=======
    - 3.6
>>>>>>> 2cd2161d

env:
    global:
        CXXFLAGS="-O3 -Wall -Wextra -Wno-unused-parameter -Wno-empty-body -Wno-format-security" 
    matrix:
        # Serial build and test
        - CONFIGURE_COMMAND="./preconfigure.py --prefix=$TRAVIS_BUILD_DIR --enable-PY_WRAPPER --disable-tecio"
          TEST_SCRIPT=serial_regression.py

        # Parallel build and test
        - CONFIGURE_COMMAND="./preconfigure.py --enable-mpi --with-cc=mpicc --with-cxx=mpicxx --prefix=$TRAVIS_BUILD_DIR --enable-PY_WRAPPER --disable-tecio"
          TEST_SCRIPT=parallel_regression.py

        # Serial build and test for AD
        - CONFIGURE_COMMAND="./preconfigure.py --with-cc=gcc --with-cxx=g++ --prefix=$TRAVIS_BUILD_DIR --enable-autodiff --enable-direct-diff --disable-tecio"
          TEST_SCRIPT=serial_regression_AD.py

        # Parallel build and test for AD:
        - CONFIGURE_COMMAND="./preconfigure.py --enable-mpi --with-cc=mpicc --with-cxx=mpicxx --prefix=$TRAVIS_BUILD_DIR --enable-autodiff --enable-direct-diff --disable-tecio"
          TEST_SCRIPT=parallel_regression_AD.py

before_install:
    # Temporarily fixes Travis CI issue with paths for Python packages
    - export PATH=/usr/bin:$PATH

    # Install the necessary packages using apt-get with sudo
    - sudo apt-get update -qq
    - sudo apt-get install -qq build-essential libopenmpi-dev
 
    # Install Python dependencies
    # http://conda.pydata.org/docs/travis.html#the-travis-yml-file
    - wget https://repo.continuum.io/miniconda/Miniconda3-latest-Linux-x86_64.sh -O miniconda.sh
    - bash miniconda.sh -b -p $HOME/miniconda
    - export PATH="$HOME/miniconda/bin:$PATH"
    - hash -r
    - conda config --set always_yes yes --set changeps1 no
    - conda update -q conda
    - conda install -q -c anaconda python=$TRAVIS_PYTHON_VERSION numpy scipy mpi4py swig

    # to avoid interference with MPI
    - test -n $CC  && unset CC
    - test -n $CXX && unset CXX

install:
    # Configure, make, and install SU2
    - echo $TRAVIS_BUILD_DIR
    - echo $CONFIGURE_COMMAND
    - ./bootstrap
    - autoreconf -f -i
    - $CONFIGURE_COMMAND
    - make -j 4
    - make install

    # Add environmental variables according to the configure step
    - export SU2_RUN=$TRAVIS_BUILD_DIR/bin
    - export SU2_HOME=$TRAVIS_BUILD_DIR
    - export PATH=$PATH:$SU2_RUN
    - export PYTHONPATH=$PYTHONPATH:$SU2_RUN

before_script:
    # Get the test cases
    - git clone -b develop https://github.com/su2code/TestCases.git ./TestData
    - cp -R ./TestData/* ./TestCases/

    # Get the tutorial cases
    - git clone -b develop https://github.com/su2code/su2code.github.io ./Tutorials
    
    # Enter the SU2/TestCases/ directory, which is now ready to run
    - cd TestCases/

script: 
    # Run the tests via the Python scripts
    - python $TEST_SCRIPT<|MERGE_RESOLUTION|>--- conflicted
+++ resolved
@@ -19,12 +19,8 @@
         - feature_FV_Average
 
 python:
-<<<<<<< HEAD
     - 2.7
-    #- 3.6
-=======
     - 3.6
->>>>>>> 2cd2161d
 
 env:
     global:
