--- conflicted
+++ resolved
@@ -65,11 +65,7 @@
   CGeometry **geometry_container      = NULL;
   CSurfaceMovement **surface_movement = NULL;
   CVolumetricMovement **grid_movement = NULL;
-<<<<<<< HEAD
   COutput **output                     = NULL;
-=======
-  COutput *output                     = NULL;
->>>>>>> 62e6edb8
   CConfig *driver_config                = NULL;
 
   /*--- Load in the number of zones and spatial dimensions in the mesh file
@@ -93,10 +89,7 @@
   geometry_container = new CGeometry*[nZone];
   surface_movement   = new CSurfaceMovement*[nZone];
   grid_movement      = new CVolumetricMovement*[nZone];
-<<<<<<< HEAD
   output             = new COutput*[nZone];
-=======
->>>>>>> 62e6edb8
   
   driver_config       = NULL;
 
@@ -109,11 +102,7 @@
   }
   
   /*--- Initialize the configuration of the driver ---*/
-<<<<<<< HEAD
-  driver_config = new CConfig(config_file_name, SU2_DEF, nZone, VERB_NONE);
-=======
   driver_config = new CConfig(config_file_name, SU2_DEF, nZone, false);
->>>>>>> 62e6edb8
 
   /*--- Initialize a char to store the zone filename ---*/
   char zone_file_name[MAX_STRING_SIZE];
