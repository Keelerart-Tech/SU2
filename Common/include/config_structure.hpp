/*!
 * \file config_structure.hpp
 * \brief All the information about the definition of the physical problem.
 *        The subroutines and functions are in the <i>config_structure.cpp</i> file.
 * \author F. Palacios, T. Economon, B. Tracey
 * \version 6.2.0 "Falcon"
 *
 * The current SU2 release has been coordinated by the
 * SU2 International Developers Society <www.su2devsociety.org>
 * with selected contributions from the open-source community.
 *
 * The main research teams contributing to the current release are:
 *  - Prof. Juan J. Alonso's group at Stanford University.
 *  - Prof. Piero Colonna's group at Delft University of Technology.
 *  - Prof. Nicolas R. Gauger's group at Kaiserslautern University of Technology.
 *  - Prof. Alberto Guardone's group at Polytechnic University of Milan.
 *  - Prof. Rafael Palacios' group at Imperial College London.
 *  - Prof. Vincent Terrapon's group at the University of Liege.
 *  - Prof. Edwin van der Weide's group at the University of Twente.
 *  - Lab. of New Concepts in Aeronautics at Tech. Institute of Aeronautics.
 *
 * Copyright 2012-2019, Francisco D. Palacios, Thomas D. Economon,
 *                      Tim Albring, and the SU2 contributors.
 *
 * SU2 is free software; you can redistribute it and/or
 * modify it under the terms of the GNU Lesser General Public
 * License as published by the Free Software Foundation; either
 * version 2.1 of the License, or (at your option) any later version.
 *
 * SU2 is distributed in the hope that it will be useful,
 * but WITHOUT ANY WARRANTY; without even the implied warranty of
 * MERCHANTABILITY or FITNESS FOR A PARTICULAR PURPOSE. See the GNU
 * Lesser General Public License for more details.
 *
 * You should have received a copy of the GNU Lesser General Public
 * License along with SU2. If not, see <http://www.gnu.org/licenses/>.
 */

#pragma once

#include "./mpi_structure.hpp"

#include <iostream>
#include <cstdlib>
#include <fstream>
#include <sstream>
#include <string>
#include <cstring>
#include <vector>
#include <stdlib.h>
#include <cmath>
#include <map>
#include <assert.h>

#include "./option_structure.hpp"
#include "./datatype_structure.hpp"

#ifdef HAVE_CGNS
#include "cgnslib.h"
#endif

using namespace std;

/*!
 * \class CConfig
 * \brief Main class for defining the problem; basically this class reads the configuration file, and
 *        stores all the information.
 * \author F. Palacios
 */

class CConfig {
private:
  SU2_MPI::Comm SU2_Communicator; /*!< \brief MPI communicator of SU2.*/
  int rank, size;
  unsigned short Kind_SU2; /*!< \brief Kind of SU2 software component.*/
  unsigned short Ref_NonDim; /*!< \brief Kind of non dimensionalization.*/
  unsigned short Ref_Inc_NonDim; /*!< \brief Kind of non dimensionalization.*/
  unsigned short Kind_AverageProcess; /*!< \brief Kind of mixing process.*/
  unsigned short Kind_PerformanceAverageProcess; /*!< \brief Kind of mixing process.*/
  unsigned short Kind_MixingPlaneInterface; /*!< \brief Kind of mixing process.*/
  unsigned short Kind_SpanWise; /*!< \brief Kind of span-wise section computation.*/
  unsigned short *Kind_TurboMachinery;  /*!< \brief Kind of turbomachynery architecture.*/
  unsigned short iZone, nZone; /*!< \brief Number of zones in the mesh. */
  unsigned short nZoneSpecified; /*!< \brief Number of zones that are specified in config file. */
  su2double Highlite_Area; /*!< \brief Highlite area. */
  su2double Fan_Poly_Eff; /*!< \brief Highlite area. */
  su2double OrderMagResidual; /*!< \brief Order of magnitude reduction. */
  su2double MinLogResidual; /*!< \brief Minimum value of the log residual. */
  su2double OrderMagResidualFSI; /*!< \brief Order of magnitude reduction. */
  su2double MinLogResidualFSI; /*!< \brief Minimum value of the log residual. */
  su2double OrderMagResidual_BGS_F; /*!< \brief Order of magnitude reduction. */
  su2double MinLogResidual_BGS_F; /*!< \brief Minimum value of the log residual. */
  su2double OrderMagResidual_BGS_S; /*!< \brief Order of magnitude reduction. */
  su2double MinLogResidual_BGS_S; /*!< \brief Minimum value of the log residual. */
  su2double Res_FEM_UTOL; 		/*!< \brief UTOL criteria for structural FEM. */
  su2double Res_FEM_RTOL; 		/*!< \brief RTOL criteria for structural FEM. */
  su2double Res_FEM_ETOL; 		/*!< \brief ETOL criteria for structural FEM. */
  su2double Res_FEM_ADJ;     /*!< \brief Convergence criteria for adjoint FEM. */
  su2double EA_ScaleFactor; /*!< \brief Equivalent Area scaling factor */
  su2double* EA_IntLimit; /*!< \brief Integration limits of the Equivalent Area computation */
  su2double AdjointLimit; /*!< \brief Adjoint variable limit */
  su2double* Obj_ChainRuleCoeff; /*!< \brief Array defining objective function for adjoint problem based on chain rule in terms of gradient w.r.t. density, velocity, pressure */
  bool MG_AdjointFlow; /*!< \brief MG with the adjoint flow problem */
  su2double* SubsonicEngine_Cyl; /*!< \brief Coordinates of the box subsonic region */
  su2double* SubsonicEngine_Values; /*!< \brief Values of the box subsonic region */
  su2double* Hold_GridFixed_Coord; /*!< \brief Coordinates of the box to hold fixed the nbumerical grid */
  su2double *DistortionRack;
  su2double *PressureLimits,
  *DensityLimits,
  *TemperatureLimits; /*!< \brief Limits for the primitive variables */
  bool ActDisk_DoubleSurface;  /*!< \brief actuator disk double surface  */
  bool Engine_HalfModel;  /*!< \brief only half model is in the computational grid  */
  bool ActDisk_SU2_DEF;  /*!< \brief actuator disk double surface  */
  unsigned short ConvCriteria;	/*!< \brief Kind of convergence criteria. */
  unsigned short nFFD_Iter; 	/*!< \brief Iteration for the point inversion problem. */
  unsigned short FFD_Blending; /*!< \brief Kind of FFD Blending function. */
  su2double* FFD_BSpline_Order; /*!< \brief BSpline order in i,j,k direction. */
  su2double FFD_Tol;  	/*!< \brief Tolerance in the point inversion problem. */
  su2double Opt_RelaxFactor;  	/*!< \brief Scale factor for the line search. */
  su2double Opt_LineSearch_Bound;  	/*!< \brief Bounds for the line search. */
  bool Write_Conv_FSI;			/*!< \brief Write convergence file for FSI problems. */
  bool ContinuousAdjoint,			/*!< \brief Flag to know if the code is solving an adjoint problem. */
  Viscous,                /*!< \brief Flag to know if the code is solving a viscous problem. */
  EquivArea,				/*!< \brief Flag to know if the code is going to compute and plot the equivalent area. */
  Engine,				/*!< \brief Flag to know if the code is going to compute a problem with engine. */
  InvDesign_Cp,				/*!< \brief Flag to know if the code is going to compute and plot the inverse design. */
  InvDesign_HeatFlux,				/*!< \brief Flag to know if the code is going to compute and plot the inverse design. */
  Grid_Movement,			/*!< \brief Flag to know if there is grid movement. */
  Wind_Gust,              /*!< \brief Flag to know if there is a wind gust. */
  Aeroelastic_Simulation, /*!< \brief Flag to know if there is an aeroelastic simulation. */
  Weakly_Coupled_Heat, /*!< \brief Flag to know if a heat equation should be weakly coupled to the incompressible solver. */
  Rotating_Frame,			/*!< \brief Flag to know if there is a rotating frame. */
  PoissonSolver,			/*!< \brief Flag to know if we are solving  poisson forces  in plasma solver. */
  Low_Mach_Precon,		/*!< \brief Flag to know if we are using a low Mach number preconditioner. */
  Low_Mach_Corr,			/*!< \brief Flag to know if we are using a low Mach number correction. */
  GravityForce,			/*!< \brief Flag to know if the gravity force is incuded in the formulation. */
  SmoothNumGrid,			/*!< \brief Smooth the numerical grid. */
  AdaptBoundary,			/*!< \brief Adapt the elements on the boundary. */
  SubsonicEngine,			/*!< \brief Engine intake subsonic region. */
  Frozen_Visc_Cont,			/*!< \brief Flag for cont. adjoint problem with/without frozen viscosity. */
  Frozen_Visc_Disc,			/*!< \brief Flag for disc. adjoint problem with/without frozen viscosity. */
  Frozen_Limiter_Disc,			/*!< \brief Flag for disc. adjoint problem with/without frozen limiter. */
  Inconsistent_Disc,      /*!< \brief Use an inconsistent (primal/dual) discrete adjoint formulation. */
  Sens_Remove_Sharp,			/*!< \brief Flag for removing or not the sharp edges from the sensitivity computation. */
  Hold_GridFixed,	/*!< \brief Flag hold fixed some part of the mesh during the deformation. */
  Axisymmetric, /*!< \brief Flag for axisymmetric calculations */
  Integrated_HeatFlux, /*!< \brief Flag for heat flux BC whether it deals with integrated values.*/
  Buffet_Monitoring;       /*!< \brief Flag for computing the buffet sensor.*/
  su2double Buffet_k;     /*!< \brief Sharpness coefficient for buffet sensor.*/
  su2double Buffet_lambda; /*!< \brief Offset parameter for buffet sensor.*/
  su2double Damp_Engine_Inflow;	/*!< \brief Damping factor for the engine inlet. */
  su2double Damp_Engine_Exhaust;	/*!< \brief Damping factor for the engine exhaust. */
  su2double Damp_Res_Restric,	/*!< \brief Damping factor for the residual restriction. */
  Damp_Correc_Prolong; /*!< \brief Damping factor for the correction prolongation. */
  su2double Position_Plane; /*!< \brief Position of the Near-Field (y coordinate 2D, and z coordinate 3D). */
  su2double WeightCd; /*!< \brief Weight of the drag coefficient. */
  su2double dCD_dCL; /*!< \brief Weight of the drag coefficient. */
  su2double dCMx_dCL; /*!< \brief Weight of the drag coefficient. */
  su2double dCMy_dCL; /*!< \brief Weight of the drag coefficient. */
  su2double dCMz_dCL; /*!< \brief Weight of the drag coefficient. */
  su2double dCD_dCMy; /*!< \brief Weight of the drag coefficient. */
  su2double CL_Target; /*!< \brief Weight of the drag coefficient. */
  su2double CM_Target; /*!< \brief Weight of the drag coefficient. */
  su2double *HTP_Min_XCoord, *HTP_Min_YCoord; /*!< \brief Identification of the HTP. */
  unsigned short Unsteady_Simulation;	/*!< \brief Steady or unsteady (time stepping or dual time stepping) computation. */
  unsigned short Dynamic_Analysis;	/*!< \brief Static or dynamic structural analysis. */
  unsigned short nStartUpIter;	/*!< \brief Start up iterations using the fine grid. */
  su2double FixAzimuthalLine; /*!< \brief Fix an azimuthal line due to misalignments of the nearfield. */
  su2double **DV_Value;		/*!< \brief Previous value of the design variable. */
  su2double Venkat_LimiterCoeff;				/*!< \brief Limiter coefficient */
  unsigned long LimiterIter;	/*!< \brief Freeze the value of the limiter after a number of iterations */
  su2double AdjSharp_LimiterCoeff;				/*!< \brief Coefficient to identify the limit of a sharp edge. */
  unsigned short SystemMeasurements; /*!< \brief System of measurements. */
  unsigned short Kind_Regime;  /*!< \brief Kind of adjoint function. */
  unsigned short *Kind_ObjFunc;  /*!< \brief Kind of objective function. */
  su2double *Weight_ObjFunc;    /*!< \brief Weight applied to objective function. */
  unsigned short Kind_SensSmooth; /*!< \brief Kind of sensitivity smoothing technique. */
  unsigned short Continuous_Eqns; /*!< \brief Which equations to treat continuously (Hybrid adjoint)*/
  unsigned short Discrete_Eqns; /*!< \brief Which equations to treat discretely (Hybrid adjoint). */
  unsigned short *Design_Variable; /*!< \brief Kind of design variable. */
  unsigned short Kind_Adaptation;	/*!< \brief Kind of numerical grid adaptation. */
  unsigned short nTimeInstances;  /*!< \brief Number of periodic time instances for  harmonic balance. */
  su2double HarmonicBalance_Period;		/*!< \brief Period of oscillation to be used with harmonic balance computations. */
  su2double New_Elem_Adapt;			/*!< \brief Elements to adapt in the numerical grid adaptation process. */
  su2double Delta_UnstTime,			/*!< \brief Time step for unsteady computations. */
  Delta_UnstTimeND;						/*!< \brief Time step for unsteady computations (non dimensional). */
  su2double Delta_DynTime,		/*!< \brief Time step for dynamic structural computations. */
  Total_DynTime,				/*!< \brief Total time for dynamic structural computations. */
  Current_DynTime;			/*!< \brief Global time of the dynamic structural computations. */
  su2double Total_UnstTime,						/*!< \brief Total time for unsteady computations. */
  Total_UnstTimeND;								/*!< \brief Total time for unsteady computations (non dimensional). */
  su2double Current_UnstTime,									/*!< \brief Global time of the unsteady simulation. */
  Current_UnstTimeND;									/*!< \brief Global time of the unsteady simulation. */
  unsigned short nMarker_Euler,	/*!< \brief Number of Euler wall markers. */
  nMarker_FarField,				/*!< \brief Number of far-field markers. */
  nMarker_Custom,
  nMarker_SymWall,				/*!< \brief Number of symmetry wall markers. */
  nMarker_PerBound,				/*!< \brief Number of periodic boundary markers. */
  nMarker_MixingPlaneInterface,				/*!< \brief Number of mixing plane interface boundary markers. */
  nMarker_Turbomachinery,				/*!< \brief Number turbomachinery markers. */
  nMarker_TurboPerformance,				/*!< \brief Number of turboperformance markers. */
  nSpanWiseSections_User,			/*!< \brief Number of spanwise sections to compute 3D BC and Performance for turbomachinery   */
  nMarker_Shroud,/*!< \brief Number of shroud markers to set grid velocity to 0.*/
  nMarker_NearFieldBound,				/*!< \brief Number of near field boundary markers. */
  nMarker_ActDiskInlet, nMarker_ActDiskOutlet,
  nMarker_InterfaceBound,				/*!< \brief Number of interface boundary markers. */
  nMarker_Fluid_InterfaceBound,				/*!< \brief Number of fluid interface markers. */
  nMarker_CHTInterface,     /*!< \brief Number of conjugate heat transfer interface markers. */
  nMarker_Dirichlet,				/*!< \brief Number of interface boundary markers. */
  nMarker_Inlet,					/*!< \brief Number of inlet flow markers. */
  nMarker_Riemann,					/*!< \brief Number of Riemann flow markers. */
  nMarker_Giles,					/*!< \brief Number of Giles flow markers. */
  nRelaxFactor_Giles,                                   /*!< \brief Number of relaxation factors for Giles markers. */
  nMarker_Supersonic_Inlet,					/*!< \brief Number of supersonic inlet flow markers. */
  nMarker_Supersonic_Outlet,					/*!< \brief Number of supersonic outlet flow markers. */
  nMarker_Outlet,					/*!< \brief Number of outlet flow markers. */
  nMarker_Isothermal,     /*!< \brief Number of isothermal wall boundaries. */
  nMarker_HeatFlux,       /*!< \brief Number of constant heat flux wall boundaries. */
  nMarker_EngineExhaust,					/*!< \brief Number of nacelle exhaust flow markers. */
  nMarker_EngineInflow,					/*!< \brief Number of nacelle inflow flow markers. */
  nMarker_Clamped,						/*!< \brief Number of clamped markers in the FEM. */
  nMarker_Displacement,					/*!< \brief Number of displacement surface markers. */
  nMarker_Load,					/*!< \brief Number of load surface markers. */
  nMarker_Damper,         /*!< \brief Number of damper surface markers. */
  nMarker_Load_Dir,					/*!< \brief Number of load surface markers defined by magnitude and direction. */
  nMarker_Disp_Dir,         /*!< \brief Number of load surface markers defined by magnitude and direction. */
  nMarker_Load_Sine,					/*!< \brief Number of load surface markers defined by magnitude and direction. */
  nMarker_FlowLoad,					/*!< \brief Number of load surface markers. */
  nMarker_Neumann,				/*!< \brief Number of Neumann flow markers. */
  nMarker_Internal,				/*!< \brief Number of Neumann flow markers. */
  nMarker_All,					/*!< \brief Total number of markers using the grid information. */
  nMarker_Max,					/*!< \brief Max number of number of markers using the grid information. */
  nMarker_CfgFile;					/*!< \brief Total number of markers using the config file
                             (note that using parallel computation this number can be different
                             from nMarker_All). */
  bool Inlet_From_File; /*!< \brief True if the inlet profile is to be loaded from a file. */
  string Inlet_Filename; /*!< \brief Filename specifying an inlet profile. */
  su2double Inlet_Matching_Tol; /*!< \brief Tolerance used when matching a point to a point from the inlet file. */
  string *Marker_Euler,			/*!< \brief Euler wall markers. */
  *Marker_FarField,				/*!< \brief Far field markers. */
  *Marker_Custom,
  *Marker_SymWall,				/*!< \brief Symmetry wall markers. */
  *Marker_PerBound,				/*!< \brief Periodic boundary markers. */
  *Marker_PerDonor,				/*!< \brief Rotationally periodic boundary donor markers. */
  *Marker_MixingPlaneInterface,				/*!< \brief MixingPlane interface boundary markers. */
  *Marker_TurboBoundIn,				/*!< \brief Turbomachinery performance boundary markers. */
  *Marker_TurboBoundOut,				/*!< \brief Turbomachinery performance boundary donor markers. */
  *Marker_NearFieldBound,				/*!< \brief Near Field boundaries markers. */
  *Marker_InterfaceBound,				/*!< \brief Interface boundaries markers. */
  *Marker_Fluid_InterfaceBound,				/*!< \brief Fluid interface markers. */
  *Marker_CHTInterface,         /*!< \brief Conjugate heat transfer interface markers. */
  *Marker_ActDiskInlet,
  *Marker_ActDiskOutlet,
  *Marker_Dirichlet,				/*!< \brief Interface boundaries markers. */
  *Marker_Inlet,					/*!< \brief Inlet flow markers. */
  *Marker_Riemann,					/*!< \brief Riemann markers. */
  *Marker_Giles,					/*!< \brief Giles markers. */
  *Marker_Shroud,                                       /*!< \brief Shroud markers. */
  *Marker_Supersonic_Inlet,					/*!< \brief Supersonic inlet flow markers. */
  *Marker_Supersonic_Outlet,					/*!< \brief Supersonic outlet flow markers. */
  *Marker_Outlet,					/*!< \brief Outlet flow markers. */
  *Marker_Isothermal,     /*!< \brief Isothermal wall markers. */
  *Marker_HeatFlux,       /*!< \brief Constant heat flux wall markers. */
  *Marker_EngineInflow,					/*!< \brief Engine Inflow flow markers. */
  *Marker_EngineExhaust,					/*!< \brief Engine Exhaust flow markers. */
  *Marker_Clamped,						/*!< \brief Clamped markers. */
  *Marker_Displacement,					/*!< \brief Displacement markers. */
  *Marker_Load,					/*!< \brief Load markers. */
  *Marker_Damper,         /*!< \brief Damper markers. */
  *Marker_Load_Dir,					/*!< \brief Load markers defined in cartesian coordinates. */
  *Marker_Disp_Dir,         /*!< \brief Load markers defined in cartesian coordinates. */
  *Marker_Load_Sine,					/*!< \brief Sine-wave loaded markers defined in cartesian coordinates. */
  *Marker_FlowLoad,					/*!< \brief Flow Load markers. */
  *Marker_Neumann,					/*!< \brief Neumann flow markers. */
  *Marker_Internal,					/*!< \brief Neumann flow markers. */
  *Marker_All_TagBound;				/*!< \brief Global index for markers using grid information. */
  su2double *Dirichlet_Value;    /*!< \brief Specified Dirichlet value at the boundaries. */
  su2double *Exhaust_Temperature_Target;    /*!< \brief Specified total temperatures for nacelle boundaries. */
  su2double *Exhaust_Pressure_Target;    /*!< \brief Specified total pressures for nacelle boundaries. */
  su2double *Inlet_Ttotal;    /*!< \brief Specified total temperatures for inlet boundaries. */
  su2double *Riemann_Var1, *Riemann_Var2;    /*!< \brief Specified values for Riemann boundary. */
  su2double **Riemann_FlowDir;  /*!< \brief Specified flow direction vector (unit vector) for Riemann boundaries. */
  su2double *Giles_Var1, *Giles_Var2, *RelaxFactorAverage, *RelaxFactorFourier;    /*!< \brief Specified values for Giles BC. */
  su2double **Giles_FlowDir;  /*!< \brief Specified flow direction vector (unit vector) for Giles BC. */
  su2double *Inlet_Ptotal;    /*!< \brief Specified total pressures for inlet boundaries. */
  su2double **Inlet_FlowDir;  /*!< \brief Specified flow direction vector (unit vector) for inlet boundaries. */
  su2double *Inlet_Temperature;    /*!< \brief Specified temperatures for a supersonic inlet boundaries. */
  su2double *Inlet_Pressure;    /*!< \brief Specified static pressures for supersonic inlet boundaries. */
  su2double **Inlet_Velocity;  /*!< \brief Specified flow velocity vectors for supersonic inlet boundaries. */
  su2double *EngineInflow_Target;    /*!< \brief Specified fan face mach for nacelle boundaries. */
  su2double *Inflow_Mach;    /*!< \brief Specified fan face mach for nacelle boundaries. */
  su2double *Inflow_Pressure;    /*!< \brief Specified fan face mach for nacelle boundaries. */
  su2double *Inflow_MassFlow;    /*!< \brief Specified fan face mach for nacelle boundaries. */
  su2double *Inflow_ReverseMassFlow;    /*!< \brief Specified fan face mach for nacelle boundaries. */
  su2double *Inflow_TotalPressure;    /*!< \brief Specified fan face mach for nacelle boundaries. */
  su2double *Inflow_Temperature;    /*!< \brief Specified fan face mach for nacelle boundaries. */
  su2double *Inflow_TotalTemperature;    /*!< \brief Specified fan face mach for nacelle boundaries. */
  su2double *Inflow_RamDrag;    /*!< \brief Specified fan face mach for nacelle boundaries. */
  su2double *Inflow_Force;    /*!< \brief Specified fan face mach for nacelle boundaries. */
  su2double *Inflow_Power;    /*!< \brief Specified fan face mach for nacelle boundaries. */
  su2double *Exhaust_Pressure;    /*!< \brief Specified fan face mach for nacelle boundaries. */
  su2double *Exhaust_Temperature;    /*!< \brief Specified fan face mach for nacelle boundaries. */
  su2double *Exhaust_MassFlow;    /*!< \brief Specified fan face mach for nacelle boundaries. */
  su2double *Exhaust_TotalPressure;    /*!< \brief Specified fan face mach for nacelle boundaries. */
  su2double *Exhaust_TotalTemperature;    /*!< \brief Specified fan face mach for nacelle boundaries. */
  su2double *Exhaust_GrossThrust;    /*!< \brief Specified fan face mach for nacelle boundaries. */
  su2double *Exhaust_Force;    /*!< \brief Specified fan face mach for nacelle boundaries. */
  su2double *Exhaust_Power;    /*!< \brief Specified fan face mach for nacelle boundaries. */
  su2double *Engine_Power;    /*!< \brief Specified fan face mach for nacelle boundaries. */
  su2double *Engine_Mach;    /*!< \brief Specified fan face mach for nacelle boundaries. */
  su2double *Engine_Force;    /*!< \brief Specified fan face mach for nacelle boundaries. */
  su2double *Engine_NetThrust;    /*!< \brief Specified fan face mach for nacelle boundaries. */
  su2double *Engine_GrossThrust;    /*!< \brief Specified fan face mach for nacelle boundaries. */
  su2double *Engine_Area;    /*!< \brief Specified fan face mach for nacelle boundaries. */
  su2double *Outlet_Pressure;    /*!< \brief Specified back pressures (static) for outlet boundaries. */
  su2double *Isothermal_Temperature; /*!< \brief Specified isothermal wall temperatures (static). */
  su2double *Heat_Flux;  /*!< \brief Specified wall heat fluxes. */
  su2double *Displ_Value;    /*!< \brief Specified displacement for displacement boundaries. */
  su2double *Load_Value;    /*!< \brief Specified force for load boundaries. */
  su2double *Damper_Constant;    /*!< \brief Specified constant for damper boundaries. */
  su2double *Load_Dir_Value;    /*!< \brief Specified force for load boundaries defined in cartesian coordinates. */
  su2double *Load_Dir_Multiplier;    /*!< \brief Specified multiplier for load boundaries defined in cartesian coordinates. */
  su2double *Disp_Dir_Value;    /*!< \brief Specified force for load boundaries defined in cartesian coordinates. */
   su2double *Disp_Dir_Multiplier;    /*!< \brief Specified multiplier for load boundaries defined in cartesian coordinates. */
  su2double **Load_Dir;  /*!< \brief Specified flow direction vector (unit vector) for inlet boundaries. */
  su2double **Disp_Dir;  /*!< \brief Specified structural displacement direction (unit vector). */
  su2double *Load_Sine_Amplitude;    /*!< \brief Specified amplitude for a sine-wave load. */
  su2double *Load_Sine_Frequency;    /*!< \brief Specified multiplier for load boundaries defined in cartesian coordinates. */
  su2double **Load_Sine_Dir;  /*!< \brief Specified flow direction vector (unit vector) for inlet boundaries. */
  su2double *FlowLoad_Value;    /*!< \brief Specified force for flow load boundaries. */
  su2double *ActDiskInlet_MassFlow;    /*!< \brief Specified fan face mach for nacelle boundaries. */
  su2double *ActDiskInlet_Temperature;    /*!< \brief Specified fan face mach for nacelle boundaries. */
  su2double *ActDiskInlet_TotalTemperature;    /*!< \brief Specified fan face mach for nacelle boundaries. */
  su2double *ActDiskInlet_Pressure;    /*!< \brief Specified fan face mach for nacelle boundaries. */
  su2double *ActDiskInlet_TotalPressure;    /*!< \brief Specified fan face mach for nacelle boundaries. */
  su2double *ActDiskInlet_RamDrag;    /*!< \brief Specified fan face mach for nacelle boundaries. */
  su2double *ActDiskInlet_Force;    /*!< \brief Specified fan face mach for nacelle boundaries. */
  su2double *ActDiskInlet_Power;    /*!< \brief Specified fan face mach for nacelle boundaries. */
  su2double *ActDiskOutlet_MassFlow;    /*!< \brief Specified fan face mach for nacelle boundaries. */
  su2double *ActDiskOutlet_Temperature;    /*!< \brief Specified fan face mach for nacelle boundaries. */
  su2double *ActDiskOutlet_TotalTemperature;    /*!< \brief Specified fan face mach for nacelle boundaries. */
  su2double *ActDiskOutlet_Pressure;    /*!< \brief Specified fan face mach for nacelle boundaries. */
  su2double *ActDiskOutlet_TotalPressure;    /*!< \brief Specified fan face mach for nacelle boundaries. */
  su2double *ActDiskOutlet_GrossThrust;    /*!< \brief Specified fan face mach for nacelle boundaries. */
  su2double *ActDiskOutlet_Force;    /*!< \brief Specified fan face mach for nacelle boundaries. */
  su2double *ActDiskOutlet_Power;    /*!< \brief Specified fan face mach for nacelle boundaries. */
  su2double **ActDisk_PressJump, **ActDisk_TempJump,  **ActDisk_Omega;
  su2double *ActDisk_DeltaPress;    /*!< \brief Specified fan face mach for nacelle boundaries. */
  su2double *ActDisk_DeltaTemp;    /*!< \brief Specified fan face mach for nacelle boundaries. */
  su2double *ActDisk_TotalPressRatio;    /*!< \brief Specified fan face mach for nacelle boundaries. */
  su2double *ActDisk_TotalTempRatio;    /*!< \brief Specified fan face mach for nacelle boundaries. */
  su2double *ActDisk_StaticPressRatio;    /*!< \brief Specified fan face mach for nacelle boundaries. */
  su2double *ActDisk_StaticTempRatio;    /*!< \brief Specified fan face mach for nacelle boundaries. */
  su2double *ActDisk_Power;    /*!< \brief Specified fan face mach for nacelle boundaries. */
  su2double *ActDisk_MassFlow;    /*!< \brief Specified fan face mach for nacelle boundaries. */
  su2double *ActDisk_Mach;    /*!< \brief Specified fan face mach for nacelle boundaries. */
  su2double *ActDisk_Force;    /*!< \brief Specified fan face mach for nacelle boundaries. */
  su2double *Outlet_MassFlow;    /*!< \brief Mass flow for outlet boundaries. */
  su2double *Outlet_Density;    /*!< \brief Avg. density for outlet boundaries. */
  su2double *Outlet_Area;    /*!< \brief Area for outlet boundaries. */
  su2double *Surface_MassFlow;    /*!< \brief Massflow at the boundaries. */
  su2double *Surface_Mach;    /*!< \brief Mach number at the boundaries. */
  su2double *Surface_Temperature;    /*!< \brief Temperature at the boundaries. */
  su2double *Surface_Pressure;    /*!< \brief Pressure at the boundaries. */
  su2double *Surface_Density;    /*!< \brief Density at the boundaries. */
  su2double *Surface_Enthalpy;    /*!< \brief Enthalpy at the boundaries. */
  su2double *Surface_NormalVelocity;    /*!< \brief Normal velocity at the boundaries. */
  su2double *Surface_Uniformity;  /*!< \brief Integral measure of the streamwise uniformity (absolute) at the boundaries (non-dim). */
  su2double *Surface_SecondaryStrength;     /*!< \brief Integral measure of the strength of secondary flows (absolute) at the boundaries (non-dim). */
  su2double *Surface_SecondOverUniform;   /*!< \brief Integral measure of the strength of secondary flows (relative to streamwise) at the boundaries (non-dim). */
  su2double *Surface_MomentumDistortion;    /*!< \brief Integral measure of the streamwise uniformity (relative to plug flow) at the boundaries (non-dim). */
  su2double *Surface_TotalTemperature;   /*!< \brief Total temperature at the boundaries. */
  su2double *Surface_TotalPressure;    /*!< \brief Total pressure at the boundaries. */
  su2double *Surface_PressureDrop;    /*!< \brief Pressure drop between boundaries. */
  su2double *Surface_DC60;    /*!< \brief Specified fan face mach for nacelle boundaries. */
  su2double *Surface_IDC;    /*!< \brief Specified fan face mach for nacelle boundaries. */
  su2double *Surface_IDC_Mach;    /*!< \brief Specified fan face mach for nacelle boundaries. */
  su2double *Surface_IDR;    /*!< \brief Specified fan face mach for nacelle boundaries. */
  su2double *ActDisk_NetThrust;    /*!< \brief Specified fan face mach for nacelle boundaries. */
  su2double *ActDisk_BCThrust;    /*!< \brief Specified fan face mach for nacelle boundaries. */
  su2double *ActDisk_BCThrust_Old;    /*!< \brief Specified fan face mach for nacelle boundaries. */
  su2double *ActDisk_GrossThrust;    /*!< \brief Specified fan face mach for nacelle boundaries. */
  su2double *ActDisk_Area;    /*!< \brief Specified fan face mach for nacelle boundaries. */
  su2double *ActDisk_ReverseMassFlow;    /*!< \brief Specified fan face mach for nacelle boundaries. */
  su2double **Periodic_RotCenter;  /*!< \brief Rotational center for each periodic boundary. */
  su2double **Periodic_RotAngles;      /*!< \brief Rotation angles for each periodic boundary. */
  su2double **Periodic_Translation;      /*!< \brief Translation vector for each periodic boundary. */
  unsigned short nPeriodic_Index;     /*!< \brief Number of SEND_RECEIVE periodic transformations. */
  su2double **Periodic_Center;         /*!< \brief Rotational center for each SEND_RECEIVE boundary. */
  su2double **Periodic_Rotation;      /*!< \brief Rotation angles for each SEND_RECEIVE boundary. */
  su2double **Periodic_Translate;      /*!< \brief Translation vector for each SEND_RECEIVE boundary. */
  string *Marker_CfgFile_TagBound;			/*!< \brief Global index for markers using config file. */
  unsigned short *Marker_All_KindBC,			/*!< \brief Global index for boundaries using grid information. */
  *Marker_CfgFile_KindBC;		/*!< \brief Global index for boundaries using config file. */
  short *Marker_All_SendRecv;		/*!< \brief Information about if the boundary is sended (+), received (-). */
  short *Marker_All_PerBound;	/*!< \brief Global index for periodic bc using the grid information. */
  unsigned long nExtIter;			/*!< \brief Number of external iterations. */
  unsigned long ExtIter;			/*!< \brief Current external iteration number. */
  unsigned long ExtIter_OffSet;			/*!< \brief External iteration number offset. */
  unsigned long IntIter;			/*!< \brief Current internal iteration number. */
  unsigned long OuterIter;			/*!< \brief Current Outer Iteration for multizone problems. */
  unsigned long Unst_nIntIter;			/*!< \brief Number of internal iterations (Dual time Method). */
  unsigned long Dyn_nIntIter;			/*!< \brief Number of internal iterations (Newton-Raphson Method for nonlinear structural analysis). */
  long Unst_RestartIter;			/*!< \brief Iteration number to restart an unsteady simulation (Dual time Method). */
  long Unst_AdjointIter;			/*!< \brief Iteration number to begin the reverse time integration in the direct solver for the unsteady adjoint. */
  long Iter_Avg_Objective;			/*!< \brief Iteration the number of time steps to be averaged, counting from the back */
  long Dyn_RestartIter;                         /*!< \brief Iteration number to restart a dynamic structural analysis. */
  su2double PhysicalTime;                       /*!< \brief Physical time at the current iteration in the solver for unsteady problems. */
  unsigned short nLevels_TimeAccurateLTS;       /*!< \brief Number of time levels for time accurate local time stepping. */
  unsigned short nTimeDOFsADER_DG;              /*!< \brief Number of time DOFs used in the predictor step of ADER-DG. */
  su2double *TimeDOFsADER_DG;                   /*!< \brief The location of the ADER-DG time DOFs on the interval [-1,1]. */
  unsigned short nTimeIntegrationADER_DG;       /*!< \brief Number of time integration points ADER-DG. */
  su2double *TimeIntegrationADER_DG;            /*!< \brief The location of the ADER-DG time integration points on the interval [-1,1]. */
  su2double *WeightsIntegrationADER_DG;         /*!< \brief The weights of the ADER-DG time integration points on the interval [-1,1]. */
  unsigned short nRKStep;			/*!< \brief Number of steps of the explicit Runge-Kutta method. */
  su2double *RK_Alpha_Step;			/*!< \brief Runge-Kutta beta coefficients. */
  unsigned short nMGLevels;		/*!< \brief Number of multigrid levels (coarse levels). */
  unsigned short nCFL;			/*!< \brief Number of CFL, one for each multigrid level. */
  su2double
  CFLRedCoeff_Turb,		/*!< \brief CFL reduction coefficient on the LevelSet problem. */
  CFLRedCoeff_AdjFlow,	/*!< \brief CFL reduction coefficient for the adjoint problem. */
  CFLRedCoeff_AdjTurb,	/*!< \brief CFL reduction coefficient for the adjoint problem. */
  CFLFineGrid,		/*!< \brief CFL of the finest grid. */
  CFLSolid,       /*!< \brief CFL in (heat) solid solvers. */
  Max_DeltaTime,  		/*!< \brief Max delta time. */
  Unst_CFL;		/*!< \brief Unsteady CFL number. */
  bool ReorientElements;		/*!< \brief Flag for enabling element reorientation. */
  bool AddIndNeighbor;			/*!< \brief Include indirect neighbor in the agglomeration process. */
  unsigned short nDV,		/*!< \brief Number of design variables. */
  nObj, nObjW;              /*! \brief Number of objective functions. */
  unsigned short* nDV_Value;		/*!< \brief Number of values for each design variable (might be different than 1 if we allow arbitrary movement). */
  unsigned short nFFDBox;		/*!< \brief Number of ffd boxes. */
  unsigned short nGridMovement;		/*!< \brief Number of grid movement types specified. */
  unsigned short nTurboMachineryKind; 	/*!< \brief Number turbomachinery types specified. */
  unsigned short nParamDV;		/*!< \brief Number of parameters of the design variable. */
  string DV_Filename;      /*!< \brief Filename for providing surface positions from an external parameterization. */
  string DV_Unordered_Sens_Filename;      /*!< \brief Filename of volume sensitivities in an unordered ASCII format. */
  string DV_Sens_Filename;      /*!< \brief Filename of surface sensitivities written to an unordered ASCII format. */
  unsigned short Sensitivity_FileFormat; /*!< \brief Format of the input volume sensitivity files (SU2_DOT). */
  su2double **ParamDV;				/*!< \brief Parameters of the design variable. */
  su2double **CoordFFDBox;				/*!< \brief Coordinates of the FFD boxes. */
  unsigned short **DegreeFFDBox;	/*!< \brief Degree of the FFD boxes. */
  string *FFDTag;				/*!< \brief Parameters of the design variable. */
  string *TagFFDBox;				/*!< \brief Tag of the FFD box. */
  unsigned short GeometryMode;			/*!< \brief Gemoetry mode (analysis or gradient computation). */
  unsigned short MGCycle;			/*!< \brief Kind of multigrid cycle. */
  unsigned short FinestMesh;		/*!< \brief Finest mesh for the full multigrid approach. */
  unsigned short nFFD_Fix_IDir, nFFD_Fix_JDir, nFFD_Fix_KDir;                 /*!< \brief Number of planes fixed in the FFD. */
  unsigned short nMG_PreSmooth,                 /*!< \brief Number of MG pre-smooth parameters found in config file. */
  nMG_PostSmooth,                             /*!< \brief Number of MG post-smooth parameters found in config file. */
  nMG_CorrecSmooth;                           /*!< \brief Number of MG correct-smooth parameters found in config file. */
  short *FFD_Fix_IDir, *FFD_Fix_JDir, *FFD_Fix_KDir;	/*!< \brief Exact sections. */
  unsigned short *MG_PreSmooth,	/*!< \brief Multigrid Pre smoothing. */
  *MG_PostSmooth,					/*!< \brief Multigrid Post smoothing. */
  *MG_CorrecSmooth;					/*!< \brief Multigrid Jacobi implicit smoothing of the correction. */
  su2double *LocationStations;   /*!< \brief Airfoil sections in wing slicing subroutine. */
  su2double *NacelleLocation;   /*!< \brief Definition of the nacelle location. */
  unsigned short Kind_Solver,	/*!< \brief Kind of solver Euler, NS, Continuous adjoint, etc.  */
  *Kind_Solver_PerZone,  /*!< \brief Kind of solvers for each zone Euler, NS, Continuous adjoint, etc.  */
  Kind_MZSolver,         /*!< \brief Kind of multizone solver.  */
  Kind_FluidModel,			/*!< \brief Kind of the Fluid Model: Ideal or Van der Walls, ... . */
  Kind_ViscosityModel,			/*!< \brief Kind of the Viscosity Model*/
  Kind_ConductivityModel,			/*!< \brief Kind of the Thermal Conductivity Model*/
  Kind_ConductivityModel_Turb,      /*!< \brief Kind of the Turbulent Thermal Conductivity Model*/
  Kind_FreeStreamOption,			/*!< \brief Kind of free stream option to choose if initializing with density or temperature  */
  Kind_InitOption,			/*!< \brief Kind of Init option to choose if initializing with Reynolds number or with thermodynamic conditions   */
  Kind_GasModel,				/*!< \brief Kind of the Gas Model. */
  Kind_DensityModel,				/*!< \brief Kind of the density model for incompressible flows. */
  *Kind_GridMovement,    /*!< \brief Kind of the unsteady mesh movement. */
  Kind_Gradient_Method,		/*!< \brief Numerical method for computation of spatial gradients. */
  Kind_Deform_Linear_Solver, /*!< Numerical method to deform the grid */
  Kind_Deform_Linear_Solver_Prec,		/*!< \brief Preconditioner of the linear solver. */
  Kind_Linear_Solver,		/*!< \brief Numerical solver for the implicit scheme. */
  Kind_Linear_Solver_FSI_Struc,	 /*!< \brief Numerical solver for the structural part in FSI problems. */
  Kind_Linear_Solver_Prec,		/*!< \brief Preconditioner of the linear solver. */
  Kind_Linear_Solver_Prec_FSI_Struc,		/*!< \brief Preconditioner of the linear solver for the structural part in FSI problems. */
  Kind_AdjTurb_Linear_Solver,		/*!< \brief Numerical solver for the turbulent adjoint implicit scheme. */
  Kind_AdjTurb_Linear_Prec,		/*!< \brief Preconditioner of the turbulent adjoint linear solver. */
  Kind_DiscAdj_Linear_Solver, /*!< \brief Linear solver for the discrete adjoint system. */
  Kind_DiscAdj_Linear_Prec,  /*!< \brief Preconditioner of the discrete adjoint linear solver. */
  Kind_DiscAdj_Linear_Solver_FSI_Struc, /*!< \brief Linear solver for the discrete adjoint system in the structural side of FSI problems. */
  Kind_DiscAdj_Linear_Prec_FSI_Struc,   /*!< \brief Preconditioner of the discrete adjoint linear solver in the structural side of FSI problems. */
  Kind_SlopeLimit,				/*!< \brief Global slope limiter. */
  Kind_SlopeLimit_Flow,		/*!< \brief Slope limiter for flow equations.*/
  Kind_SlopeLimit_Turb,		/*!< \brief Slope limiter for the turbulence equation.*/
  Kind_SlopeLimit_AdjTurb,	/*!< \brief Slope limiter for the adjoint turbulent equation.*/
  Kind_SlopeLimit_AdjFlow,	/*!< \brief Slope limiter for the adjoint equation.*/
  Kind_TimeNumScheme,			/*!< \brief Global explicit or implicit time integration. */
  Kind_TimeIntScheme_Flow,	/*!< \brief Time integration for the flow equations. */
  Kind_TimeIntScheme_FEM_Flow,  /*!< \brief Time integration for the flow equations. */
  Kind_ADER_Predictor,          /*!< \brief Predictor step of the ADER-DG time integration scheme. */
  Kind_TimeIntScheme_AdjFlow,		/*!< \brief Time integration for the adjoint flow equations. */
  Kind_TimeIntScheme_Turb,	/*!< \brief Time integration for the turbulence model. */
  Kind_TimeIntScheme_AdjTurb,	/*!< \brief Time integration for the adjoint turbulence model. */
  Kind_TimeIntScheme_Heat,	/*!< \brief Time integration for the wave equations. */
  Kind_TimeStep_Heat, /*!< \brief Time stepping method for the (fvm) heat equation. */
  Kind_TimeIntScheme_FEA,	/*!< \brief Time integration for the FEA equations. */
  Kind_SpaceIteScheme_FEA,	/*!< \brief Iterative scheme for nonlinear structural analysis. */
  Kind_ConvNumScheme,			/*!< \brief Global definition of the convective term. */
  Kind_ConvNumScheme_Flow,	/*!< \brief Centered or upwind scheme for the flow equations. */
  Kind_ConvNumScheme_FEM_Flow,  /*!< \brief Finite element scheme for the flow equations. */
  Kind_ConvNumScheme_Heat,	/*!< \brief Centered or upwind scheme for the flow equations. */
  Kind_ConvNumScheme_AdjFlow,		/*!< \brief Centered or upwind scheme for the adjoint flow equations. */
  Kind_ConvNumScheme_Turb,	/*!< \brief Centered or upwind scheme for the turbulence model. */
  Kind_ConvNumScheme_AdjTurb,	/*!< \brief Centered or upwind scheme for the adjoint turbulence model. */
  Kind_ConvNumScheme_Template,	/*!< \brief Centered or upwind scheme for the level set equation. */
  Kind_Centered,				/*!< \brief Centered scheme. */
  Kind_Centered_Flow,			/*!< \brief Centered scheme for the flow equations. */
  Kind_Centered_AdjFlow,			/*!< \brief Centered scheme for the adjoint flow equations. */
  Kind_Centered_Turb,			/*!< \brief Centered scheme for the turbulence model. */
  Kind_Centered_AdjTurb,		/*!< \brief Centered scheme for the adjoint turbulence model. */
  Kind_Centered_Template,		/*!< \brief Centered scheme for the template model. */
  Kind_Upwind,				/*!< \brief Upwind scheme. */
  Kind_Upwind_Flow,			/*!< \brief Upwind scheme for the flow equations. */
  Kind_Upwind_AdjFlow,			/*!< \brief Upwind scheme for the adjoint flow equations. */
  Kind_Upwind_Turb,			/*!< \brief Upwind scheme for the turbulence model. */
  Kind_Upwind_AdjTurb,		/*!< \brief Upwind scheme for the adjoint turbulence model. */
  Kind_Upwind_Template,			/*!< \brief Upwind scheme for the template model. */
  Kind_FEM,                     /*!< \brief Finite element scheme for the flow equations. */
  Kind_FEM_Flow,                        /*!< \brief Finite element scheme for the flow equations. */
  Kind_FEM_DG_Shock,      /*!< \brief Shock capturing method for the FEM DG solver. */
  Kind_Matrix_Coloring,   /*!< \brief Type of matrix coloring for sparse Jacobian computation. */
  Kind_Solver_Fluid_FSI,		/*!< \brief Kind of solver for the fluid in FSI applications. */
  Kind_Solver_Struc_FSI,		/*!< \brief Kind of solver for the structure in FSI applications. */
  Kind_BGS_RelaxMethod;				/*!< \brief Kind of relaxation method for Block Gauss Seidel method in FSI problems. */
  bool Energy_Equation;         /*!< \brief Solve the energy equation for incompressible flows. */
  bool MUSCL,		/*!< \brief MUSCL scheme .*/
  MUSCL_Flow,		/*!< \brief MUSCL scheme for the flow equations.*/
  MUSCL_Turb,	 /*!< \brief MUSCL scheme for the turbulence equations.*/
  MUSCL_Heat,	 /*!< \brief MUSCL scheme for the (fvm) heat equation.*/
  MUSCL_AdjFlow,		/*!< \brief MUSCL scheme for the adj flow equations.*/
  MUSCL_AdjTurb; 	/*!< \brief MUSCL scheme for the adj turbulence equations.*/
  bool EulerPersson;        /*!< \brief Boolean to determine whether this is an Euler simulation with Persson shock capturing. */
  bool FSI_Problem,			/*!< \brief Boolean to determine whether the simulation is FSI or not. */
  ZoneSpecific_Problem,   /*!< \brief Boolean to determine whether we wish to use zone-specific solvers. */
  Multizone_Problem;      /*!< \brief Boolean to determine whether we are solving a multizone problem. */
  unsigned short nID_DV;  /*!< \brief ID for the region of FEM when computed using direct differentiation. */
  bool AD_Mode;         /*!< \brief Algorithmic Differentiation support. */
  bool AD_Preaccumulation;   /*!< \brief Enable or disable preaccumulation in the AD mode. */
  unsigned short Kind_Material_Compress,	/*!< \brief Determines if the material is compressible or incompressible (structural analysis). */
  Kind_Material,			/*!< \brief Determines the material model to be used (structural analysis). */
  Kind_Struct_Solver,		/*!< \brief Determines the geometric condition (small or large deformations) for structural analysis. */
  Kind_DV_FEA;				/*!< \brief Kind of Design Variable for FEA problems.*/
  unsigned short Kind_Turb_Model;			/*!< \brief Turbulent model definition. */
  unsigned short Kind_SGS_Model;                        /*!< \brief LES SGS model definition. */
  unsigned short Kind_Trans_Model,			/*!< \brief Transition model definition. */
  Kind_ActDisk, Kind_Engine_Inflow, Kind_Inlet, *Kind_Inc_Inlet, *Kind_Inc_Outlet, *Kind_Data_Riemann, *Kind_Data_Giles;           /*!< \brief Kind of inlet boundary treatment. */
  unsigned short nInc_Inlet;  /*!< \brief Number of inlet boundary treatment types listed. */
  unsigned short nInc_Outlet;  /*!< \brief Number of inlet boundary treatment types listed. */
  su2double Inc_Inlet_Damping;  /*!< \brief Damping factor applied to the iterative updates to the velocity at a pressure inlet in incompressible flow. */
  su2double Inc_Outlet_Damping; /*!< \brief Damping factor applied to the iterative updates to the pressure at a mass flow outlet in incompressible flow. */
  bool Inc_Inlet_UseNormal;    /*!< \brief Flag for whether to use the local normal as the flow direction for an incompressible pressure inlet. */
  su2double Linear_Solver_Error;		/*!< \brief Min error of the linear solver for the implicit formulation. */
  su2double Deform_Linear_Solver_Error;    /*!< \brief Min error of the linear solver for the implicit formulation. */
  su2double Linear_Solver_Error_FSI_Struc;		/*!< \brief Min error of the linear solver for the implicit formulation in the structural side for FSI problems . */
  su2double Linear_Solver_Error_Heat;        /*!< \brief Min error of the linear solver for the implicit formulation in the fvm heat solver . */
  unsigned long Linear_Solver_Iter;		/*!< \brief Max iterations of the linear solver for the implicit formulation. */
  unsigned long Deform_Linear_Solver_Iter;   /*!< \brief Max iterations of the linear solver for the implicit formulation. */
  unsigned long Linear_Solver_Iter_FSI_Struc;		/*!< \brief Max iterations of the linear solver for FSI applications and structural solver. */
  unsigned long Linear_Solver_Iter_Heat;       /*!< \brief Max iterations of the linear solver for the implicit formulation in the fvm heat solver. */
  unsigned long Linear_Solver_Restart_Frequency;   /*!< \brief Restart frequency of the linear solver for the implicit formulation. */
  unsigned short Linear_Solver_ILU_n;		/*!< \brief ILU fill=in level. */
  su2double SemiSpan;		/*!< \brief Wing Semi span. */
  su2double Roe_Kappa;		/*!< \brief Relaxation of the Roe scheme. */
  su2double Relaxation_Factor_Flow;		/*!< \brief Relaxation coefficient of the linear solver mean flow. */
  su2double Relaxation_Factor_Turb;		/*!< \brief Relaxation coefficient of the linear solver turbulence. */
  su2double Relaxation_Factor_AdjFlow;		/*!< \brief Relaxation coefficient of the linear solver adjoint mean flow. */
  su2double Relaxation_Factor_CHT;  /*!< \brief Relaxation coefficient for the update of conjugate heat variables. */
  su2double AdjTurb_Linear_Error;		/*!< \brief Min error of the turbulent adjoint linear solver for the implicit formulation. */
  su2double EntropyFix_Coeff;              /*!< \brief Entropy fix coefficient. */
  unsigned short AdjTurb_Linear_Iter;		/*!< \brief Min error of the turbulent adjoint linear solver for the implicit formulation. */
  su2double *Stations_Bounds;                  /*!< \brief Airfoil section limit. */
  unsigned short nLocationStations,      /*!< \brief Number of section cuts to make when outputting mesh and cp . */
  nWingStations;               /*!< \brief Number of section cuts to make when calculating internal volume. */
  su2double* Kappa_Flow,           /*!< \brief Numerical dissipation coefficients for the flow equations. */
  *Kappa_AdjFlow,                  /*!< \brief Numerical dissipation coefficients for the adjoint flow equations. */
  *Kappa_Heat;                    /*!< \brief Numerical dissipation coefficients for the (fvm) heat equation. */  
  su2double* FFD_Axis;       /*!< \brief Numerical dissipation coefficients for the adjoint equations. */
  su2double Kappa_1st_AdjFlow,	/*!< \brief JST 1st order dissipation coefficient for adjoint flow equations (coarse multigrid levels). */
  Kappa_2nd_AdjFlow,			/*!< \brief JST 2nd order dissipation coefficient for adjoint flow equations. */
  Kappa_4th_AdjFlow,			/*!< \brief JST 4th order dissipation coefficient for adjoint flow equations. */
  Kappa_1st_Flow,			/*!< \brief JST 1st order dissipation coefficient for flow equations (coarse multigrid levels). */
  Kappa_2nd_Flow,			/*!< \brief JST 2nd order dissipation coefficient for flow equations. */
  Kappa_4th_Flow,			/*!< \brief JST 4th order dissipation coefficient for flow equations. */
  Kappa_2nd_Heat,     /*!< \brief 2nd order dissipation coefficient for heat equation. */
  Kappa_4th_Heat;     /*!< \brief 4th order dissipation coefficient for heat equation. */  
  su2double Geo_Waterline_Location; /*!< \brief Location of the waterline. */
  
  su2double Min_Beta_RoeTurkel,		/*!< \brief Minimum value of Beta for the Roe-Turkel low Mach preconditioner. */
  Max_Beta_RoeTurkel;		/*!< \brief Maximum value of Beta for the Roe-Turkel low Mach preconditioner. */
  unsigned long GridDef_Nonlinear_Iter, /*!< \brief Number of nonlinear increments for grid deformation. */
  GridDef_Linear_Iter; /*!< \brief Number of linear smoothing iterations for grid deformation. */
  unsigned short Deform_Stiffness_Type; /*!< \brief Type of element stiffness imposed for FEA mesh deformation. */
  bool Deform_Output;  /*!< \brief Print the residuals during mesh deformation to the console. */
  su2double Deform_Tol_Factor; /*!< Factor to multiply smallest volume for deform tolerance (0.001 default) */
  su2double Deform_Coeff; /*!< Deform coeffienct */
  su2double Deform_Limit; /*!< Deform limit */
  unsigned short FFD_Continuity; /*!< Surface continuity at the intersection with the FFD */
  unsigned short FFD_CoordSystem; /*!< Define the coordinates system */
  su2double Deform_ElasticityMod, Deform_PoissonRatio; /*!< young's modulus and poisson ratio for volume deformation stiffness model */
  bool Visualize_Surface_Def;  /*!< \brief Flag to visualize the surface deformacion in SU2_DEF. */
  bool Visualize_Volume_Def; /*!< \brief Flag to visualize the volume deformation in SU2_DEF. */
  bool FFD_Symmetry_Plane;	/*!< \brief FFD symmetry plane. */
  su2double Mach;		/*!< \brief Mach number. */
  su2double Reynolds;	/*!< \brief Reynolds number. */
  su2double Froude;	/*!< \brief Froude number. */
  su2double Length_Reynolds;	/*!< \brief Reynolds length (dimensional). */
  su2double AoA,			/*!< \brief Angle of attack (just external flow). */
  iH, AoS, AoA_Offset, AoS_Offset, AoA_Sens;		/*!< \brief Angle of sideSlip (just external flow). */
  bool Fixed_CL_Mode;			/*!< \brief Activate fixed CL mode (external flow only). */
  bool Fixed_CM_Mode;			/*!< \brief Activate fixed CL mode (external flow only). */
  bool Eval_dOF_dCX;			/*!< \brief Activate fixed CL mode (external flow only). */
  bool Discard_InFiles; /*!< \brief Discard angle of attack in solution and geometry files. */
  su2double Target_CL;			/*!< \brief Specify a target CL instead of AoA (external flow only). */
  su2double Target_CM;			/*!< \brief Specify a target CL instead of AoA (external flow only). */
  su2double Total_CM;			/*!< \brief Specify a target CL instead of AoA (external flow only). */
  su2double Total_CD;			/*!< \brief Specify a target CL instead of AoA (external flow only). */
  su2double dCL_dAlpha;        /*!< \brief value of dCl/dAlpha. */
  su2double dCM_diH;        /*!< \brief value of dCM/dHi. */
  unsigned long Iter_Fixed_CL;			/*!< \brief Iterations to re-evaluate the angle of attack (external flow only). */
  unsigned long Iter_Fixed_CM;			/*!< \brief Iterations to re-evaluate the angle of attack (external flow only). */
  unsigned long Iter_Fixed_NetThrust;			/*!< \brief Iterations to re-evaluate the angle of attack (external flow only). */
  unsigned long Iter_dCL_dAlpha;   /*!< \brief Number of iterations to evaluate dCL_dAlpha. */
  unsigned long Update_Alpha;			/*!< \brief Iterations to re-evaluate the angle of attack (external flow only). */
  unsigned long Update_iH;			/*!< \brief Iterations to re-evaluate the angle of attack (external flow only). */
  unsigned long Update_BCThrust;			/*!< \brief Iterations to re-evaluate the angle of attack (external flow only). */
  su2double dNetThrust_dBCThrust;        /*!< \brief value of dCl/dAlpha. */
  bool Update_BCThrust_Bool;			/*!< \brief Boolean flag for whether to update the AoA for fixed lift mode on a given iteration. */
  bool Update_AoA;			/*!< \brief Boolean flag for whether to update the AoA for fixed lift mode on a given iteration. */
  bool Update_HTPIncidence;			/*!< \brief Boolean flag for whether to update the AoA for fixed lift mode on a given iteration. */
  su2double ChargeCoeff;		/*!< \brief Charge coefficient (just for poisson problems). */
  unsigned short Cauchy_Func_Flow,	/*!< \brief Function where to apply the convergence criteria in the flow problem. */
  Cauchy_Func_AdjFlow,				/*!< \brief Function where to apply the convergence criteria in the adjoint problem. */
  Cauchy_Elems;						/*!< \brief Number of elements to evaluate. */
  unsigned short Residual_Func_Flow;	/*!< \brief Equation to apply residual convergence to. */
  unsigned short Res_FEM_CRIT;  /*!< \brief Criteria to apply to the FEM convergence (absolute/relative). */
  unsigned long StartConv_Iter;	/*!< \brief Start convergence criteria at iteration. */
  su2double Cauchy_Eps;	/*!< \brief Epsilon used for the convergence. */
  unsigned long Wrt_Sol_Freq,	/*!< \brief Writing solution frequency. */
  Wrt_Sol_Freq_DualTime,	/*!< \brief Writing solution frequency for Dual Time. */
  Wrt_Con_Freq,				/*!< \brief Writing convergence history frequency. */
  Wrt_Con_Freq_DualTime;				/*!< \brief Writing convergence history frequency. */
  bool Wrt_Unsteady;  /*!< \brief Write unsteady data adding header and prefix. */
  bool Wrt_Dynamic;  		/*!< \brief Write dynamic data adding header and prefix. */
  bool Restart,	/*!< \brief Restart solution (for direct, adjoint, and linearized problems).*/
  Wrt_Binary_Restart,	/*!< \brief Write binary SU2 native restart files.*/
  Read_Binary_Restart,	/*!< \brief Read binary SU2 native restart files.*/
  Restart_Flow;	/*!< \brief Restart flow solution for adjoint and linearized problems. */
  unsigned short nMarker_Monitoring,	/*!< \brief Number of markers to monitor. */
  nMarker_Designing,					/*!< \brief Number of markers for the objective function. */
  nMarker_GeoEval,					/*!< \brief Number of markers for the objective function. */
  nMarker_ZoneInterface, /*!< \brief Number of markers in the zone interface. */
  nMarker_Plotting,					/*!< \brief Number of markers to plot. */
  nMarker_Analyze,					/*!< \brief Number of markers to plot. */
  nMarker_Moving,               /*!< \brief Number of markers in motion (DEFORMING, MOVING_WALL, or FLUID_STRUCTURE). */
  nMarker_PyCustom,               /*!< \brief Number of markers that are customizable in Python. */
  nMarker_DV,               /*!< \brief Number of markers affected by the design variables. */
  nMarker_WallFunctions;    /*!< \brief Number of markers for which wall functions must be applied. */
  string *Marker_Monitoring,     /*!< \brief Markers to monitor. */
  *Marker_Designing,         /*!< \brief Markers to plot. */
  *Marker_GeoEval,         /*!< \brief Markers to plot. */
  *Marker_Plotting,          /*!< \brief Markers to plot. */
  *Marker_Analyze,          /*!< \brief Markers to plot. */
  *Marker_ZoneInterface,          /*!< \brief Markers in the FSI interface. */
  *Marker_Moving,            /*!< \brief Markers in motion (DEFORMING, MOVING_WALL, or FLUID_STRUCTURE). */
  *Marker_PyCustom,            /*!< \brief Markers that are customizable in Python. */
  *Marker_DV,            /*!< \brief Markers affected by the design variables. */
  *Marker_WallFunctions; /*!< \brief Markers for which wall functions must be applied. */
  unsigned short  nConfig_Files;          /*!< \brief Number of config files for multiphysics problems. */
  string *Config_Filenames;               /*!< \brief List of names for configuration files. */
  unsigned short  *Kind_WallFunctions;        /*!< \brief The kind of wall function to use for the corresponding markers. */
  unsigned short  **IntInfo_WallFunctions;    /*!< \brief Additional integer information for the wall function markers. */
  su2double       **DoubleInfo_WallFunctions; /*!< \brief Additional double information for the wall function markers. */
  unsigned short  *Marker_All_Monitoring,        /*!< \brief Global index for monitoring using the grid information. */
  *Marker_All_GeoEval,       /*!< \brief Global index for geometrical evaluation. */
  *Marker_All_Plotting,        /*!< \brief Global index for plotting using the grid information. */
  *Marker_All_Analyze,        /*!< \brief Global index for plotting using the grid information. */
  *Marker_All_ZoneInterface,        /*!< \brief Global index for FSI interface markers using the grid information. */
  *Marker_All_Turbomachinery,        /*!< \brief Global index for Turbomachinery markers using the grid information. */
  *Marker_All_TurbomachineryFlag,        /*!< \brief Global index for Turbomachinery markers flag using the grid information. */
  *Marker_All_MixingPlaneInterface,        /*!< \brief Global index for MixingPlane interface markers using the grid information. */    
  *Marker_All_DV,          /*!< \brief Global index for design variable markers using the grid information. */
  *Marker_All_Moving,          /*!< \brief Global index for moving surfaces using the grid information. */
  *Marker_All_PyCustom,                 /*!< \brief Global index for Python customizable surfaces using the grid information. */
  *Marker_All_Designing,         /*!< \brief Global index for moving using the grid information. */
  *Marker_CfgFile_Monitoring,     /*!< \brief Global index for monitoring using the config information. */
  *Marker_CfgFile_Designing,      /*!< \brief Global index for monitoring using the config information. */
  *Marker_CfgFile_GeoEval,      /*!< \brief Global index for monitoring using the config information. */
  *Marker_CfgFile_Plotting,     /*!< \brief Global index for plotting using the config information. */
  *Marker_CfgFile_Analyze,     /*!< \brief Global index for plotting using the config information. */
  *Marker_CfgFile_ZoneInterface,     /*!< \brief Global index for FSI interface using the config information. */
  *Marker_CfgFile_Turbomachinery,     /*!< \brief Global index for Turbomachinery  using the config information. */
  *Marker_CfgFile_TurbomachineryFlag,     /*!< \brief Global index for Turbomachinery flag using the config information. */
  *Marker_CfgFile_MixingPlaneInterface,     /*!< \brief Global index for MixingPlane interface using the config information. */
  *Marker_CfgFile_Moving,       /*!< \brief Global index for moving surfaces using the config information. */
  *Marker_CfgFile_PyCustom,        /*!< \brief Global index for Python customizable surfaces using the config information. */
  *Marker_CfgFile_DV,       /*!< \brief Global index for design variable markers using the config information. */
  *Marker_CfgFile_PerBound;     /*!< \brief Global index for periodic boundaries using the config information. */
  string *PlaneTag;      /*!< \brief Global index for the plane adaptation (upper, lower). */
  su2double DualVol_Power;			/*!< \brief Power for the dual volume in the grid adaptation sensor. */
  su2double *nBlades;						/*!< \brief number of blades for turbomachinery computation. */
  unsigned short Analytical_Surface;	/*!< \brief Information about the analytical definition of the surface for grid adaptation. */
  unsigned short Geo_Description;	/*!< \brief Description of the geometry. */
  unsigned short Mesh_FileFormat;	/*!< \brief Mesh input format. */
  unsigned short Output_FileFormat;	/*!< \brief Format of the output files. */
  unsigned short ActDisk_Jump;	/*!< \brief Format of the output files. */
  bool CFL_Adapt;      /*!< \brief Adaptive CFL number. */
  bool HB_Precondition;    /*< \brief Flag to turn on harmonic balance source term preconditioning */
  su2double RefArea,		/*!< \brief Reference area for coefficient computation. */
  RefElemLength,				/*!< \brief Reference element length for computing the slope limiting epsilon. */
  RefSharpEdges,				/*!< \brief Reference coefficient for detecting sharp edges. */
  RefLength,			/*!< \brief Reference length for moment computation. */
  *RefOriginMoment,           /*!< \brief Origin for moment computation. */
  *RefOriginMoment_X,      /*!< \brief X Origin for moment computation. */
  *RefOriginMoment_Y,      /*!< \brief Y Origin for moment computation. */
  *RefOriginMoment_Z,      /*!< \brief Z Origin for moment computation. */
  *CFL_AdaptParam,      /*!< \brief Information about the CFL ramp. */
  *RelaxFactor_Giles,      /*!< \brief Information about the under relaxation factor for Giles BC. */
  *CFL,
  *HTP_Axis,      /*!< \brief Location of the HTP axis. */
  DomainVolume;		/*!< \brief Volume of the computational grid. */
  unsigned short nRefOriginMoment_X,    /*!< \brief Number of X-coordinate moment computation origins. */
  nRefOriginMoment_Y,           /*!< \brief Number of Y-coordinate moment computation origins. */
  nRefOriginMoment_Z;           /*!< \brief Number of Z-coordinate moment computation origins. */
  string Mesh_FileName,			/*!< \brief Mesh input file. */
  Mesh_Out_FileName,				/*!< \brief Mesh output file. */
  Solution_FlowFileName,			/*!< \brief Flow solution input file. */
  Solution_LinFileName,			/*!< \brief Linearized flow solution input file. */
  Solution_AdjFileName,			/*!< \brief Adjoint solution input file for drag functional. */
  Solution_FEMFileName,			/*!< \brief Solution input file for structural problem. */
  Solution_AdjFEMFileName,     /*!< \brief Adjoint solution input file for structural problem. */
  Flow_FileName,					/*!< \brief Flow variables output file. */
  Structure_FileName,					/*!< \brief Structure variables output file. */
  SurfStructure_FileName,					/*!< \brief Surface structure variables output file. */
  AdjStructure_FileName,         /*!< \brief Structure variables output file. */
  AdjSurfStructure_FileName,         /*!< \brief Surface structure variables output file. */
  SurfHeat_FileName,					/*!< \brief Surface structure variables output file. */
  Heat_FileName,					/*!< \brief Heat variables output file. */
  Residual_FileName,				/*!< \brief Residual variables output file. */
  Conv_FileName,					/*!< \brief Convergence history output file. */
  Breakdown_FileName,			    /*!< \brief Breakdown output file. */
  Conv_FileName_FSI,					/*!< \brief Convergence history output file. */
  Restart_FlowFileName,			/*!< \brief Restart file for flow variables. */
  Restart_HeatFileName,			/*!< \brief Restart file for heat variables. */
  Restart_AdjFileName,			/*!< \brief Restart file for adjoint variables, drag functional. */
  Restart_FEMFileName,			/*!< \brief Restart file for FEM elasticity. */
  Restart_AdjFEMFileName,      /*!< \brief Restart file for FEM elasticity. */
  Adj_FileName,					/*!< \brief Output file with the adjoint variables. */
  ObjFunc_Grad_FileName,			/*!< \brief Gradient of the objective function. */
  ObjFunc_Value_FileName,			/*!< \brief Objective function. */
  SurfFlowCoeff_FileName,			/*!< \brief Output file with the flow variables on the surface. */
  SurfAdjCoeff_FileName,			/*!< \brief Output file with the adjoint variables on the surface. */
  New_SU2_FileName,       		/*!< \brief Output SU2 mesh file converted from CGNS format. */
  SurfSens_FileName,			/*!< \brief Output file for the sensitivity on the surface (discrete adjoint). */
  VolSens_FileName;			/*!< \brief Output file for the sensitivity in the volume (discrete adjoint). */
  bool Low_MemoryOutput,      /*!< \brief Output less information for lower memory use */
  Wrt_Output,                 /*!< \brief Write any output files */
  Wrt_Vol_Sol,                /*!< \brief Write a volume solution file */
  Wrt_Srf_Sol,                /*!< \brief Write a surface solution file */
  Wrt_Csv_Sol,                /*!< \brief Write a surface comma-separated values solution file */
  Wrt_Crd_Sol,                /*!< \brief Write a binary file with the grid coordinates only. */
  Wrt_Residuals,              /*!< \brief Write residuals to solution file */
  Wrt_Surface,                /*!< \brief Write solution at each surface */
  Wrt_Limiters,              /*!< \brief Write residuals to solution file */
  Wrt_SharpEdges,              /*!< \brief Write residuals to solution file */
  Wrt_Halo,                   /*!< \brief Write rind layers in solution files */
  Wrt_Performance,            /*!< \brief Write the performance summary at the end of a calculation.  */
  Wrt_InletFile,                   /*!< \brief Write a template inlet profile file */
  Wrt_Slice,                   /*!< \brief Write 1D slice of a 2D cartesian solution */
  Wrt_Projected_Sensitivity,   /*!< \brief Write projected sensitivities (dJ/dx) on surfaces to ASCII file. */
  Plot_Section_Forces;       /*!< \brief Write sectional forces for specified markers. */
  unsigned short Console_Output_Verb,  /*!< \brief Level of verbosity for console output */
  Kind_Average;        /*!< \brief Particular average for the marker analyze. */
  unsigned short nPolyCoeffs; /*!< \brief Number of coefficients in temperature polynomial fits for fluid models. */
  su2double Gamma,			/*!< \brief Ratio of specific heats of the gas. */
  Bulk_Modulus,			/*!< \brief Value of the bulk modulus for incompressible flows. */
  Beta_Factor,			/*!< \brief Value of the epsilon^2 multiplier for Beta for the incompressible preconditioner. */
  Gas_Constant,     /*!< \brief Specific gas constant. */
  Gas_ConstantND,     /*!< \brief Non-dimensional specific gas constant. */
  Molecular_Weight,     /*!< \brief Molecular weight of an incompressible ideal gas (g/mol). */
  Specific_Heat_Cp,     /*!< \brief Specific heat at constant pressure. */
  Specific_Heat_CpND,     /*!< \brief Non-dimensional specific heat at constant pressure. */
  Specific_Heat_Cp_Solid, /*!< \brief Specific heat in solids. */
  Specific_Heat_Cv,     /*!< \brief Specific heat at constant volume. */
  Specific_Heat_CvND,     /*!< \brief Non-dimensional specific heat at constant volume. */
  Thermal_Expansion_Coeff,     /*!< \brief Thermal expansion coefficient. */
  Thermal_Expansion_CoeffND,     /*!< \brief Non-dimensional thermal expansion coefficient. */
  Inc_Density_Ref,    /*!< \brief Reference density for custom incompressible non-dim. */
  Inc_Velocity_Ref,    /*!< \brief Reference velocity for custom incompressible non-dim. */
  Inc_Temperature_Ref,    /*!< \brief Reference temperature for custom incompressible non-dim. */
  Inc_Density_Init,    /*!< \brief Initial density for incompressible flows. */
  *Inc_Velocity_Init,    /*!< \brief Initial velocity vector for incompressible flows. */
  Inc_Temperature_Init,    /*!< \brief Initial temperature for incompressible flows w/ heat transfer. */
  Heat_Flux_Ref,  /*!< \brief Reference heat flux for non-dim. */
  Gas_Constant_Ref, /*!< \brief Reference specific gas constant. */
  Temperature_Critical,   /*!< \brief Critical Temperature for real fluid model.  */
  Pressure_Critical,   /*!< \brief Critical Pressure for real fluid model.  */
  Density_Critical,   /*!< \brief Critical Density for real fluid model.  */
  Acentric_Factor,   /*!< \brief Acentric Factor for real fluid model.  */
  Mu_Constant,     /*!< \brief Constant viscosity for ConstantViscosity model.  */
  Mu_ConstantND,   /*!< \brief Non-dimensional constant viscosity for ConstantViscosity model.  */
  Kt_Constant,     /*!< \brief Constant thermal conductivity for ConstantConductivity model.  */
  Kt_ConstantND,   /*!< \brief Non-dimensional constant thermal conductivity for ConstantConductivity model.  */
  Mu_Ref,     /*!< \brief Reference viscosity for Sutherland model.  */
  Mu_RefND,   /*!< \brief Non-dimensional reference viscosity for Sutherland model.  */
  Mu_Temperature_Ref,     /*!< \brief Reference temperature for Sutherland model.  */
  Mu_Temperature_RefND,   /*!< \brief Non-dimensional reference temperature for Sutherland model.  */
  Mu_S,     /*!< \brief Reference S for Sutherland model.  */
  Mu_SND,   /*!< \brief Non-dimensional reference S for Sutherland model.  */
  *CpPolyCoefficients,   /*!< \brief Definition of the temperature polynomial coefficients for specific heat Cp. */
  *MuPolyCoefficients,   /*!< \brief Definition of the temperature polynomial coefficients for viscosity. */
  *KtPolyCoefficients,   /*!< \brief Definition of the temperature polynomial coefficients for thermal conductivity. */
  *CpPolyCoefficientsND,   /*!< \brief Definition of the non-dimensional temperature polynomial coefficients for specific heat Cp. */
  *MuPolyCoefficientsND,   /*!< \brief Definition of the non-dimensional temperature polynomial coefficients for viscosity. */
  *KtPolyCoefficientsND,   /*!< \brief Definition of the non-dimensional temperature polynomial coefficients for thermal conductivity. */
  Thermal_Conductivity_Solid, /*!< \brief Thermal conductivity in solids. */
  Thermal_Diffusivity_Solid, /*!< \brief Thermal diffusivity in solids. */
  Temperature_Freestream_Solid, /*!< \brief Temperature in solids at freestream conditions. */
  Density_Solid,      /*!< \brief Total density in solids. */  
  *Velocity_FreeStream,     /*!< \brief Free-stream velocity vector of the fluid.  */
  Energy_FreeStream,     /*!< \brief Free-stream total energy of the fluid.  */
  ModVel_FreeStream,     /*!< \brief Magnitude of the free-stream velocity of the fluid.  */
  ModVel_FreeStreamND,     /*!< \brief Non-dimensional magnitude of the free-stream velocity of the fluid.  */
  Density_FreeStream,     /*!< \brief Free-stream density of the fluid. */
  Viscosity_FreeStream,     /*!< \brief Free-stream viscosity of the fluid.  */
  Tke_FreeStream,     /*!< \brief Total turbulent kinetic energy of the fluid.  */
  Intermittency_FreeStream,     /*!< \brief Freestream intermittency (for sagt transition model) of the fluid.  */
  TurbulenceIntensity_FreeStream,     /*!< \brief Freestream turbulent intensity (for sagt transition model) of the fluid.  */
  Turb2LamViscRatio_FreeStream,          /*!< \brief Ratio of turbulent to laminar viscosity. */
  NuFactor_FreeStream,  /*!< \brief Ratio of turbulent to laminar viscosity. */
  NuFactor_Engine,  /*!< \brief Ratio of turbulent to laminar viscosity at the engine. */
  SecondaryFlow_ActDisk,  /*!< \brief Ratio of turbulent to laminar viscosity at the actuator disk. */
  Initial_BCThrust,  /*!< \brief Ratio of turbulent to laminar viscosity at the actuator disk. */
  Pressure_FreeStream,     /*!< \brief Total pressure of the fluid. */
  Pressure_Thermodynamic,     /*!< \brief Thermodynamic pressure of the fluid. */
  Temperature_FreeStream,  /*!< \brief Total temperature of the fluid.  */
  Temperature_ve_FreeStream,  /*!< \brief Total vibrational-electronic temperature of the fluid.  */
  *MassFrac_FreeStream, /*!< \brief Mixture mass fractions of the fluid. */
  Prandtl_Lam,      /*!< \brief Laminar Prandtl number for the gas.  */
  Prandtl_Turb,     /*!< \brief Turbulent Prandtl number for the gas.  */
  Length_Ref,       /*!< \brief Reference length for non-dimensionalization. */
  Pressure_Ref,     /*!< \brief Reference pressure for non-dimensionalization.  */
  Temperature_Ref,  /*!< \brief Reference temperature for non-dimensionalization.*/
  Density_Ref,      /*!< \brief Reference density for non-dimensionalization.*/
  Velocity_Ref,     /*!< \brief Reference velocity for non-dimensionalization.*/
  Time_Ref,                  /*!< \brief Reference time for non-dimensionalization. */
  Viscosity_Ref,              /*!< \brief Reference viscosity for non-dimensionalization. */
  Conductivity_Ref,           /*!< \brief Reference conductivity for non-dimensionalization. */
  Energy_Ref,                 /*!< \brief Reference viscosity for non-dimensionalization. */
  Wall_Temperature,           /*!< \brief Temperature at an isotropic wall in Kelvin. */
  Omega_Ref,                  /*!< \brief Reference angular velocity for non-dimensionalization. */
  Force_Ref,                  /*!< \brief Reference body force for non-dimensionalization. */
  Pressure_FreeStreamND,      /*!< \brief Farfield pressure value (external flow). */
  Pressure_ThermodynamicND,   /*!< \brief Farfield thermodynamic pressure value. */
  Temperature_FreeStreamND,   /*!< \brief Farfield temperature value (external flow). */
  Density_FreeStreamND,       /*!< \brief Farfield density value (external flow). */
  Velocity_FreeStreamND[3],   /*!< \brief Farfield velocity values (external flow). */
  Energy_FreeStreamND,        /*!< \brief Farfield energy value (external flow). */
  Viscosity_FreeStreamND,     /*!< \brief Farfield viscosity value (external flow). */
  Tke_FreeStreamND,           /*!< \brief Farfield kinetic energy (external flow). */
  Omega_FreeStreamND,         /*!< \brief Specific dissipation (external flow). */
  Omega_FreeStream;           /*!< \brief Specific dissipation (external flow). */
  unsigned short nElectric_Constant; /*!< \brief Number of different electric constants. */
  su2double *Electric_Constant;   /*!< \brief Dielectric constant modulus. */
  su2double Knowles_B,      /*!< \brief Knowles material model constant B. */
  Knowles_N;                /*!< \brief Knowles material model constant N. */
  bool DE_Effects; 						/*!< Application of DE effects to FE analysis */
  bool RefGeom; 						/*!< Read a reference geometry for optimization purposes. */
  unsigned long refNodeID;     /*!< \brief Global ID for the reference node (optimization). */
  string RefGeom_FEMFileName;    			/*!< \brief File name for reference geometry. */
  unsigned short RefGeom_FileFormat;	/*!< \brief Mesh input format. */
  unsigned short Kind_2DElasForm;			/*!< \brief Kind of bidimensional elasticity solver. */
  unsigned short nIterFSI;	  /*!< \brief Number of maximum number of subiterations in a FSI problem. */
  unsigned short nIterFSI_Ramp;  /*!< \brief Number of FSI subiterations during which a ramp is applied. */
  unsigned short iInst;       /*!< \brief Current instance value */
  su2double AitkenStatRelax;	/*!< \brief Aitken's relaxation factor (if set as static) */
  su2double AitkenDynMaxInit;	/*!< \brief Aitken's maximum dynamic relaxation factor for the first iteration */
  su2double AitkenDynMinInit;	/*!< \brief Aitken's minimum dynamic relaxation factor for the first iteration */
  bool RampAndRelease;        /*!< \brief option for ramp load and release */
  bool Sine_Load;             /*!< \brief option for sine load */
  su2double *SineLoad_Coeff;  /*!< \brief Stores the load coefficient */
  su2double Thermal_Diffusivity;			/*!< \brief Thermal diffusivity used in the heat solver. */
  su2double Cyclic_Pitch,     /*!< \brief Cyclic pitch for rotorcraft simulations. */
  Collective_Pitch;           /*!< \brief Collective pitch for rotorcraft simulations. */
  su2double Mach_Motion;			/*!< \brief Mach number based on mesh velocity and freestream quantities. */
  su2double *Motion_Origin_X, /*!< \brief X-coordinate of the mesh motion origin. */
  *Motion_Origin_Y,           /*!< \brief Y-coordinate of the mesh motion origin. */
  *Motion_Origin_Z,           /*!< \brief Z-coordinate of the mesh motion origin. */
  *Translation_Rate_X,        /*!< \brief Translational velocity of the mesh in the x-direction. */
  *Translation_Rate_Y,        /*!< \brief Translational velocity of the mesh in the y-direction. */
  *Translation_Rate_Z,        /*!< \brief Translational velocity of the mesh in the z-direction. */
  *Rotation_Rate_X,           /*!< \brief Angular velocity of the mesh about the x-axis. */
  *Rotation_Rate_Y,           /*!< \brief Angular velocity of the mesh about the y-axis. */
  *Rotation_Rate_Z,           /*!< \brief Angular velocity of the mesh about the z-axis. */
  *Pitching_Omega_X,          /*!< \brief Angular frequency of the mesh pitching about the x-axis. */
  *Pitching_Omega_Y,          /*!< \brief Angular frequency of the mesh pitching about the y-axis. */
  *Pitching_Omega_Z,          /*!< \brief Angular frequency of the mesh pitching about the z-axis. */
  *Pitching_Ampl_X,           /*!< \brief Pitching amplitude about the x-axis. */
  *Pitching_Ampl_Y,           /*!< \brief Pitching amplitude about the y-axis. */
  *Pitching_Ampl_Z,           /*!< \brief Pitching amplitude about the z-axis. */
  *Pitching_Phase_X,          /*!< \brief Pitching phase offset about the x-axis. */
  *Pitching_Phase_Y,          /*!< \brief Pitching phase offset about the y-axis. */
  *Pitching_Phase_Z,          /*!< \brief Pitching phase offset about the z-axis. */
  *Plunging_Omega_X,          /*!< \brief Angular frequency of the mesh plunging in the x-direction. */
  *Plunging_Omega_Y,          /*!< \brief Angular frequency of the mesh plunging in the y-direction. */
  *Plunging_Omega_Z,          /*!< \brief Angular frequency of the mesh plunging in the z-direction. */
  *Plunging_Ampl_X,           /*!< \brief Plunging amplitude in the x-direction. */
  *Plunging_Ampl_Y,           /*!< \brief Plunging amplitude in the y-direction. */
  *Plunging_Ampl_Z,           /*!< \brief Plunging amplitude in the z-direction. */
  *Omega_HB;                  /*!< \brief Frequency for Harmonic Balance Operator (in rad/s). */
  unsigned short nMotion_Origin_X,    /*!< \brief Number of X-coordinate mesh motion origins. */
  nMotion_Origin_Y,           /*!< \brief Number of Y-coordinate mesh motion origins. */
  nMotion_Origin_Z,           /*!< \brief Number of Z-coordinate mesh motion origins. */
  nTranslation_Rate_X,        /*!< \brief Number of Translational x-velocities for mesh motion. */
  nTranslation_Rate_Y,        /*!< \brief Number of Translational y-velocities for mesh motion. */
  nTranslation_Rate_Z,        /*!< \brief Number of Translational z-velocities for mesh motion. */
  nRotation_Rate_X,           /*!< \brief Number of Angular velocities about the x-axis for mesh motion. */
  nRotation_Rate_Y,           /*!< \brief Number of Angular velocities about the y-axis for mesh motion. */
  nRotation_Rate_Z,           /*!< \brief Number of Angular velocities about the z-axis for mesh motion. */
  nPitching_Omega_X,          /*!< \brief Number of Angular frequencies about the x-axis for pitching. */
  nPitching_Omega_Y,          /*!< \brief Number of Angular frequencies about the y-axis for pitching. */
  nPitching_Omega_Z,          /*!< \brief Number of Angular frequencies about the z-axis for pitching. */
  nPitching_Ampl_X,           /*!< \brief Number of Pitching amplitudes about the x-axis. */
  nPitching_Ampl_Y,           /*!< \brief Number of Pitching amplitudes about the y-axis. */
  nPitching_Ampl_Z,           /*!< \brief Number of Pitching amplitudes about the z-axis. */
  nPitching_Phase_X,          /*!< \brief Number of Pitching phase offsets about the x-axis. */
  nPitching_Phase_Y,          /*!< \brief Number of Pitching phase offsets about the y-axis. */
  nPitching_Phase_Z,          /*!< \brief Number of Pitching phase offsets about the z-axis. */
  nPlunging_Omega_X,          /*!< \brief Number of Angular frequencies in the x-direction for plunging. */
  nPlunging_Omega_Y,          /*!< \brief Number of Angular frequencies in the y-direction for plunging. */
  nPlunging_Omega_Z,          /*!< \brief Number of Angular frequencies in the z-direction for plunging. */
  nPlunging_Ampl_X,           /*!< \brief Number of Plunging amplitudes in the x-direction. */
  nPlunging_Ampl_Y,           /*!< \brief Number of Plunging amplitudes in the y-direction. */
  nPlunging_Ampl_Z,           /*!< \brief Number of Plunging amplitudes in the z-direction. */
  nOmega_HB,                /*!< \brief Number of frequencies in Harmonic Balance Operator. */
  nMoveMotion_Origin,         /*!< \brief Number of motion origins. */
  *MoveMotion_Origin;         /*!< \brief Keeps track if we should move moment origin. */
  vector<vector<vector<su2double> > > Aeroelastic_np1, /*!< \brief Aeroelastic solution at time level n+1. */
  Aeroelastic_n,              /*!< \brief Aeroelastic solution at time level n. */
  Aeroelastic_n1;             /*!< \brief Aeroelastic solution at time level n-1. */
  su2double FlutterSpeedIndex,/*!< \brief The flutter speed index. */
  PlungeNaturalFrequency,     /*!< \brief Plunging natural frequency for Aeroelastic. */
  PitchNaturalFrequency,      /*!< \brief Pitch natural frequency for Aeroelastic. */
  AirfoilMassRatio,           /*!< \brief The airfoil mass ratio for Aeroelastic. */
  CG_Location,                /*!< \brief Center of gravity location for Aeroelastic. */
  RadiusGyrationSquared;      /*!< \brief The radius of gyration squared for Aeroelastic. */
  su2double *Aeroelastic_plunge, /*!< \brief Value of plunging coordinate at the end of an external iteration. */
  *Aeroelastic_pitch;         /*!< \brief Value of pitching coordinate at the end of an external iteration. */
  unsigned short AeroelasticIter; /*!< \brief Solve the aeroelastic equations every given number of internal iterations. */
  unsigned short Gust_Type,	  /*!< \brief Type of Gust. */
  Gust_Dir;                   /*!< \brief Direction of the gust */
  su2double Gust_WaveLength,  /*!< \brief The gust wavelength. */
  Gust_Periods,               /*!< \brief Number of gust periods. */
  Gust_Ampl,                  /*!< \brief Gust amplitude. */
  Gust_Begin_Time,            /*!< \brief Time at which to begin the gust. */
  Gust_Begin_Loc;             /*!< \brief Location at which the gust begins. */
  long Visualize_CV;          /*!< \brief Node number for the CV to be visualized */
  bool ExtraOutput;
  bool Wall_Functions;         /*!< \brief Use wall functions with the turbulence model */
  long ExtraHeatOutputZone;   /*!< \brief Heat solver zone with extra screen output */
  bool DeadLoad; 	          	/*!< Application of dead loads to the FE analysis */
  bool PseudoStatic;    /*!< Application of dead loads to the FE analysis */
  bool SteadyRestart; 	      /*!< Restart from a steady state for FSI problems. */
  su2double Newmark_beta,		/*!< \brief Parameter alpha for Newmark method. */
  Newmark_gamma;				      /*!< \brief Parameter delta for Newmark method. */
  unsigned short nIntCoeffs;	/*!< \brief Number of integration coeffs for structural calculations. */
  su2double *Int_Coeffs;		  /*!< \brief Time integration coefficients for structural method. */
  unsigned short nElasticityMod,  /*!< \brief Number of different values for the elasticity modulus. */
  nPoissonRatio,                    /*!< \brief Number of different values for the Poisson ratio modulus. */
  nMaterialDensity;                 /*!< \brief Number of different values for the Material density. */
  su2double *ElasticityMod,         /*!< \brief Value of the elasticity moduli. */
  *PoissonRatio,                    /*!< \brief Value of the Poisson ratios. */
  *MaterialDensity;                 /*!< \brief Value of the Material densities. */
  unsigned short nElectric_Field,	/*!< \brief Number of different values for the electric field in the membrane. */
  nDim_Electric_Field;				/*!< \brief Dimensionality of the problem. */
  unsigned short nDim_RefNode;   /*!< \brief Dimensionality of the vector . */
  su2double *Electric_Field_Mod, 	/*!< \brief Values of the modulus of the electric field. */
  *Electric_Field_Dir;				/*!< \brief Direction of the electric field. */
  su2double *RefNode_Displacement;  /*!< \brief Displacement of the reference node. */
  bool Ramp_Load;				          /*!< \brief Apply the load with linear increases. */
  unsigned short Dynamic_LoadTransfer;  /*!< \brief Method for dynamic load transferring. */
  bool IncrementalLoad;		    /*!< \brief Apply the load in increments (for nonlinear structural analysis). */
  unsigned long IncLoad_Nincrements; /*!< \brief Number of increments. */
  su2double *IncLoad_Criteria;/*!< \brief Criteria for the application of incremental loading. */
  su2double Ramp_Time;			  /*!< \brief Time until the maximum load is applied. */
  bool Predictor,             /*!< \brief Determines whether a predictor step is used. */
  Relaxation;                 /*!< \brief Determines whether a relaxation step is used. */
  unsigned short Pred_Order;  /*!< \brief Order of the predictor for FSI applications. */
  unsigned short Kind_Interpolation; /*!\brief type of interpolation to use for FSI applications. */
  bool ConservativeInterpolation; /*!\brief Conservative approach for non matching mesh interpolation. */
  unsigned short Kind_RadialBasisFunction; /*!\brief type of radial basis function to use for radial basis FSI. */
  bool RadialBasisFunction_PolynomialOption; /*!\brief Option of whether to include polynomial terms in Radial Basis Function Interpolation or not. */
  su2double RadialBasisFunction_Parameter; /*!\brief Radial basis function parameter. */
  bool Prestretch;            /*!< Read a reference geometry for optimization purposes. */
  string Prestretch_FEMFileName;         /*!< \brief File name for reference geometry. */
  string FEA_FileName;         /*!< \brief File name for element-based properties. */
  su2double RefGeom_Penalty,        /*!< \brief Penalty weight value for the reference geometry objective function. */
  RefNode_Penalty,            /*!< \brief Penalty weight value for the reference node objective function. */
  DV_Penalty;                 /*!< \brief Penalty weight to add a constraint to the total amount of stiffness. */
  bool addCrossTerm;          /*!< \brief Evaluates the need to add the cross term when setting the adjoint output. */
  unsigned long Nonphys_Points, /*!< \brief Current number of non-physical points in the solution. */
  Nonphys_Reconstr;      /*!< \brief Current number of non-physical reconstructions for 2nd-order upwinding. */
  bool ParMETIS;      /*!< \brief Boolean for activating ParMETIS mode (while testing). */
  unsigned short DirectDiff; /*!< \brief Direct Differentation mode. */
  bool DiscreteAdjoint; /*!< \brief AD-based discrete adjoint mode. */
  unsigned long Wrt_Surf_Freq_DualTime;	/*!< \brief Writing surface solution frequency for Dual Time. */
  su2double Const_DES;   /*!< \brief Detached Eddy Simulation Constant. */
  unsigned short Kind_HybridRANSLES; /*!< \brief Kind of Hybrid RANS/LES. */
  su2double MinLowDissipation;   /*!< \brief Min low dissipation constant for DDES simulations. */
  unsigned short Kind_RoeLowDiss;    /*!< \brief Kind of Roe scheme with low dissipation for unsteady flows. */
  bool QCR;                   /*!< \brief Spalart-Allmaras with Quadratic Constitutive Relation, 2000 version (SA-QCR2000) . */
  su2double *default_vel_inf, /*!< \brief Default freestream velocity array for the COption class. */
  *default_eng_cyl,           /*!< \brief Default engine box array for the COption class. */
  *default_eng_val,           /*!< \brief Default engine box array values for the COption class. */
  *default_cfl_adapt,         /*!< \brief Default CFL adapt param array for the COption class. */
  *default_jst_coeff,         /*!< \brief Default artificial dissipation (flow) array for the COption class. */
  *default_ffd_coeff,         /*!< \brief Default artificial dissipation (flow) array for the COption class. */
  *default_mixedout_coeff,    /*!< \brief Default default mixedout algorithm coefficients for the COption class. */
  *default_rampRotFrame_coeff,/*!< \brief Default ramp rotating frame coefficients for the COption class. */
  *default_rampOutPres_coeff, /*!< \brief Default ramp outlet pressure coefficients for the COption class. */
  *default_jst_adj_coeff,      /*!< \brief Default artificial dissipation (adjoint) array for the COption class. */
  *default_ad_coeff_heat,     /*!< \brief Default artificial dissipation (heat) array for the COption class. */  
  *default_obj_coeff,         /*!< \brief Default objective array for the COption class. */
  *default_geo_loc,           /*!< \brief Default SU2_GEO section locations array for the COption class. */
  *default_distortion,        /*!< \brief Default SU2_GEO section locations array for the COption class. */
  *default_ea_lim,            /*!< \brief Default equivalent area limit array for the COption class. */
  *default_grid_fix,          /*!< \brief Default fixed grid (non-deforming region) array for the COption class. */
  *default_htp_axis,          /*!< \brief Default HTP axis for the COption class. */
  *default_ffd_axis,          /*!< \brief Default FFD axis for the COption class. */
  *default_inc_crit,          /*!< \brief Default incremental criteria array for the COption class. */
  *default_extrarelfac,       /*!< \brief Default extra relaxation factor for Giles BC in the COption class. */
  *default_sineload_coeff;    /*!< \brief Default values for a sine load. */
  unsigned short nSpanWiseSections; /*!< \brief number of span-wise sections */
  unsigned short nSpanMaxAllZones; /*!< \brief number of maximum span-wise sections for all zones */
  unsigned short *nSpan_iZones;  /*!< \brief number of span-wise sections for each zones */
  bool turbMixingPlane;   /*!< \brief option for turbulent mixingplane */
  bool SpatialFourier; /*!< \brief option for computing the fourier transforms for subsonic non-reflecting BC. */
  bool RampRotatingFrame;   /*!< \brief option for ramping up or down the Rotating Frame values */
  bool RampOutletPressure;  /*!< \brief option for ramping up or down the outlet pressure */
  su2double *Mixedout_Coeff; /*!< \brief coefficient for the  */
  su2double *RampRotatingFrame_Coeff; /*!< \brief coefficient for Rotating frame ramp */
  su2double *RampOutletPressure_Coeff; /*!< \brief coefficient for outlet pressure ramp */
  su2double AverageMachLimit;       /*!< \brief option for turbulent mixingplane */
  su2double *FinalRotation_Rate_Z; /*!< \brief Final rotation rate Z if Ramp rotating frame is activated. */
  su2double FinalOutletPressure; /*!< \brief Final outlet pressure if Ramp outlet pressure is activated. */
  su2double MonitorOutletPressure; /*!< \brief Monitor outlet pressure if Ramp outlet pressure is activated. */
  su2double *default_body_force;        /*!< \brief Default body force vector for the COption class. */
  su2double *default_nacelle_location;        /*!< \brief Location of the nacelle. */
  su2double *default_cp_polycoeffs;        /*!< \brief Array for specific heat polynomial coefficients. */
  su2double *default_mu_polycoeffs;        /*!< \brief Array for viscosity polynomial coefficients. */
  su2double *default_kt_polycoeffs;        /*!< \brief Array for thermal conductivity polynomial coefficients. */
  su2double *ExtraRelFacGiles; /*!< \brief coefficient for extra relaxation factor for Giles BC*/
  bool Body_Force;            /*!< \brief Flag to know if a body force is included in the formulation. */
  su2double *Body_Force_Vector;  /*!< \brief Values of the prescribed body force vector. */
  su2double *FreeStreamTurboNormal; /*!< \brief Direction to initialize the flow in turbomachinery computation */
  su2double Restart_Bandwidth_Agg; /*!< \brief The aggregate of the bandwidth for writing binary restarts (to be averaged later). */
  su2double Max_Vel2; /*!< \brief The maximum velocity^2 in the domain for the incompressible preconditioner. */
  bool topology_optimization; /*!< \brief If the structural solver should consider a variable density field to penalize element stiffness. */
  string top_optim_output_file; /*!< \brief File to where the derivatives w.r.t. element densities will be written to. */
  su2double simp_exponent; /*!< \brief Exponent for the density-based stiffness penalization of the SIMP method. */
  su2double simp_minimum_stiffness; /*!< \brief Lower bound for the stiffness penalization of the SIMP method. */
  unsigned short top_optim_nKernel, /*!< \brief Number of kernels specified. */
                *top_optim_kernels, /*!< \brief The kernels to use. */
                 top_optim_nKernelParams, /*!< \brief Number of kernel parameters specified. */
                 top_optim_nRadius; /*!< \brief Number of radius values specified. */
  su2double *top_optim_kernel_params, /*!< \brief The kernel parameters. */
            *top_optim_filter_radius; /*!< \brief Radius of the filter(s) used on the design density for topology optimization. */
  unsigned short top_optim_proj_type; /*!< \brief The projection function used in topology optimization. */
  su2double top_optim_proj_param;  /*!< \brief The value of the parameter for the projection function. */

  unsigned short Riemann_Solver_FEM;         /*!< \brief Riemann solver chosen for the DG method. */
  su2double Quadrature_Factor_Straight;      /*!< \brief Factor applied during quadrature of elements with a constant Jacobian. */
  su2double Quadrature_Factor_Curved;        /*!< \brief Factor applied during quadrature of elements with a non-constant Jacobian. */
  su2double Quadrature_Factor_Time_ADER_DG;  /*!< \brief Factor applied during quadrature in time for ADER-DG. */
  su2double Theta_Interior_Penalty_DGFEM;    /*!< \brief Factor for the symmetrizing terms in the DG discretization of the viscous fluxes. */
  unsigned short byteAlignmentMatMul;        /*!< \brief Number of bytes in the vectorization direction for the matrix multiplication. Multipe of 64. */
  unsigned short sizeMatMulPadding;          /*!< \brief The matrix size in the vectorization direction padded to a multiple of 8. Computed from byteAlignmentMatMul. */
  bool Compute_Entropy;                      /*!< \brief Whether or not to compute the entropy in the fluid model. */
  bool Use_Lumped_MassMatrix_DGFEM;          /*!< \brief Whether or not to use the lumped mass matrix for DGFEM. */
  bool Jacobian_Spatial_Discretization_Only; /*!< \brief Flag to know if only the exact Jacobian of the spatial discretization must be computed. */
  bool Compute_Average;                      /*!< \brief Whether or not to compute averages for unsteady simulations in FV or DG solver. */
  bool Restart_Average;                      /*!< \brief Whether or not to restart average process from a previous averaged solution. */
  unsigned short Comm_Level;                 /*!< \brief Level of MPI communications to be performed. */
  unsigned short Kind_Verification_Solution;  /*!< \brief Verification solution for accuracy assessment. */

  ofstream *ConvHistFile;       /*!< \brief Store the pointer to each history file */
  bool Time_Domain;             /*!< \brief Determines if the multizone problem is solved in time-domain */
  unsigned long Outer_Iter,    /*!< \brief Determines the number of outer iterations in the multizone problem */
  Inner_Iter,                   /*!< \brief Determines the number of inner iterations in each multizone block */
  Time_Iter,                    /*!< \brief Determines the number of time iterations in the multizone problem */
  Iter,                         /*!< \brief Determines the number of pseudo-time iterations in a single-zone problem */
  Restart_Iter;                 /*!< \brief Determines the restart iteration in the multizone problem */
  su2double Time_Step;          /*!< \brief Determines the time step for the multizone problem */
  su2double Max_Time;           /*!< \brief Determines the maximum time for the time-domain problems */
  bool Multizone_Mesh;          /*!< \brief Determines if the mesh contains multiple zones. */
  bool SinglezoneDriver;        /*!< \brief Determines if the single-zone driver is used. (TEMPORARY) */
  bool SpecialOutput,           /*!< \brief Determines if the special output is written. */
  Wrt_ForcesBreakdown;          /*!< \brief Determines if the forces breakdown file is written. */
  bool Multizone_Residual;      /*!< \brief Determines if memory should be allocated for the multizone residual. */
  
  bool using_uq;                /*!< \brief Using uncertainty quantification with SST model */
  su2double uq_delta_b;            /*!< \brief Parameter used to perturb eigenvalues of Reynolds Stress Matrix */
  unsigned short eig_val_comp;  /*!< \brief Parameter used to determine type of eigenvalue perturbation */
  su2double uq_urlx;            /*!< \brief Under-relaxation factor */
  bool uq_permute;              /*!< \brief Permutation of eigenvectors */

  /*--- all_options is a map containing all of the options. This is used during config file parsing
   to track the options which have not been set (so the default values can be used). Without this map
   there would be no list of all the config file options. ---*/
  
  map<string, bool> all_options;
  
  /*--- brief param is a map from the option name (config file string) to its decoder (the specific child
   class of COptionBase that turns the string into a value) ---*/
  
  map<string, COptionBase*> option_map;
  
  
  // All of the addXxxOptions take in the name of the option, and a refernce to the field of that option
  // in the option structure. Depending on the specific type, it may take in a default value, and may
  // take in extra options. The addXxxOptions mostly follow the same pattern, so please see addDoubleOption
  // for detailed comments.
  //
  // List options are those that can be an unknown number of elements, and also take in a reference to
  // an integer. This integer will be populated with the number of elements of that type unmarshaled.
  //
  // Array options are those with a fixed number of elements.
  //
  // List and Array options should also be able to be specified with the string "NONE" indicating that there
  // are no elements. This allows the option to be present in a config file but left blank.
  
  /*!<\brief addDoubleOption creates a config file parser for an option with the given name whose
   value can be represented by a su2double.*/
  
  void addDoubleOption(const string name, su2double & option_field, su2double default_value) {
    // Check if the key is already in the map. If this fails, it is coder error
    // and not user error, so throw.
    assert(option_map.find(name) == option_map.end());
    
    // Add this option to the list of all the options
    all_options.insert(pair<string, bool>(name, true));
    
    // Create the parser for a su2double option with a reference to the option_field and the desired
    // default value. This will take the string in the config file, convert it to a su2double, and
    // place that su2double in the memory location specified by the reference.
    COptionBase* val = new COptionDouble(name, option_field, default_value);
    
    // Create an association between the option name ("CFL") and the parser generated above.
    // During configuration, the parsing script will get the option name, and use this map
    // to find how to parse that option.
    option_map.insert(pair<string, COptionBase *>(name, val));
  }
  
  void addStringOption(const string name, string & option_field, string default_value) {
    assert(option_map.find(name) == option_map.end());
    all_options.insert(pair<string, bool>(name, true));
    COptionBase* val = new COptionString(name, option_field, default_value);
    option_map.insert(pair<string, COptionBase *>(name, val));
  }
  
  void addIntegerOption(const string name, int & option_field, int default_value) {
    assert(option_map.find(name) == option_map.end());
    all_options.insert(pair<string, bool>(name, true));
    COptionBase* val = new COptionInt(name, option_field, default_value);
    option_map.insert(pair<string, COptionBase *>(name, val));
  }
  
  void addUnsignedLongOption(const string name, unsigned long & option_field, unsigned long default_value) {
    assert(option_map.find(name) == option_map.end());
    all_options.insert(pair<string, bool>(name, true));
    COptionBase* val = new COptionULong(name, option_field, default_value);
    option_map.insert(pair<string, COptionBase *>(name, val));
  }
  
  void addUnsignedShortOption(const string name, unsigned short & option_field, unsigned short default_value) {
    assert(option_map.find(name) == option_map.end());
    all_options.insert(pair<string, bool>(name, true));
    COptionBase* val = new COptionUShort(name, option_field, default_value);
    option_map.insert(pair<string, COptionBase *>(name, val));
  }
  
  void addLongOption(const string name, long & option_field, long default_value) {
    assert(option_map.find(name) == option_map.end());
    all_options.insert(pair<string, bool>(name, true));
    COptionBase* val = new COptionLong(name, option_field, default_value);
    option_map.insert(pair<string, COptionBase *>(name, val));
  }
  
  void addBoolOption(const string name, bool & option_field, bool default_value) {
    assert(option_map.find(name) == option_map.end());
    all_options.insert(pair<string, bool>(name, true));
    COptionBase* val = new COptionBool(name, option_field, default_value);
    option_map.insert(pair<string, COptionBase *>(name, val));
  }
  
  // enum types work differently than all of the others because there are a small number of valid
  // string entries for the type. One must also provide a list of all the valid strings of that type.
  template <class Tenum>
  void addEnumOption(const string name, unsigned short & option_field, const map<string, Tenum> & enum_map, Tenum default_value) {
    assert(option_map.find(name) == option_map.end());
    all_options.insert(pair<string, bool>(name, true));
    COptionBase* val = new COptionEnum<Tenum>(name, enum_map, option_field, default_value);
    option_map.insert(pair<string, COptionBase *>(name, val));
    return;
  }
  
  
  // input_size is the number of options read in from the config file
  template <class Tenum>
  void addEnumListOption(const string name, unsigned short & input_size, unsigned short * & option_field, const map<string, Tenum> & enum_map) {
    input_size = 0;
    assert(option_map.find(name) == option_map.end());
    all_options.insert(pair<string, bool>(name, true));
    COptionBase* val = new COptionEnumList<Tenum>(name, enum_map, option_field, input_size);
    option_map.insert( pair<string, COptionBase*>(name, val) );
  }
  
  void addDoubleArrayOption(const string name, const int size, su2double * & option_field, su2double * default_value) {
    
    //  su2double * def = new su2double [size];
    //  for (int i = 0; i < size; i++) {
    //    def[i] = default_value[i];
    //  }
    
    assert(option_map.find(name) == option_map.end());
    all_options.insert(pair<string, bool>(name, true));
    COptionBase* val = new COptionDoubleArray(name, size, option_field, default_value);
    option_map.insert(pair<string, COptionBase *>(name, val));
  }
  
  void addDoubleListOption(const string name, unsigned short & size, su2double * & option_field) {
    assert(option_map.find(name) == option_map.end());
    all_options.insert(pair<string, bool>(name, true));
    COptionBase* val = new COptionDoubleList(name, size, option_field);
    option_map.insert(pair<string, COptionBase *>(name, val));
  }
  
  void addShortListOption(const string name, unsigned short & size, short * & option_field) {
    assert(option_map.find(name) == option_map.end());
    all_options.insert(pair<string, bool>(name, true));
    COptionBase* val = new COptionShortList(name, size, option_field);
    option_map.insert(pair<string, COptionBase *>(name, val));
  }
  
  void addUShortListOption(const string name, unsigned short & size, unsigned short * & option_field) {
    assert(option_map.find(name) == option_map.end());
    all_options.insert(pair<string, bool>(name, true));
    COptionBase* val = new COptionUShortList(name, size, option_field);
    option_map.insert(pair<string, COptionBase *>(name, val));
  }
  
  void addStringListOption(const string name, unsigned short & num_marker, string* & option_field) {
    assert(option_map.find(name) == option_map.end());
    all_options.insert(pair<string, bool>(name, true));
    COptionBase* val = new COptionStringList(name, num_marker, option_field);
    option_map.insert(pair<string, COptionBase *>(name, val));
  }
  
  void addConvectOption(const string name, unsigned short & space_field, unsigned short & centered_field, unsigned short & upwind_field) {
    assert(option_map.find(name) == option_map.end());
    all_options.insert(pair<string, bool>(name, true));
    COptionBase* val = new COptionConvect(name, space_field, centered_field, upwind_field);
    option_map.insert(pair<string, COptionBase *>(name, val));
  }
  
  void addConvectFEMOption(const string name, unsigned short & space_field, unsigned short & fem_field) {
    assert(option_map.find(name) == option_map.end());
    all_options.insert(pair<string, bool>(name, true));
    COptionBase* val = new COptionFEMConvect(name, space_field, fem_field);
    option_map.insert(pair<string, COptionBase *>(name, val));
  }
  
  void addMathProblemOption(const string name, bool & ContinuousAdjoint, const bool & ContinuousAdjoint_default,
                            bool & DiscreteAdjoint, const bool & DiscreteAdjoint_default,
                            bool & Restart_Flow, const bool & Restart_Flow_default) {
    assert(option_map.find(name) == option_map.end());
    all_options.insert(pair<string, bool>(name, true));
    COptionBase* val = new COptionMathProblem(name, ContinuousAdjoint, ContinuousAdjoint_default, DiscreteAdjoint, DiscreteAdjoint_default, Restart_Flow, Restart_Flow_default);
    option_map.insert(pair<string, COptionBase *>(name, val));
  }
  
  void addDVParamOption(const string name, unsigned short & nDV_field, su2double** & paramDV, string* & FFDTag,
                        unsigned short* & design_variable) {
    assert(option_map.find(name) == option_map.end());
    all_options.insert(pair<string, bool>(name, true));
    COptionBase* val = new COptionDVParam(name, nDV_field, paramDV, FFDTag, design_variable);
    option_map.insert(pair<string, COptionBase *>(name, val));
  }
  
  void addDVValueOption(const string name, unsigned short* & nDVValue_field, su2double** & valueDV, unsigned short & nDV_field,  su2double** & paramDV,
                        unsigned short* & design_variable) {
    assert(option_map.find(name) == option_map.end());
    all_options.insert(pair<string, bool>(name, true));
    COptionBase* val = new COptionDVValue(name, nDVValue_field, valueDV, nDV_field, paramDV, design_variable);
    option_map.insert(pair<string, COptionBase *>(name, val));
  }
  
  void addFFDDefOption(const string name, unsigned short & nFFD_field, su2double** & coordFFD, string* & FFDTag) {
    assert(option_map.find(name) == option_map.end());
    all_options.insert(pair<string, bool>(name, true));
    COptionBase* val = new COptionFFDDef(name, nFFD_field, coordFFD, FFDTag);
    option_map.insert(pair<string, COptionBase *>(name, val));
  }
  
  void addFFDDegreeOption(const string name, unsigned short & nFFD_field, unsigned short** & degreeFFD) {
    assert(option_map.find(name) == option_map.end());
    all_options.insert(pair<string, bool>(name, true));
    COptionBase* val = new COptionFFDDegree(name, nFFD_field, degreeFFD);
    option_map.insert(pair<string, COptionBase *>(name, val));
  }
  
  void addStringDoubleListOption(const string name, unsigned short & list_size, string * & string_field,
                                 su2double* & double_field) {
    assert(option_map.find(name) == option_map.end());
    all_options.insert(pair<string, bool>(name, true));
    COptionBase* val = new COptionStringDoubleList(name, list_size, string_field, double_field);
    option_map.insert(pair<string, COptionBase *>(name, val));
  }
  
  void addInletOption(const string name, unsigned short & nMarker_Inlet, string * & Marker_Inlet,
                      su2double* & Ttotal, su2double* & Ptotal, su2double** & FlowDir) {
    assert(option_map.find(name) == option_map.end());
    all_options.insert(pair<string, bool>(name, true));
    COptionBase* val = new COptionInlet(name, nMarker_Inlet, Marker_Inlet, Ttotal, Ptotal, FlowDir);
    option_map.insert(pair<string, COptionBase *>(name, val));
  }
  
  template <class Tenum>
  void addRiemannOption(const string name, unsigned short & nMarker_Riemann, string * & Marker_Riemann, unsigned short* & option_field, const map<string, Tenum> & enum_map,
                        su2double* & var1, su2double* & var2, su2double** & FlowDir) {
    assert(option_map.find(name) == option_map.end());
    all_options.insert(pair<string, bool>(name, true));
    COptionBase* val = new COptionRiemann<Tenum>(name, nMarker_Riemann, Marker_Riemann, option_field, enum_map, var1, var2, FlowDir);
    option_map.insert(pair<string, COptionBase *>(name, val));
  }
  
  template <class Tenum>
  void addGilesOption(const string name, unsigned short & nMarker_Giles, string * & Marker_Giles, unsigned short* & option_field, const map<string, Tenum> & enum_map,
                     su2double* & var1, su2double* & var2, su2double** & FlowDir, su2double* & relaxfactor1, su2double* & relaxfactor2) {
    assert(option_map.find(name) == option_map.end());
    all_options.insert(pair<string, bool>(name, true));
    COptionBase* val = new COptionGiles<Tenum>(name, nMarker_Giles, Marker_Giles, option_field, enum_map, var1, var2, FlowDir, relaxfactor1, relaxfactor2);
    option_map.insert(pair<string, COptionBase *>(name, val));
  }
  
  void addExhaustOption(const string name, unsigned short & nMarker_Exhaust, string * & Marker_Exhaust,
                        su2double* & Ttotal, su2double* & Ptotal) {
    assert(option_map.find(name) == option_map.end());
    all_options.insert(pair<string, bool>(name, true));
    COptionBase* val = new COptionExhaust(name, nMarker_Exhaust, Marker_Exhaust, Ttotal, Ptotal);
    option_map.insert(pair<string, COptionBase *>(name, val));
  }
  
  void addPeriodicOption(const string & name, unsigned short & nMarker_PerBound,
                         string* & Marker_PerBound, string* & Marker_PerDonor,
                         su2double** & RotCenter, su2double** & RotAngles, su2double** & Translation) {
    assert(option_map.find(name) == option_map.end());
    all_options.insert(pair<string, bool>(name, true));
    COptionBase* val = new COptionPeriodic(name, nMarker_PerBound, Marker_PerBound, Marker_PerDonor, RotCenter, RotAngles, Translation);
    option_map.insert(pair<string, COptionBase *>(name, val));
  }
 
  void addTurboPerfOption(const string & name, unsigned short & nMarker_TurboPerf,
                    string* & Marker_TurboBoundIn, string* & Marker_TurboBoundOut) {
    assert(option_map.find(name) == option_map.end());
    all_options.insert(pair<string, bool>(name, true));
    COptionBase* val = new COptionTurboPerformance(name, nMarker_TurboPerf, Marker_TurboBoundIn, Marker_TurboBoundOut);
    option_map.insert(pair<string, COptionBase *>(name, val));
  }
  
  void addActDiskOption(const string & name,
                        unsigned short & nMarker_ActDiskInlet, unsigned short & nMarker_ActDiskOutlet, string* & Marker_ActDiskInlet, string* & Marker_ActDiskOutlet,
                        su2double** & ActDisk_PressJump, su2double** & ActDisk_TempJump, su2double** & ActDisk_Omega) {
    assert(option_map.find(name) == option_map.end());
    all_options.insert(pair<string, bool>(name, true));
    COptionBase* val = new COptionActDisk(name,
                                          nMarker_ActDiskInlet, nMarker_ActDiskOutlet, Marker_ActDiskInlet, Marker_ActDiskOutlet,
                                          ActDisk_PressJump, ActDisk_TempJump, ActDisk_Omega);
    option_map.insert(pair<string, COptionBase *>(name, val));
  }

  void addWallFunctionOption(const string &name,               unsigned short &list_size,
                             string* &string_field,            unsigned short* &val_Kind_WF,
                             unsigned short** &val_IntInfo_WF, su2double** &val_DoubleInfo_WF) {
    assert(option_map.find(name) == option_map.end());
    all_options.insert(pair<string, bool>(name, true));
    COptionBase* val = new COptionWallFunction(name, list_size, string_field, val_Kind_WF,
                                               val_IntInfo_WF, val_DoubleInfo_WF);
    option_map.insert(pair<string, COptionBase *>(name, val));
  }
  
  void addPythonOption(const string name) {
    assert(option_map.find(name) == option_map.end());
    all_options.insert(pair<string, bool>(name, true));
    COptionBase* val = new COptionPython(name);
    option_map.insert(pair<string, COptionBase *>(name, val));
  }
  
public:
  
  vector<string> fields; /*!< \brief Tags for the different fields in a restart file. */
  
  /*!
   * \brief Constructor of the class which reads the input file.
   */
  CConfig(char case_filename[MAX_STRING_SIZE], unsigned short val_software, unsigned short val_iZone, unsigned short val_nZone, unsigned short val_nDim, bool verb_high);
  
  /*!
   * \brief Constructor of the class which reads the input file.
   */
  CConfig(char case_filename[MAX_STRING_SIZE], unsigned short val_software);
  
  /*!
   * \brief Constructor of the class which reads the input file.
   */
  CConfig(char case_filename[MAX_STRING_SIZE], CConfig *config);
  
  /*!
   * \brief Destructor of the class.
   */
  ~CConfig(void);
  
  /*!
   * \brief Get the MPI communicator of SU2.
   * \return MPI communicator of SU2.
   */
  SU2_MPI::Comm GetMPICommunicator();

  /*!
   * \brief Set the MPI communicator for SU2.
   * \param[in] Communicator - MPI communicator for SU2.
   */
  void SetMPICommunicator(SU2_MPI::Comm Communicator);

  /*!
   * \brief Gets the number of zones in the mesh file.
   * \param[in] val_mesh_filename - Name of the file with the grid information.
   * \param[in] val_format - Format of the file with the grid information.
   * \param[in] config - Definition of the particular problem.
   * \return Total number of zones in the grid file.
   */
  static unsigned short GetnZone(string val_mesh_filename, unsigned short val_format, CConfig *config);
  
  /*!
   * \brief Gets the number of dimensions in the mesh file
   * \param[in] val_mesh_filename - Name of the file with the grid information.
   * \param[in] val_format - Format of the file with the grid information.
   * \return Total number of domains in the grid file.
   */
  static unsigned short GetnDim(string val_mesh_filename, unsigned short val_format);
  
  /*!
   * \brief Initializes pointers to null
   */
  void SetPointersNull(void);
  
  /*!
   * \brief breaks an input line from the config file into a set of tokens
   * \param[in] str - the input line string
   * \param[out] option_name - the name of the option found at the beginning of the line
   * \param[out] option_value - the tokens found after the "=" sign on the line
   * \returns false if the line is empty or a commment, true otherwise
   */
  bool TokenizeString(string & str, string & option_name,
                      vector<string> & option_value);
  
  /*!
   * \brief Get reference origin for moment computation.
   * \param[in] val_marker - the marker we are monitoring.
   * \return Reference origin (in cartesians coordinates) for moment computation.
   */
  su2double *GetRefOriginMoment(unsigned short val_marker);
  
  /*!
   * \brief Get reference origin x-coordinate for moment computation.
   * \param[in] val_marker - the marker we are monitoring.
   * \return Reference origin x-coordinate (in cartesians coordinates) for moment computation.
   */
  su2double GetRefOriginMoment_X(unsigned short val_marker);
  
  /*!
   * \brief Get reference origin y-coordinate for moment computation.
   * \param[in] val_marker - the marker we are monitoring.
   * \return Reference origin y-coordinate (in cartesians coordinates) for moment computation.
   */
  su2double GetRefOriginMoment_Y(unsigned short val_marker);
  
  /*!
   * \brief Get reference origin z-coordinate for moment computation.
   * \param[in] val_marker - the marker we are monitoring.
   * \return Reference origin z-coordinate (in cartesians coordinates) for moment computation.
   */
  su2double GetRefOriginMoment_Z(unsigned short val_marker);
  
  /*!
   * \brief Set reference origin x-coordinate for moment computation.
   * \param[in] val_marker - the marker we are monitoring.
   * \param[in] val_origin - New x-coordinate of the mesh motion origin.
   */
  void SetRefOriginMoment_X(unsigned short val_marker, su2double val_origin);
  
  /*!
   * \brief Set reference origin y-coordinate for moment computation.
   * \param[in] val_marker - the marker we are monitoring.
   * \param[in] val_origin - New y-coordinate of the mesh motion origin.
   */
  void SetRefOriginMoment_Y(unsigned short val_marker, su2double val_origin);
  
  /*!
   * \brief Set reference origin z-coordinate for moment computation.
   * \param[in] val_marker - the marker we are monitoring.
   * \param[in] val_origin - New z-coordinate of the mesh motion origin.
   */
  void SetRefOriginMoment_Z(unsigned short val_marker, su2double val_origin);
  
  /*!
   * \brief Get index of the upper and lower horizontal plane.
   * \param[in] index - 0 means upper surface, and 1 means lower surface.
   * \return Index of the upper and lower surface.
   */
  string GetPlaneTag(unsigned short index);
  
  /*!
   * \brief Get the integration limits for the equivalent area computation.
   * \param[in] index - 0 means x_min, and 1 means x_max.
   * \return Integration limits for the equivalent area computation.
   */
  su2double GetEA_IntLimit(unsigned short index);
  
  /*!
   * \brief Get the integration limits for the equivalent area computation.
   * \param[in] index - 0 means x_min, and 1 means x_max.
   * \return Integration limits for the equivalent area computation.
   */
  su2double GetEA_ScaleFactor(void);
  
  /*!
   * \brief Get the limit value for the adjoint variables.
   * \return Limit value for the adjoint variables.
   */
  su2double GetAdjointLimit(void);
  
  /*!
   * \brief Get the the coordinates where of the box where the grid is going to be deformed.
   * \return Coordinates where of the box where the grid is going to be deformed.
   */
  su2double *GetHold_GridFixed_Coord(void);
  
  /*!
   * \brief Get the the coordinates where of the box where a subsonic region is imposed.
   * \return Coordinates where of the box where the grid is going to be a subsonic region.
   */
  su2double *GetSubsonicEngine_Values(void);
  
  /*!
   * \brief Get the the coordinates where of the box where a subsonic region is imposed.
   * \return Coordinates where of the box where the grid is going to be a subsonic region.
   */
  su2double *GetSubsonicEngine_Cyl(void);
  
  /*!
   * \brief Get the the coordinates where of the box where a subsonic region is imposed.
   * \return Coordinates where of the box where the grid is going to be a subsonic region.
   */
  su2double *GetDistortionRack(void);
  
  /*!
   * \brief Get the power of the dual volume in the grid adaptation sensor.
   * \return Power of the dual volume in the grid adaptation sensor.
   */
  su2double GetDualVol_Power(void);
  
  /*!
   * \brief Get Information about if there is an analytical definition of the surface for doing the
   *        grid adaptation.
   * \return Definition of the surfaces. NONE implies that there isn't any analytical definition
   *         and it will use and interpolation.
   */
  unsigned short GetAnalytical_Surface(void);
  
  /*!
   * \brief Get Description of the geometry to be analyzed
   */
  unsigned short GetGeo_Description(void);
  
  /*!
   * \brief Creates a tecplot file to visualize the partition made by the DDC software.
   * \return <code>TRUE</code> if the partition is going to be plotted; otherwise <code>FALSE</code>.
   */
  bool GetExtraOutput(void);

  /*!
   * \brief Heat solver zone with extra screen output.
   * \return Heat solver zone with extra screen output.
   */
  long GetExtraHeatOutputZone(void);
  
  /*!
   * \brief Get the value of the Mach number (velocity divided by speed of sound).
   * \return Value of the Mach number.
   */
  su2double GetMach(void);
  
  /*!
   * \brief Get the value of the Gamma of fluid (ratio of specific heats).
   * \return Value of the constant: Gamma
   */
  su2double GetGamma(void);
  
  /*!
   * \brief Get the values of the CFL adapation.
   * \return Value of CFL adapation
   */
  su2double GetCFL_AdaptParam(unsigned short val_index);
  
  /*!
   * \brief Get the values of the CFL adapation.
   * \return Value of CFL adapation
   */
  bool GetCFL_Adapt(void);
  
  /*!
   * \brief Get the values of the CFL adapation.
   * \return Value of CFL adapation
   */
  su2double GetHTP_Axis(unsigned short val_index);
  
  /*!
   * \brief Get the value of the limits for the sections.
   * \return Value of the limits for the sections.
   */
  su2double GetStations_Bounds(unsigned short val_var);
  
  /*!
   * \brief Get the value of the vector that connects the cartesian axis with a sherical or cylindrical one.
   * \return Coordinate of the Axis.
   */
  su2double GetFFD_Axis(unsigned short val_var);
  
  /*!
   * \brief Get the value of the bulk modulus.
   * \return Value of the bulk modulus.
   */
  su2double GetBulk_Modulus(void);
  
  /*!
   * \brief Get the epsilon^2 multiplier for Beta in the incompressible preconditioner.
   * \return Value of the epsilon^2 multiplier for Beta in the incompressible preconditioner.
   */
  su2double GetBeta_Factor(void);
  
  /*!
   * \brief Get the value of specific gas constant.
   * \return Value of the constant: Gamma
   */
  su2double GetGas_Constant(void);
  
  /*!
   * \brief Get the value of specific gas constant.
   * \return Value of the constant: Gamma
   */
  su2double GetGas_ConstantND(void);
  
  /*!
   * \brief Get the value of the molecular weight for an incompressible ideal gas (g/mol).
   * \return Value of the molecular weight for an incompressible ideal gas (g/mol).
   */
  su2double GetMolecular_Weight(void);
  
  /*!
   * \brief Get the value of specific heat at constant pressure.
   * \return Value of the constant: Cp
   */
  su2double GetSpecific_Heat_Cp(void);

  /*!
   * \brief Get the value of the specific heat for solids.
   * \return Specific heat number (solid).
   */
  su2double GetSpecific_Heat_Cp_Solid(void);
  
  /*!
   * \brief Get the non-dimensional value of specific heat at constant pressure.
   * \return Value of the non-dim. constant: Cp
   */
  su2double GetSpecific_Heat_CpND(void);

  /*!
   * \brief Get the value of specific heat at constant volume.
   * \return Value of the constant: Cv
   */
  su2double GetSpecific_Heat_Cv(void);
  
  /*!
   * \brief Get the non-dimensional value of specific heat at constant volume.
   * \return Value of the non-dim. constant: Cv
   */
  su2double GetSpecific_Heat_CvND(void);

  /*!
   * \brief Get the coefficients of the Blottner viscosity model
   * \param[in] val_Species - Index of the species
   * \param[in] val_Coeff - Index of the coefficient (As, Bs, Cs)
   * \return Value of the Blottner coefficient
   */
  su2double GetBlottnerCoeff(unsigned short val_Species, unsigned short val_Coeff);
  
  /*!
   * \brief Get the p-norm for heat-flux objective functions (adjoint problem).
   * \return Value of the heat flux p-norm
   */
  su2double GetPnormHeat(void);
  
  /*!
   * \brief Get the value of wall temperature.
   * \return Value of the constant: Temperature
   */
  su2double GetWallTemperature(void);
  
  /*!
   * \brief Get the reference value for the specific gas constant.
   * \return Reference value for the specific gas constant.
   */
  su2double GetGas_Constant_Ref(void);
  
  /*!
   * \brief Get the reference value for the heat flux.
   * \return Reference value for the heat flux.
   */
  su2double GetHeat_Flux_Ref(void);

  /*!
   * \brief Get the value of the frestream temperature.
   * \return Freestream temperature.
   */
  su2double GetTemperature_FreeStream(void);
  
  /*!
   * \brief Get the value of the frestream temperature.
   * \return Freestream temperature.
   */
  su2double GetEnergy_FreeStream(void);
  
  /*!
   * \brief Get the value of the frestream temperature.
   * \return Freestream temperature.
   */
  su2double GetViscosity_FreeStream(void);
  
  /*!
   * \brief Get the value of the frestream temperature.
   * \return Freestream temperature.
   */
  su2double GetDensity_FreeStream(void);

  /*!
   * \brief Get the value of the solid density.
   * \return Solid density.
   */
  su2double GetDensity_Solid(void);
  
  /*!
   * \brief Get the value of the frestream temperature.
   * \return Freestream temperature.
   */
  su2double GetModVel_FreeStream(void);
  
  /*!
   * \brief Get the value of the frestream temperature.
   * \return Freestream temperature.
   */
  su2double GetModVel_FreeStreamND(void);
  
  /*!
   * \brief Get the value of the frestream vibrational-electronic temperature.
   * \return Freestream temperature.
   */
  su2double GetTemperature_ve_FreeStream(void);
  
  /*!
   * \brief Get the value of the laminar Prandtl number.
   * \return Laminar Prandtl number.
   */
  su2double GetPrandtl_Lam(void);
  
  /*!
   * \brief Get the value of the turbulent Prandtl number.
   * \return Turbulent Prandtl number.
   */
  su2double GetPrandtl_Turb(void);

  /*!
   * \brief Get the value of the thermal conductivity for solids.
   * \return Thermal conductivity (solid).
   */
  su2double GetThermalConductivity_Solid(void);

  /*!
   * \brief Get the value of the thermal diffusivity for solids.
   * \return Thermal conductivity (solid).
   */
  su2double GetThermalDiffusivity_Solid(void);

  /*!
   * \brief Get the temperature in solids at freestream conditions.
   * \return Freestream temperature (solid).
   */
  su2double GetTemperature_Freestream_Solid(void);
  
  /*!
   * \brief Get the value of the reference length for non-dimensionalization.
   *        This value should always be 1 internally, and is not user-specified.
   * \return Reference length for non-dimensionalization.
   */
  su2double GetLength_Ref(void);
  
  /*!
   * \brief Get the value of the reference pressure for non-dimensionalization.
   * \return Reference pressure for non-dimensionalization.
   */
  su2double GetPressure_Ref(void);
  
  /*!
   * \brief Get the value of the reference pressure for non-dimensionalization.
   * \return Reference pressure for non-dimensionalization.
   */
  su2double GetEnergy_Ref(void);
  
  /*!
   * \brief Get the value of the reference temperature for non-dimensionalization.
   * \return Reference temperature for non-dimensionalization.
   */
  su2double GetTemperature_Ref(void);
  
  /*!
   * \brief Get the value of the reference density for non-dimensionalization.
   * \return Reference density for non-dimensionalization.
   */
  su2double GetDensity_Ref(void);
  
  /*!
   * \brief Get the value of the reference velocity for non-dimensionalization.
   * \return Reference velocity for non-dimensionalization.
   */
  su2double GetVelocity_Ref(void);
  
  /*!
   * \brief Get the value of the reference time for non-dimensionalization.
   * \return Reference time for non-dimensionalization.
   */
  su2double GetTime_Ref(void);
  
  /*!
   * \brief Get the value of the reference viscosity for non-dimensionalization.
   * \return Reference viscosity for non-dimensionalization.
   */
  su2double GetViscosity_Ref(void);
  
  /*!
   * \brief Get the value of the reference viscosity for non-dimensionalization.
   * \return Reference viscosity for non-dimensionalization.
   */
  su2double GetHighlite_Area(void);
  
  /*!
   * \brief Get the value of the reference viscosity for non-dimensionalization.
   * \return Reference viscosity for non-dimensionalization.
   */
  su2double GetFan_Poly_Eff(void);
  
  /*!
   * \brief Get the value of the reference conductivity for non-dimensionalization.
   * \return Reference conductivity for non-dimensionalization.
   */
  su2double GetConductivity_Ref(void);
  
  /*!
   * \brief Get the value of the reference angular velocity for non-dimensionalization.
   * \return Reference angular velocity for non-dimensionalization.
   */
  su2double GetOmega_Ref(void);
  
  /*!
   * \brief Get the value of the reference force for non-dimensionalization.
   * \return Reference force for non-dimensionalization.
   */
  su2double GetForce_Ref(void);
  
  /*!
   * \brief Get the value of the non-dimensionalized freestream pressure.
   * \return Non-dimensionalized freestream pressure.
   */
  su2double GetPressure_FreeStream(void);
  
  /*!
   * \brief Get the value of the non-dimensionalized freestream pressure.
   * \return Non-dimensionalized freestream pressure.
   */
  su2double GetPressure_FreeStreamND(void);
  
  /*!
   * \brief Get the value of the thermodynamic pressure.
   * \return Thermodynamic pressure.
   */
  su2double GetPressure_Thermodynamic(void);
  
  /*!
   * \brief Get the value of the non-dimensionalized thermodynamic pressure.
   * \return Non-dimensionalized thermodynamic pressure.
   */
  su2double GetPressure_ThermodynamicND(void);

  /*!
   * \brief Get the vector of the dimensionalized freestream velocity.
   * \return Dimensionalized freestream velocity vector.
   */
  su2double* GetVelocity_FreeStream(void);
  
  /*!
   * \brief Get the value of the non-dimensionalized freestream temperature.
   * \return Non-dimensionalized freestream temperature.
   */
  su2double GetTemperature_FreeStreamND(void);
  
  /*!
   * \brief Get the value of the non-dimensionalized freestream density.
   * \return Non-dimensionalized freestream density.
   */
  su2double GetDensity_FreeStreamND(void);
  
  /*!
   * \brief Get the vector of the non-dimensionalized freestream velocity.
   * \return Non-dimensionalized freestream velocity vector.
   */
  su2double* GetVelocity_FreeStreamND(void);
  
  /*!
   * \brief Get the value of the non-dimensionalized freestream energy.
   * \return Non-dimensionalized freestream energy.
   */
  su2double GetEnergy_FreeStreamND(void);
  
  /*!
   * \brief Get the value of the non-dimensionalized freestream viscosity.
   * \return Non-dimensionalized freestream viscosity.
   */
  su2double GetViscosity_FreeStreamND(void);
  
  /*!
   * \brief Get the value of the non-dimensionalized freestream viscosity.
   * \return Non-dimensionalized freestream viscosity.
   */
  su2double GetTke_FreeStreamND(void);
  
  /*!
   * \brief Get the value of the non-dimensionalized freestream viscosity.
   * \return Non-dimensionalized freestream viscosity.
   */
  su2double GetOmega_FreeStreamND(void);
  
  /*!
   * \brief Get the value of the non-dimensionalized freestream viscosity.
   * \return Non-dimensionalized freestream viscosity.
   */
  su2double GetTke_FreeStream(void);
  
  /*!
   * \brief Get the value of the non-dimensionalized freestream viscosity.
   * \return Non-dimensionalized freestream viscosity.
   */
  su2double GetOmega_FreeStream(void);
  
  /*!
   * \brief Get the value of the non-dimensionalized freestream intermittency.
   * \return Non-dimensionalized freestream intermittency.
   */
  su2double GetIntermittency_FreeStream(void);
  
  /*!
   * \brief Get the value of the non-dimensionalized freestream turbulence intensity.
   * \return Non-dimensionalized freestream intensity.
   */
  su2double GetTurbulenceIntensity_FreeStream(void);
  
  /*!
   * \brief Get the value of the non-dimensionalized freestream turbulence intensity.
   * \return Non-dimensionalized freestream intensity.
   */
  su2double GetNuFactor_FreeStream(void);
  
  /*!
   * \brief Get the value of the non-dimensionalized engine turbulence intensity.
   * \return Non-dimensionalized engine intensity.
   */
  su2double GetNuFactor_Engine(void);
  
  /*!
   * \brief Get the value of the non-dimensionalized actuator disk turbulence intensity.
   * \return Non-dimensionalized actuator disk intensity.
   */
  su2double GetSecondaryFlow_ActDisk(void);
  
  /*!
   * \brief Get the value of the non-dimensionalized actuator disk turbulence intensity.
   * \return Non-dimensionalized actuator disk intensity.
   */
  su2double GetInitial_BCThrust(void);
  
  /*!
   * \brief Get the value of the non-dimensionalized actuator disk turbulence intensity.
   * \return Non-dimensionalized actuator disk intensity.
   */
  void SetInitial_BCThrust(su2double val_bcthrust);
  
  /*!
   * \brief Get the value of the turbulent to laminar viscosity ratio.
   * \return Ratio of turbulent to laminar viscosity ratio.
   */
  su2double GetTurb2LamViscRatio_FreeStream(void);
  
  /*!
   * \brief Get the vector of free stream mass fraction values.
   * \return Ratio of species mass to mixture mass.
   */
  su2double* GetMassFrac_FreeStream(void);
  
  /*!
   * \brief Get the value of the Reynolds length.
   * \return Reynolds length.
   */
  su2double GetLength_Reynolds(void);
  
  /*!
   * \brief Get the start up iterations using the fine grid, this works only for multigrid problems.
   * \return Start up iterations using the fine grid.
   */
  unsigned short GetnStartUpIter(void);
  
  /*!
   * \brief Get the reference area for non dimensional coefficient computation. If the value from the
   *        is 0 then, the code will compute the reference area using the projection of the shape into
   *        the z plane (3D) or the x plane (2D).
   * \return Value of the reference area for coefficient computation.
   */
  su2double GetRefArea(void);
  
  /*!
   * \brief Get the wave speed.
   * \return Value of the wave speed.
   */
  su2double GetThermalDiffusivity(void);
  
  /*!
   * \brief Get the thermal expansion coefficient.
   * \return Value of the thermal expansion coefficient.
   */
  su2double GetThermal_Expansion_Coeff(void);

  /*!
   * \brief Get the non-dim. thermal expansion coefficient.
   * \return Value of the non-dim. thermal expansion coefficient.
   */
  su2double GetThermal_Expansion_CoeffND(void);

  /*!
   * \brief Set the thermal expansion coefficient.
   * \param[in] val_thermal_expansion - thermal expansion coefficient
   */
  void SetThermal_Expansion_Coeff(su2double val_thermal_expansion);

  /*!
   * \brief Set the non-dim. thermal expansion coefficient.
   * \param[in] val_thermal_expansion - non-dim. thermal expansion coefficient
   */
  void SetThermal_Expansion_CoeffND(su2double val_thermal_expansionnd);

  /*!
   * \brief Get the value of the reference density for custom incompressible non-dimensionalization.
   * \return Reference density for custom incompressible non-dimensionalization.
   */
  su2double GetInc_Density_Ref(void);

  /*!
   * \brief Get the value of the reference velocity for custom incompressible non-dimensionalization.
   * \return Reference velocity for custom incompressible non-dimensionalization.
   */
  su2double GetInc_Velocity_Ref(void);

  /*!
   * \brief Get the value of the reference temperature for custom incompressible non-dimensionalization.
   * \return Reference temperature for custom incompressible non-dimensionalization.
   */
  su2double GetInc_Temperature_Ref(void);

  /*!
   * \brief Get the value of the initial density for incompressible flows.
   * \return Initial density for incompressible flows.
   */
  su2double GetInc_Density_Init(void);

  /*!
   * \brief Get the value of the initial velocity for incompressible flows.
   * \return Initial velocity for incompressible flows.
   */
  su2double* GetInc_Velocity_Init(void);

  /*!
   * \brief Get the value of the initial temperature for incompressible flows.
   * \return Initial temperature for incompressible flows.
   */
  su2double GetInc_Temperature_Init(void);

  /*!
   * \brief Get the Young's modulus of elasticity.
   * \return Value of the Young's modulus of elasticity.
   */
  su2double GetElasticyMod(unsigned short id_val);
  
  /*!
    * \brief Decide whether to apply DE effects to the model.
    * \return <code>TRUE</code> if the DE effects are to be applied, <code>FALSE</code> otherwise.
    */
  
  bool GetDE_Effects(void);
  
  /*!
    * \brief Decide whether to predict the DE effects for the next time step.
    * \return <code>TRUE</code> if the DE effects are to be applied, <code>FALSE</code> otherwise.
    */
  
  bool GetDE_Predicted(void);
  
  /*!
   * \brief Get the number of different electric constants.
   * \return Value of the DE modulus.
   */
  unsigned short GetnElectric_Constant(void);

  /*!
   * \brief Get the value of the DE modulus.
   * \return Value of the DE modulus.
   */
  su2double GetElectric_Constant(unsigned short iVar);

  /*!
   * \brief Get the value of the B constant in the Knowles material model.
   * \return Value of the B constant in the Knowles material model.
   */
  su2double GetKnowles_B(void);

  /*!
   * \brief Get the value of the N constant in the Knowles material model.
   * \return Value of the N constant in the Knowles material model.
   */
  su2double GetKnowles_N(void);

  /*!
   * \brief Get the kind of design variable for FEA.
   * \return Value of the DE voltage.
   */
  unsigned short GetDV_FEA(void);

  /*!
   * \brief Get the ID of the reference node.
   * \return Number of FSI subiters.
   */
  unsigned long GetRefNode_ID(void);

  /*!
   * \brief Get the values for the reference node displacement.
   * \param[in] val_coeff - Index of the displacement.
   */
  su2double GetRefNode_Displacement(unsigned short val_coeff);

  /*!
   * \brief Get the penalty weight value for the objective function.
   * \return  Penalty weight value for the reference geometry objective function.
   */
  su2double GetRefNode_Penalty(void);

  /*!
    * \brief Decide whether it's necessary to read a reference geometry.
    * \return <code>TRUE</code> if it's necessary to read a reference geometry, <code>FALSE</code> otherwise.
    */

  bool GetRefGeom(void);

  /*!
   * \brief Get the name of the file with the reference geometry of the structural problem.
   * \return Name of the file with the reference geometry of the structural problem.
   */
  string GetRefGeom_FEMFileName(void);

  /*!
   * \brief Get the format of the reference geometry file.
   * \return Format of the reference geometry file.
   */
  unsigned short GetRefGeom_FileFormat(void);

    /*!
   * \brief Formulation for 2D elasticity (plane stress - strain)
   * \return Flag to 2D elasticity model.
   */
  unsigned short GetElas2D_Formulation(void);
  
  /*!
   * \brief Decide whether it's necessary to read a reference geometry.
   * \return <code>TRUE</code> if it's necessary to read a reference geometry, <code>FALSE</code> otherwise.
   */
  
  bool GetPrestretch(void);
  
  /*!
    * \brief Decide whether it's necessary to add the cross term for adjoint FSI.
    * \return <code>TRUE</code> if it's necessary to add the cross term, <code>FALSE</code> otherwise.
    */
  
  bool Add_CrossTerm(void);
  
  /*!
    * \brief Set the boolean addCrossTerm to true or false.
    */
  
  void Set_CrossTerm(bool needCrossTerm);

  /*!
   * \brief Get the name of the file with the element properties for structural problems.
   * \return Name of the file with the element properties of the structural problem.
   */
  string GetFEA_FileName(void);

  /*!
   * \brief Get the name of the file with the reference geometry of the structural problem.
   * \return Name of the file with the reference geometry of the structural problem.
   */
  string GetPrestretch_FEMFileName(void);
  
  /*!
   * \brief Get the Poisson's ratio.
   * \return Value of the Poisson's ratio.
   */
  su2double GetPoissonRatio(unsigned short id_val);
  
  /*!
   * \brief Get the Material Density.
   * \return Value of the Material Density.
   */
  su2double GetMaterialDensity(unsigned short id_val);
  
  /*!
   * \brief Compressibility/incompressibility of the solids analysed using the structural solver.
   * \return Compressible or incompressible.
   */
  unsigned short GetMaterialCompressibility(void);
  
  /*!
   * \brief Compressibility/incompressibility of the solids analysed using the structural solver.
   * \return Compressible or incompressible.
   */
  unsigned short GetMaterialModel(void);
  
  /*!
   * \brief Geometric conditions for the structural solver.
   * \return Small or large deformation structural analysis.
   */
  unsigned short GetGeometricConditions(void);
  
  /*!
   * \brief Get the reference length for computing moment (the default value is 1).
   * \return Reference length for moment computation.
   */
  su2double GetRefLength(void);
  
  /*!
   * \brief Get the reference element length for computing the slope limiting epsilon.
   * \return Reference element length for slope limiting epsilon.
   */
  su2double GetRefElemLength(void);
  
  /*!
   * \brief Get the reference coefficient for detecting sharp edges.
   * \return Reference coefficient for detecting sharp edges.
   */
  su2double GetRefSharpEdges(void);
  
  /*!
   * \brief Get the volume of the whole domain using the fine grid, this value is common for all the grids
   *        in the multigrid method.
   * \return Volume of the whole domain.
   */
  su2double GetDomainVolume(void);
  
  /*!
   * \brief In case the <i>RefArea</i> is equal to 0 then, it is necessary to compute a reference area,
   *        with this function we set the value of the reference area.
   * \param[in] val_area - Value of the reference area for non dimensional coefficient computation.
   */
  void SetRefArea(su2double val_area);
  
  /*!
   * \brief In case the <i>SemiSpan</i> is equal to 0 then, it is necessary to compute the max y distance,
   *        with this function we set the value of the semi span.
   * \param[in] val_semispan - Value of the semispan.
   */
  void SetSemiSpan(su2double val_semispan);
  
  /*!
   * \brief Set the value of the domain volume computed on the finest grid.
   * \note This volume do not include the volume of the body that is being simulated.
   * \param[in] val_volume - Value of the domain volume computed on the finest grid.
   */
  void SetDomainVolume(su2double val_volume);
  
  /*!
   * \brief Set the finest mesh in a multigrid strategy.
   * \note If we are using a Full Multigrid Strategy or a start up with finest grid, it is necessary
   *       to change several times the finest grid.
   * \param[in] val_finestmesh - Index of the finest grid.
   */
  void SetFinestMesh(unsigned short val_finestmesh);
  
  /*!
   * \brief Set the kind of time integration scheme.
   * \note If we are solving different equations it will be necessary to change several
   *       times the kind of time integration, to choose the right scheme.
   * \param[in] val_kind_timeintscheme - Kind of time integration scheme.
   */
  void SetKind_TimeIntScheme(unsigned short val_kind_timeintscheme);
  
  /*!
   * \brief Set the parameters of the convective numerical scheme.
   * \note The parameters will change because we are solving different kind of equations.
   * \param[in] val_kind_convnumscheme - Center or upwind scheme.
   * \param[in] val_kind_centered - If centered scheme, kind of centered scheme (JST, etc.).
   * \param[in] val_kind_upwind - If upwind scheme, kind of upwind scheme (Roe, etc.).
   * \param[in] val_kind_slopelimit - If upwind scheme, kind of slope limit.
   * \param[in] val_muscl - Define if we apply a MUSCL scheme or not.
   * \param[in] val_kind_fem - If FEM, what kind of FEM discretization.
   */
  void SetKind_ConvNumScheme(unsigned short val_kind_convnumscheme, unsigned short val_kind_centered,
                             unsigned short val_kind_upwind,        unsigned short val_kind_slopelimit,
                             bool val_muscl,                        unsigned short val_kind_fem);

  /*!
   * \brief Get the value of limiter coefficient.
   * \return Value of the limiter coefficient.
   */
  su2double GetVenkat_LimiterCoeff(void);
  
  /*!
   * \brief Freeze the value of the limiter after a number of iterations.
   * \return Number of iterations.
   */
  unsigned long GetLimiterIter(void);
  
  /*!
   * \brief Get the value of sharp edge limiter.
   * \return Value of the sharp edge limiter coefficient.
   */
  su2double GetAdjSharp_LimiterCoeff(void);
  
  /*!
   * \brief Get the Reynolds number. Dimensionless number that gives a measure of the ratio of inertial forces
   *        to viscous forces and consequently quantifies the relative importance of these two types of forces
   *        for given flow condition.
   * \return Value of the Reynolds number.
   */
  su2double GetReynolds(void);
  
  /*!
   * \brief Get the Froude number for free surface problems.
   * \return Value of the Froude number.
   */
  su2double GetFroude(void);
  
  /*!
   * \brief Set the Froude number for free surface problems.
   * \return Value of the Froude number.
   */
  void SetFroude(su2double val_froude);
  
  /*!
   * \brief Set the Froude number for free surface problems.
   * \return Value of the Froude number.
   */
  void SetMach(su2double val_mach);
  
  /*!
   * \brief Set the Froude number for free surface problems.
   * \return Value of the Froude number.
   */
  void SetReynolds(su2double val_reynolds);
  
  /*!
   * \brief Set the Froude number for free surface problems.
   * \return Value of the Froude number.
   */
  void SetLength_Ref(su2double val_length_ref);
  
  /*!
   * \brief Set the Froude number for free surface problems.
   * \return Value of the Froude number.
   */
  void SetVelocity_Ref(su2double val_velocity_ref);
  
  /*!
   * \brief Set the Froude number for free surface problems.
   * \return Value of the Froude number.
   */
  void SetPressure_Ref(su2double val_pressure_ref);
  
  /*!
   * \brief Set the Froude number for free surface problems.
   * \return Value of the Froude number.
   */
  void SetDensity_Ref(su2double val_density_ref);
  
  /*!
   * \brief Set the reference temperature.
   * \return Value of the Froude number.
   */
  void SetTemperature_Ref(su2double val_temperature_ref);
  
  /*!
   * \brief Set the Froude number for free surface problems.
   * \return Value of the Froude number.
   */
  void SetTime_Ref(su2double val_time_ref);
  
  /*!
   * \brief Set the Froude number for free surface problems.
   * \return Value of the Froude number.
   */
  void SetEnergy_Ref(su2double val_energy_ref);
  
  /*!
   * \brief Set the Froude number for free surface problems.
   * \return Value of the Froude number.
   */
  void SetOmega_Ref(su2double val_omega_ref);
  
  /*!
   * \brief Set the Froude number for free surface problems.
   * \return Value of the Froude number.
   */
  void SetForce_Ref(su2double val_force_ref);
  
  /*!
   * \brief Set the Froude number for free surface problems.
   * \return Value of the Froude number.
   */
  void SetGas_Constant_Ref(su2double val_gas_constant_ref);
  
  /*!
   * \brief Set the Froude number for free surface problems.
   * \return Value of the Froude number.
   */
  void SetGas_Constant(su2double val_gas_constant);
  
  /*!
   * \brief Set the value of the specific heat at constant pressure (incompressible fluids with energy equation).
   * \param[in] val_specific_heat_cp - specific heat at constant pressure.
   */
  void SetSpecific_Heat_Cp(su2double val_specific_heat_cp);

  /*!
   * \brief Set the non-dimensional value of the specific heat at constant pressure (incompressible fluids with energy equation).
   * \param[in] val_specific_heat_cpnd - non-dim. specific heat at constant pressure.
   */
  void SetSpecific_Heat_CpND(su2double val_specific_heat_cpnd);

  /*!
   * \brief Set the value of the specific heat at constant volume (incompressible fluids with energy equation).
   * \param[in] val_specific_heat_cv - specific heat at constant volume.
   */
  void SetSpecific_Heat_Cv(su2double val_specific_heat_cv);

  /*!
   * \brief Set the non-dimensional value of the specific heat at constant volume (incompressible fluids with energy equation).
   * \param[in] val_specific_heat_cvnd - non-dim. specific heat at constant pressure.
   */
  void SetSpecific_Heat_CvND(su2double val_specific_heat_cvnd);

  /*!
   * \brief Set the heat flux reference value.
   * \return Value of the reference heat flux.
   */
  void SetHeat_Flux_Ref(su2double val_heat_flux_ref);

  /*!
   * \brief Set the Froude number for free surface problems.
   * \return Value of the Froude number.
   */
  void SetViscosity_Ref(su2double val_viscosity_ref);
  
  /*!
   * \brief Set the Froude number for free surface problems.
   * \return Value of the Froude number.
   */
  void SetConductivity_Ref(su2double val_conductivity_ref);
  
  /*!
   * \brief Set the Froude number for free surface problems.
   * \return Value of the Froude number.
   */
  void SetPressure_FreeStreamND(su2double val_pressure_freestreamnd);
  
  /*!
   * \brief Set the Froude number for free surface problems.
   * \return Value of the Froude number.
   */
  void SetPressure_FreeStream(su2double val_pressure_freestream);
  
  /*!
   * \brief Set the non-dimensionalized thermodynamic pressure for low Mach problems.
   * \return Value of the non-dimensionalized thermodynamic pressure.
   */
  void SetPressure_ThermodynamicND(su2double val_pressure_thermodynamicnd);
  
  /*!
   * \brief Set the thermodynamic pressure for low Mach problems.
   * \return Value of the thermodynamic pressure.
   */
  void SetPressure_Thermodynamic(su2double val_pressure_thermodynamic);

  /*!
   * \brief Set the Froude number for free surface problems.
   * \return Value of the Froude number.
   */
  void SetDensity_FreeStreamND(su2double val_density_freestreamnd);
  
  /*!
   * \brief Set the Froude number for free surface problems.
   * \return Value of the Froude number.
   */
  void SetDensity_FreeStream(su2double val_density_freestream);
  
  /*!
   * \brief Set the Froude number for free surface problems.
   * \return Value of the Froude number.
   */
  void SetViscosity_FreeStream(su2double val_viscosity_freestream);
  
  /*!
   * \brief Set the Froude number for free surface problems.
   * \return Value of the Froude number.
   */
  void SetModVel_FreeStream(su2double val_modvel_freestream);
  
  /*!
   * \brief Set the Froude number for free surface problems.
   * \return Value of the Froude number.
   */
  void SetModVel_FreeStreamND(su2double val_modvel_freestreamnd);
  
  /*!
   * \brief Set the Froude number for free surface problems.
   * \return Value of the Froude number.
   */
  void SetTemperature_FreeStream(su2double val_temperature_freestream);
  
  /*!
   * \brief Set the Froude number for free surface problems.
   * \return Value of the Froude number.
   */
  void SetTemperature_FreeStreamND(su2double val_temperature_freestreamnd);
  
  /*!
   * \brief Set the Froude number for free surface problems.
   * \return Value of the Froude number.
   */
  void SetGas_ConstantND(su2double val_gas_constantnd);
  
  /*!
   * \brief Set the free-stream velocity.
   * \param[in] val_velocity_freestream - Value of the free-stream velocity component.
   * \param[in] val_dim - Value of the current dimension.
   */
  void SetVelocity_FreeStream(su2double val_velocity_freestream, unsigned short val_dim);

  /*!
   * \brief Set the Froude number for free surface problems.
   * \return Value of the Froude number.
   */
  void SetVelocity_FreeStreamND(su2double val_velocity_freestreamnd, unsigned short val_dim);
  
  /*!
   * \brief Set the Froude number for free surface problems.
   * \return Value of the Froude number.
   */
  void SetViscosity_FreeStreamND(su2double val_viscosity_freestreamnd);
  
  /*!
   * \brief Set the Froude number for free surface problems.
   * \return Value of the Froude number.
   */
  void SetTke_FreeStreamND(su2double val_tke_freestreamnd);
  
  /*!
   * \brief Set the Froude number for free surface problems.
   * \return Value of the Froude number.
   */
  void SetOmega_FreeStreamND(su2double val_omega_freestreamnd);
  
  /*!
   * \brief Set the Froude number for free surface problems.
   * \return Value of the Froude number.
   */
  void SetTke_FreeStream(su2double val_tke_freestream);
  
  /*!
   * \brief Set the Froude number for free surface problems.
   * \return Value of the Froude number.
   */
  void SetOmega_FreeStream(su2double val_omega_freestream);
  
  /*!
   * \brief Set the Froude number for free surface problems.
   * \return Value of the Froude number.
   */
  void SetEnergy_FreeStreamND(su2double val_energy_freestreamnd);
  
  /*!
   * \brief Set the Froude number for free surface problems.
   * \return Value of the Froude number.
   */
  void SetEnergy_FreeStream(su2double val_energy_freestream);

  /*!
   * \brief Set the thermal diffusivity for solids.
   * \return Value of the Froude number.
   */
  void SetThermalDiffusivity_Solid(su2double val_thermal_diffusivity);
  
  /*!
   * \brief Set the Froude number for free surface problems.
   * \return Value of the Froude number.
   */
  void SetTotal_UnstTimeND(su2double val_total_unsttimend);
  
  /*!
   * \brief Get the angle of attack of the body. This is the angle between a reference line on a lifting body
   *        (often the chord line of an airfoil) and the vector representing the relative motion between the
   *        lifting body and the fluid through which it is moving.
   * \return Value of the angle of attack.
   */
  su2double GetAoA(void);
  
  /*!
   * \brief Get the off set angle of attack of the body. The solution and the geometry
   *        file are able to modifity the angle of attack in the config file
   * \return Value of the off set angle of attack.
   */
  su2double GetAoA_Offset(void);
  
  /*!
   * \brief Get the off set sideslip angle of the body. The solution and the geometry
   *        file are able to modifity the angle of attack in the config file
   * \return Value of the off set sideslip angle.
   */
  su2double GetAoS_Offset(void);
  
  /*!
   * \brief Get the functional sensitivity with respect to changes in the angle of attack.
   * \return Value of the angle of attack.
   */
  su2double GetAoA_Sens(void);
  
  /*!
   * \brief Set the angle of attack.
   * \param[in] val_AoA - Value of the angle of attack.
   */
  void SetAoA(su2double val_AoA);
  
  /*!
   * \brief Set the off set angle of attack.
   * \param[in] val_AoA - Value of the angle of attack.
   */
  void SetAoA_Offset(su2double val_AoA_offset);
  
  /*!
   * \brief Set the off set sideslip angle.
   * \param[in] val_AoA - Value of the off set sideslip angle.
   */
  void SetAoS_Offset(su2double val_AoS_offset);
  
  /*!
   * \brief Set the angle of attack.
   * \param[in] val_AoA - Value of the angle of attack.
   */
  void SetAoA_Sens(su2double val_AoA_sens);
  
  /*!
   * \brief Set the angle of attack.
   * \param[in] val_AoA - Value of the angle of attack.
   */
  void SetAoS(su2double val_AoS);
  
  /*!
   * \brief Get the angle of sideslip of the body. It relates to the rotation of the aircraft centerline from
   *        the relative wind.
   * \return Value of the angle of sideslip.
   */
  su2double GetAoS(void);
  
  /*!
   * \brief Get the charge coefficient that is used in the poissonal potential simulation.
   * \return Value of the charge coefficient.
   */
  su2double GetChargeCoeff(void);
  
  /*!
   * \brief Get the number of multigrid levels.
   * \return Number of multigrid levels (without including the original grid).
   */
  unsigned short GetnMGLevels(void);
  
  /*!
   * \brief Set the number of multigrid levels.
   * \param[in] val_nMGLevels - Index of the mesh were the CFL is applied
   */
  void SetMGLevels(unsigned short val_nMGLevels);
  
  /*!
   * \brief Get the index of the finest grid.
   * \return Index of the finest grid in a multigrid strategy, this is 0 unless we are
   performing a Full multigrid.
   */
  unsigned short GetFinestMesh(void);
  
  /*!
   * \brief Get the kind of multigrid (V or W).
   * \note This variable is used in a recursive way to perform the different kind of cycles
   * \return 0 or 1 depending of we are dealing with a V or W cycle.
   */
  unsigned short GetMGCycle(void);
  
  /*!
   * \brief Get the king of evaluation in the geometrical module.
   * \return 0 or 1 depending of we are dealing with a V or W cycle.
   */
  unsigned short GetGeometryMode(void);
  
  /*!
   * \brief Get the Courant Friedrich Levi number for each grid.
   * \param[in] val_mesh - Index of the mesh were the CFL is applied.
   * \return CFL number for each grid.
   */
  su2double GetCFL(unsigned short val_mesh);

  /*!
   * \brief Get the Courant Friedrich Levi number for solid solvers.
   * \param[in] val_mesh - Index of the mesh were the CFL is applied.
   * \return CFL number for each grid.
   */
  su2double GetCFL_Solid(void);
  
  /*!
   * \brief Get the Courant Friedrich Levi number for each grid.
   * \param[in] val_mesh - Index of the mesh were the CFL is applied.
   * \return CFL number for each grid.
   */
  void SetCFL(unsigned short val_mesh, su2double val_cfl);

  /*!
   * \brief Get the Courant Friedrich Levi number for unsteady simulations.
   * \return CFL number for unsteady simulations.
   */
  su2double GetUnst_CFL(void);

  /*!
   * \brief Get information about element reorientation
   * \return 	<code>TRUE</code> means that elements can be reoriented if suspected unhealthy
   */
  bool GetReorientElements(void);
  
  /*!
   * \brief Get the Courant Friedrich Levi number for unsteady simulations.
   * \return CFL number for unsteady simulations.
   */
  su2double GetMax_DeltaTime(void);
  
  /*!
   * \brief Get a parameter of the particular design variable.
   * \param[in] val_dv - Number of the design variable that we want to read.
   * \param[in] val_param - Index of the parameter that we want to read.
   * \return Design variable parameter.
   */
  su2double GetParamDV(unsigned short val_dv, unsigned short val_param);
  
  /*!
   * \brief Get the coordinates of the FFD corner points.
   * \param[in] val_ffd - Index of the FFD box.
   * \param[in] val_coord - Index of the coordinate that we want to read.
   * \return Value of the coordinate.
   */
  su2double GetCoordFFDBox(unsigned short val_ffd, unsigned short val_index);
  
  /*!
   * \brief Get the degree of the FFD corner points.
   * \param[in] val_ffd - Index of the FFD box.
   * \param[in] val_degree - Index (I,J,K) to obtain the degree.
   * \return Value of the degree in a particular direction.
   */
  unsigned short GetDegreeFFDBox(unsigned short val_ffd, unsigned short val_index);
  
  /*!
   * \brief Get the FFD Tag of a particular design variable.
   * \param[in] val_dv - Number of the design variable that we want to read.
   * \return Name of the FFD box.
   */
  string GetFFDTag(unsigned short val_dv);
  
  /*!
   * \brief Get the FFD Tag of a particular FFD box.
   * \param[in] val_ffd - Number of the FFD box that we want to read.
   * \return Name of the FFD box.
   */
  string GetTagFFDBox(unsigned short val_ffd);
  
  /*!
   * \brief Get the number of design variables.
   * \return Number of the design variables.
   */
  unsigned short GetnDV(void);
  
  /*!
   * \brief Get the number of design variables.
   * \return Number of the design variables.
   */
  unsigned short GetnDV_Value(unsigned short iDV);
  
  /*!
   * \brief Get the number of FFD boxes.
   * \return Number of FFD boxes.
   */
  unsigned short GetnFFDBox(void);
  
  /*!
   * \brief Get the required continuity level at the surface intersection with the FFD
   * \return Continuity level at the surface intersection.
   */
  unsigned short GetFFD_Continuity(void);
  
  /*!
   * \brief Get the coordinate system that we are going to use to define the FFD
   * \return Coordinate system (cartesian, spherical, etc).
   */
  unsigned short GetFFD_CoordSystem(void);
  
  /*!
   * \brief Get the kind of FFD Blending function.
   * \return Kind of FFD Blending function.
   */
  unsigned short GetFFD_Blending(void);
  
  /*!
   * \brief Get the kind BSpline Order in i,j,k direction.
   * \return The kind BSpline Order in i,j,k direction.
   */
  su2double* GetFFD_BSplineOrder();
  
  /*!
   * \brief Get the number of Runge-Kutta steps.
   * \return Number of Runge-Kutta steps.
   */
  unsigned short GetnRKStep(void);

  /*!
   * \brief Get the number of time levels for time accurate local time stepping.
   * \return Number of time levels.
   */
  unsigned short GetnLevels_TimeAccurateLTS(void);

  /*!
   * \brief Set the number of time levels for time accurate local time stepping.
   * \param[in] val_nLevels - The number of time levels to be set.
   */
  void SetnLevels_TimeAccurateLTS(unsigned short val_nLevels);

  /*!
   * \brief Get the number time DOFs for ADER-DG.
   * \return Number of time DOFs used in ADER-DG.
   */
  unsigned short GetnTimeDOFsADER_DG(void);

  /*!
   * \brief Get the location of the time DOFs for ADER-DG on the interval [-1..1].
   * \return The location of the time DOFs used in ADER-DG.
   */
  su2double *GetTimeDOFsADER_DG(void);

  /*!
   * \brief Get the number time integration points for ADER-DG.
   * \return Number of time integration points used in ADER-DG.
   */
  unsigned short GetnTimeIntegrationADER_DG(void);

  /*!
   * \brief Get the location of the time integration points for ADER-DG on the interval [-1..1].
   * \return The location of the time integration points used in ADER-DG.
   */
  su2double *GetTimeIntegrationADER_DG(void);

  /*!
   * \brief Get the weights of the time integration points for ADER-DG.
   * \return The weights of the time integration points used in ADER-DG.
   */
  su2double *GetWeightsIntegrationADER_DG(void);

  /*!
   * \brief Get the total number of boundary markers.
   * \return Total number of boundary markers.
   */
  unsigned short GetnMarker_All(void);
  
  /*!
   * \brief Get the total number of boundary markers.
   * \return Total number of boundary markers.
   */
  unsigned short GetnMarker_Max(void);
  
  /*!
   * \brief Get the total number of boundary markers.
   * \return Total number of boundary markers.
   */
  unsigned short GetnMarker_EngineInflow(void);
  
  /*!
   * \brief Get the total number of boundary markers.
   * \return Total number of boundary markers.
   */
  unsigned short GetnMarker_EngineExhaust(void);
  
  /*!
   * \brief Get the total number of boundary markers.
   * \return Total number of boundary markers.
   */
  unsigned short GetnMarker_NearFieldBound(void);
  
  /*!
   * \brief Get the total number of boundary markers.
   * \return Total number of boundary markers.
   */
  unsigned short GetnMarker_InterfaceBound(void);
  
  /*!
   * \brief Get the total number of boundary markers.
   * \return Total number of boundary markers.
   */
  unsigned short GetnMarker_Fluid_InterfaceBound(void);
  
  /*!
   * \brief Get the total number of boundary markers.
   * \return Total number of boundary markers.
   */
  unsigned short GetnMarker_ActDiskInlet(void);
  
  /*!
   * \brief Get the total number of boundary markers.
   * \return Total number of boundary markers.
   */
  unsigned short GetnMarker_ActDiskOutlet(void);
  
  /*!
   * \brief Get the total number of boundary markers.
   * \return Total number of boundary markers.
   */
  unsigned short GetnMarker_Outlet(void);
  
  /*!
   * \brief Get the total number of monitoring markers.
   * \return Total number of monitoring markers.
   */
  unsigned short GetnMarker_Monitoring(void);
  
  /*!
   * \brief Get the total number of DV markers.
   * \return Total number of DV markers.
   */
  unsigned short GetnMarker_DV(void);
  
  /*!
   * \brief Get the total number of moving markers.
   * \return Total number of moving markers.
   */
  unsigned short GetnMarker_Moving(void);

  /*!
   * \brief Get the total number of Python customizable markers.
   * \return Total number of Python customizable markers.
   */
  unsigned short GetnMarker_PyCustom(void);
  
  /*!
   * \brief Get the total number of moving markers.
   * \return Total number of moving markers.
   */
  unsigned short GetnMarker_Analyze(void);

  /*!
   * \brief Get the total number of periodic markers.
   * \return Total number of periodic markers.
   */
  unsigned short GetnMarker_Periodic(void);

  /*!
   * \brief Get the total number of heat flux markers.
   * \return Total number of heat flux markers.
   */
  unsigned short GetnMarker_HeatFlux(void);
  
  /*!
   * \brief Get the total number of objectives in kind_objective list
   * \return Total number of objectives in kind_objective list
   */
  unsigned short GetnObj(void);
  
  /*!
   * \brief Stores the number of marker in the simulation.
   * \param[in] val_nmarker - Number of markers of the problem.
   */
  void SetnMarker_All(unsigned short val_nmarker);
  
  /*!
   * \brief Get the number of external iterations.
   * \return Number of external iterations.
   */
  unsigned long GetnExtIter(void);
  
  /*!
   * \brief Get the number of internal iterations.
   * \return Number of internal iterations.
   */
  unsigned long GetUnst_nIntIter(void);
  
  /*!
   * \brief Get the number of internal iterations for the Newton-Raphson Method in nonlinear structural applications.
   * \return Number of internal iterations.
   */
  unsigned long GetDyn_nIntIter(void);
  
  /*!
   * \brief Get the restart iteration number for unsteady simulations.
   * \return Restart iteration number for unsteady simulations.
   */
  long GetUnst_RestartIter(void);
  
  /*!
   * \brief Get the starting direct iteration number for the unsteady adjoint (reverse time integration).
   * \return Starting direct iteration number for the unsteady adjoint.
   */
  long GetUnst_AdjointIter(void);
  
  /*!
   * \brief Number of iterations to average (reverse time integration).
   * \return Starting direct iteration number for the unsteady adjoint.
   */
  unsigned long GetIter_Avg_Objective(void);
  
  /*!
   * \brief Get the restart iteration number for dynamic structural simulations.
   * \return Restart iteration number for dynamic structural simulations.
   */
  long GetDyn_RestartIter(void);

  /*!
   * \brief Retrieves the number of periodic time instances for Harmonic Balance.
   * \return: Number of periodic time instances for Harmonic Balance.
   */
  unsigned short GetnTimeInstances(void);
  
  /*!
   * \brief Retrieves the period of oscillations to be used with Harmonic Balance.
   * \return: Period for Harmonic Balance.
   */
  su2double GetHarmonicBalance_Period(void);
  
  /*!
   * \brief Set the number of external iterations.
   * \note This is important in no time depending methods, where only
   *       one external iteration is needed.
   * \param[in] val_niter - Set the number of external iterations.
   */
  void SetnExtIter(unsigned long val_niter);
  
  /*!
   * \brief Set the current external iteration number.
   * \param[in] val_iter - Current external iteration number.
   */
  void SetExtIter(unsigned long val_iter);
  
  /*!
   * \brief Set the current external iteration number.
   * \param[in] val_iter - Current external iteration number.
   */
  void SetExtIter_OffSet(unsigned long val_iter);
  
  /*!
   * \brief Set the current FSI iteration number.
   * \param[in] val_iter - Current FSI iteration number.
   */
  void SetOuterIter(unsigned long val_iter);
  
  /*!
   * \brief Set the current internal iteration number.
   * \param[in] val_iter - Current external iteration number.
   */
  void SetIntIter(unsigned long val_iter);
  
  /*!
   * \brief Get the current external iteration number.
   * \return Current external iteration.
   */
  unsigned long GetExtIter(void);
  
  /*!
   * \brief Get the current internal iteration number.
   * \return Current external iteration.
   */
  unsigned long GetExtIter_OffSet(void);
  
  /*!
   * \brief Get the current FSI iteration number.
   * \return Current FSI iteration.
   */
  unsigned long GetOuterIter(void);
  
  /*!
   * \brief Get the current internal iteration number.
   * \return Current internal iteration.
   */
  unsigned long GetIntIter(void);

  /*!
   * \brief Set the current physical time.
   * \param[in] val_t - Current physical time.
   */
  void SetPhysicalTime(su2double val_t);
  
  /*!
   * \brief Get the current physical time.
   * \return Current physical time.
   */
  su2double GetPhysicalTime(void);
  
  /*!
   * \brief Get the frequency for writing the solution file.
   * \return It writes the solution file with this frequency.
   */
  unsigned long GetWrt_Sol_Freq(void);
  
  /*!
   * \brief Get the frequency for writing the solution file in Dual Time.
   * \return It writes the solution file with this frequency.
   */
  unsigned long GetWrt_Sol_Freq_DualTime(void);
  
  /*!
   * \brief Get the frequency for writing the convergence file.
   * \return It writes the convergence file with this frequency.
   */
  unsigned long GetWrt_Con_Freq(void);
  
  /*!
   * \brief Set the frequency for writing the convergence file.
   * \return It writes the convergence file with this frequency.
   */
  void SetWrt_Con_Freq(unsigned long val_freq);

  /*!
   * \brief Get the frequency for writing the convergence file in Dual Time.
   * \return It writes the convergence file with this frequency.
   */
  unsigned long GetWrt_Con_Freq_DualTime(void);
  
  /*!
   * \brief Get information about writing unsteady headers and file extensions.
   * \return 	<code>TRUE</code> means that unsteady solution files will be written.
   */
  bool GetWrt_Unsteady(void);

  /*!
   * \brief Get information about writing output files.
   * \return <code>TRUE</code> means that output files will be written.
   */
  bool GetWrt_Output(void);

  /*!
   * \brief Get information about writing a volume solution file.
   * \return <code>TRUE</code> means that a volume solution file will be written.
   */
  bool GetWrt_Vol_Sol(void);
  
  /*!
   * \brief Get information about writing a volume solution file.
   * \return <code>TRUE</code> means that a volume solution file will be written.
   */
  bool GetLow_MemoryOutput(void);
  
  /*!
   * \brief Get information about writing a surface solution file.
   * \return <code>TRUE</code> means that a surface solution file will be written.
   */
  bool GetWrt_Srf_Sol(void);
  
  /*!
   * \brief Get information about writing a surface comma-separated values (CSV) solution file.
   * \return <code>TRUE</code> means that a surface comma-separated values (CSV) solution file will be written.
   */
  bool GetWrt_Csv_Sol(void);
  
  /*!
   * \brief Get information about writing a binary coordinates file.
   * \return <code>TRUE</code> means that a binary coordinates file will be written.
   */
  bool GetWrt_Crd_Sol(void);
  
  /*!
   * \brief Get information about writing residuals to volume solution file.
   * \return <code>TRUE</code> means that residuals will be written to the solution file.
   */
  bool GetWrt_Residuals(void);
  
  /*!
   * \brief Get information about writing residuals to volume solution file.
   * \return <code>TRUE</code> means that residuals will be written to the solution file.
   */
  bool GetWrt_Limiters(void);
  
  /*!
   * \brief Write solution at each surface.
   * \return <code>TRUE</code> means that the solution at each surface will be written.
   */
  bool GetWrt_Surface(void);
  
  /*!
   * \brief Get information about writing residuals to volume solution file.
   * \return <code>TRUE</code> means that residuals will be written to the solution file.
   */
  bool GetWrt_SharpEdges(void);
  
  /*!
   * \brief Get information about writing rind layers to the solution files.
   * \return <code>TRUE</code> means that rind layers will be written to the solution file.
   */
  bool GetWrt_Halo(void);

  /*!
   * \brief Get information about writing the performance summary at the end of a calculation.
   * \return <code>TRUE</code> means that the performance summary will be written at the end of a calculation.
   */
  bool GetWrt_Performance(void);
  
  /*!
   * \brief Get information about writing a template inlet profile file.
   * \return <code>TRUE</code> means that a template inlet profile file will be written.
   */
  bool GetWrt_InletFile(void);

  /*!
   * \brief Set information about writing a template inlet profile file.
   * \param[in] val_wrt_inletfile - flag for whether to write a template inlet profile file.
   */
  void SetWrt_InletFile(bool val_wrt_inletfile);

  /*!
   * \brief Get information about writing a 1D slice of a 2D cartesian solution.
   * \return <code>TRUE</code> means that a 1D slice of a 2D cartesian solution will be written.
   */
  bool GetWrt_Slice(void);

  /*!
   * \brief Get information about writing projected sensitivities on surfaces to an ASCII file with rows as x, y, z, dJ/dx, dJ/dy, dJ/dz for each vertex.
   * \return <code>TRUE</code> means that projected sensitivities on surfaces in an ASCII file with rows as x, y, z, dJ/dx, dJ/dy, dJ/dz for each vertex will be written.
   */
  bool GetWrt_Projected_Sensitivity(void);
  
  /*!
   * \brief Get information about the format for the input volume sensitvities.
   * \return Format of the input volume sensitivities.
   */
  unsigned short GetSensitivity_Format(void);
  
  /*!
   * \brief Get information about writing sectional force files.
   * \return <code>TRUE</code> means that sectional force files will be written for specified markers.
   */
  bool GetPlot_Section_Forces(void);
  
  /*!
   * \brief Get the alpha (convective) coefficients for the Runge-Kutta integration scheme.
   * \param[in] val_step - Index of the step.
   * \return Alpha coefficient for the Runge-Kutta integration scheme.
   */
  su2double Get_Alpha_RKStep(unsigned short val_step);
  
  /*!
   * \brief Get the index of the surface defined in the geometry file.
   * \param[in] val_marker - Value of the marker in which we are interested.
   * \return Value of the index that is in the geometry file for the surface that
   *         has the marker <i>val_marker</i>.
   */
  string GetMarker_All_TagBound(unsigned short val_marker);
  
  /*!
   * \brief Get the index of the surface defined in the geometry file.
   * \param[in] val_marker - Value of the marker in which we are interested.
   * \return Value of the index that is in the geometry file for the surface that
   *         has the marker <i>val_marker</i>.
   */
  string GetMarker_ActDiskInlet_TagBound(unsigned short val_marker);
  
  /*!
   * \brief Get the index of the surface defined in the geometry file.
   * \param[in] val_marker - Value of the marker in which we are interested.
   * \return Value of the index that is in the geometry file for the surface that
   *         has the marker <i>val_marker</i>.
   */
  string GetMarker_ActDiskOutlet_TagBound(unsigned short val_marker);
  
  /*!
   * \brief Get the index of the surface defined in the geometry file.
   * \param[in] val_marker - Value of the marker in which we are interested.
   * \return Value of the index that is in the geometry file for the surface that
   *         has the marker <i>val_marker</i>.
   */
  string GetMarker_Outlet_TagBound(unsigned short val_marker);
  
  /*!
   * \brief Get the index of the surface defined in the geometry file.
   * \param[in] val_marker - Value of the marker in which we are interested.
   * \return Value of the index that is in the geometry file for the surface that
   *         has the marker <i>val_marker</i>.
   */
  string GetMarker_EngineInflow_TagBound(unsigned short val_marker);
  
  /*!
   * \brief Get the index of the surface defined in the geometry file.
   * \param[in] val_marker - Value of the marker in which we are interested.
   * \return Value of the index that is in the geometry file for the surface that
   *         has the marker <i>val_marker</i>.
   */
  string GetMarker_EngineExhaust_TagBound(unsigned short val_marker);
  
  /*!
   * \brief Get the name of the surface defined in the geometry file.
   * \param[in] val_marker - Value of the marker in which we are interested.
   * \return Name that is in the geometry file for the surface that
   *         has the marker <i>val_marker</i>.
   */
  string GetMarker_Monitoring_TagBound(unsigned short val_marker);

  /*!
   * \brief Get the name of the surface defined in the geometry file.
   * \param[in] val_marker - Value of the marker in which we are interested.
   * \return Name that is in the geometry file for the surface that
   *         has the marker <i>val_marker</i>.
   */
  string GetMarker_HeatFlux_TagBound(unsigned short val_marker);
  
  /*!
   * \brief Get the tag if the iMarker defined in the geometry file.
   * \param[in] val_tag - Value of the tag in which we are interested.
   * \return Value of the marker <i>val_marker</i> that is in the geometry file
   *         for the surface that has the tag.
   */
  short GetMarker_All_TagBound(string val_tag);
  
  /*!
   * \brief Get the kind of boundary for each marker.
   * \param[in] val_marker - Index of the marker in which we are interested.
   * \return Kind of boundary for the marker <i>val_marker</i>.
   */
  unsigned short GetMarker_All_KindBC(unsigned short val_marker);
  
  /*!
   * \brief Set the value of the boundary <i>val_boundary</i> (read from the config file)
   *        for the marker <i>val_marker</i>.
   * \param[in] val_marker - Index of the marker in which we are interested.
   * \param[in] val_boundary - Kind of boundary read from config file.
   */
  void SetMarker_All_KindBC(unsigned short val_marker, unsigned short val_boundary);
  
  /*!
   * \brief Set the value of the index <i>val_index</i> (read from the geometry file) for
   *        the marker <i>val_marker</i>.
   * \param[in] val_marker - Index of the marker in which we are interested.
   * \param[in] val_index - Index of the surface read from geometry file.
   */
  void SetMarker_All_TagBound(unsigned short val_marker, string val_index);
  
  /*!
   * \brief Set if a marker <i>val_marker</i> is going to be monitored <i>val_monitoring</i>
   *        (read from the config file).
   * \note This is important for non dimensional coefficient computation.
   * \param[in] val_marker - Index of the marker in which we are interested.
   * \param[in] val_monitoring - 0 or 1 depending if the the marker is going to be monitored.
   */
  void SetMarker_All_Monitoring(unsigned short val_marker, unsigned short val_monitoring);
  
  /*!
   * \brief Set if a marker <i>val_marker</i> is going to be monitored <i>val_monitoring</i>
   *        (read from the config file).
   * \note This is important for non dimensional coefficient computation.
   * \param[in] val_marker - Index of the marker in which we are interested.
   * \param[in] val_monitoring - 0 or 1 depending if the the marker is going to be monitored.
   */
  void SetMarker_All_GeoEval(unsigned short val_marker, unsigned short val_geoeval);
  
  /*!
   * \brief Set if a marker <i>val_marker</i> is going to be designed <i>val_designing</i>
   *        (read from the config file).
   * \note This is important for non dimensional coefficient computation.
   * \param[in] val_marker - Index of the marker in which we are interested.
   * \param[in] val_monitoring - 0 or 1 depending if the the marker is going to be designed.
   */
  void SetMarker_All_Designing(unsigned short val_marker, unsigned short val_designing);
  
  /*!
   * \brief Set if a marker <i>val_marker</i> is going to be plot <i>val_plotting</i>
   *        (read from the config file).
   * \param[in] val_marker - Index of the marker in which we are interested.
   * \param[in] val_plotting - 0 or 1 depending if the the marker is going to be plot.
   */
  void SetMarker_All_Plotting(unsigned short val_marker, unsigned short val_plotting);
  
  /*!
   * \brief Set if a marker <i>val_marker</i> is going to be plot <i>val_plotting</i>
   *        (read from the config file).
   * \param[in] val_marker - Index of the marker in which we are interested.
   * \param[in] val_plotting - 0 or 1 depending if the the marker is going to be plot.
   */
  void SetMarker_All_Analyze(unsigned short val_marker, unsigned short val_analyze);
  
  /*!
   * \brief Set if a marker <i>val_marker</i> is part of the FSI interface <i>val_plotting</i>
   *        (read from the config file).
   * \param[in] val_marker - Index of the marker in which we are interested.
   * \param[in] val_plotting - 0 or 1 depending if the the marker is part of the FSI interface.
   */
  void SetMarker_All_ZoneInterface(unsigned short val_marker, unsigned short val_fsiinterface);
 
  /*!
   * \brief Set if a marker <i>val_marker</i> is part of the Turbomachinery (read from the config file).
   * \param[in] val_marker - Index of the marker in which we are interested.
   * \param[in] val_turboperf - 0 if not part of Turbomachinery or greater than 1 if it is part.
   */
  void SetMarker_All_Turbomachinery(unsigned short val_marker, unsigned short val_turbo);

  /*!
   * \brief Set a flag to the marker <i>val_marker</i> part of the Turbomachinery (read from the config file).
   * \param[in] val_marker - Index of the marker in which we are interested.
   * \param[in] val_turboperflag - 0 if is not part of the Turbomachinery, flag INFLOW or OUTFLOW if it is part.
   */
  void SetMarker_All_TurbomachineryFlag(unsigned short val_marker, unsigned short val_turboflag);

  /*!
   * \brief Set if a marker <i>val_marker</i> is part of the MixingPlane interface (read from the config file).
   * \param[in] val_marker - Index of the marker in which we are interested.
   * \param[in] val_turboperf - 0 if not part of the MixingPlane interface or greater than 1 if it is part.
   */
  void SetMarker_All_MixingPlaneInterface(unsigned short val_marker, unsigned short val_mixplan_interface);
   
  /*!
   * \brief Set if a marker <i>val_marker</i> is going to be affected by design variables <i>val_moving</i>
   *        (read from the config file).
   * \param[in] val_marker - Index of the marker in which we are interested.
   * \param[in] val_DV - 0 or 1 depending if the the marker is affected by design variables.
   */
  void SetMarker_All_DV(unsigned short val_marker, unsigned short val_DV);
  
  /*!
   * \brief Set if a marker <i>val_marker</i> is going to be moved <i>val_moving</i>
   *        (read from the config file).
   * \param[in] val_marker - Index of the marker in which we are interested.
   * \param[in] val_moving - 0 or 1 depending if the the marker is going to be moved.
   */
  void SetMarker_All_Moving(unsigned short val_marker, unsigned short val_moving);

  /*!
   * \brief Set if a marker <i>val_marker</i> is going to be customized in Python <i>val_PyCustom</i>
   *        (read from the config file).
   * \param[in] val_marker - Index of the marker in which we are interested.
   * \param[in] val_PyCustom - 0 or 1 depending if the the marker is going to be customized in Python.
   */
  void SetMarker_All_PyCustom(unsigned short val_marker, unsigned short val_PyCustom);
  
  /*!
   * \brief Set if a marker <i>val_marker</i> is going to be periodic <i>val_perbound</i>
   *        (read from the config file).
   * \param[in] val_marker - Index of the marker in which we are interested.
   * \param[in] val_perbound - Index of the surface with the periodic boundary.
   */
  void SetMarker_All_PerBound(unsigned short val_marker, short val_perbound);
  
  /*!
   * \brief Set if a marker <i>val_marker</i> is going to be sent or receive <i>val_index</i>
   *        from another domain.
   * \param[in] val_marker - 0 or 1 depending if the the marker is going to be moved.
   * \param[in] val_index - Index of the surface read from geometry file.
   */
  void SetMarker_All_SendRecv(unsigned short val_marker, short val_index);
  
  /*!
   * \brief Get the send-receive information for a marker <i>val_marker</i>.
   * \param[in] val_marker - 0 or 1 depending if the the marker is going to be moved.
   * \return If positive, the information is sended to that domain, in case negative
   *         the information is receive from that domain.
   */
  short GetMarker_All_SendRecv(unsigned short val_marker);
  
  /*!
   * \brief Get an internal index that identify the periodic boundary conditions.
   * \param[in] val_marker - Value of the marker that correspond with the periodic boundary.
   * \return The internal index of the periodic boundary condition.
   */
  short GetMarker_All_PerBound(unsigned short val_marker);
  
  /*!
   * \brief Get the monitoring information for a marker <i>val_marker</i>.
   * \param[in] val_marker - 0 or 1 depending if the the marker is going to be monitored.
   * \return 0 or 1 depending if the marker is going to be monitored.
   */
  unsigned short GetMarker_All_Monitoring(unsigned short val_marker);
  
  /*!
   * \brief Get the monitoring information for a marker <i>val_marker</i>.
   * \param[in] val_marker - 0 or 1 depending if the the marker is going to be monitored.
   * \return 0 or 1 depending if the marker is going to be monitored.
   */
  unsigned short GetMarker_All_GeoEval(unsigned short val_marker);
  
  /*!
   * \brief Get the design information for a marker <i>val_marker</i>.
   * \param[in] val_marker - 0 or 1 depending if the the marker is going to be monitored.
   * \return 0 or 1 depending if the marker is going to be monitored.
   */
  unsigned short GetMarker_All_Designing(unsigned short val_marker);
  
  /*!
   * \brief Get the plotting information for a marker <i>val_marker</i>.
   * \param[in] val_marker - 0 or 1 depending if the the marker is going to be moved.
   * \return 0 or 1 depending if the marker is going to be plotted.
   */
  unsigned short GetMarker_All_Plotting(unsigned short val_marker);
  
  /*!
   * \brief Get the plotting information for a marker <i>val_marker</i>.
   * \param[in] val_marker - 0 or 1 depending if the the marker is going to be moved.
   * \return 0 or 1 depending if the marker is going to be plotted.
   */
  unsigned short GetMarker_All_Analyze(unsigned short val_marker);
  
  /*!
   * \brief Get the FSI interface information for a marker <i>val_marker</i>.
   * \param[in] val_marker - 0 or 1 depending if the the marker is going to be moved.
   * \return 0 or 1 depending if the marker is part of the FSI interface.
   */
  unsigned short GetMarker_All_ZoneInterface(unsigned short val_marker);
  
  /*!
	 * \brief Get the MixingPlane interface information for a marker <i>val_marker</i>.
	 * \param[in] val_marker value of the marker on the grid.
	 * \return 0 if is not part of the MixingPlane Interface and greater than 1 if it is part.
	 */
	unsigned short GetMarker_All_MixingPlaneInterface(unsigned short val_marker);

	/*!
	 * \brief Get the Turbomachinery information for a marker <i>val_marker</i>.
	 * \param[in] val_marker value of the marker on the grid.
	 * \return 0 if is not part of the Turbomachinery and greater than 1 if it is part.
	 */
	unsigned short GetMarker_All_Turbomachinery(unsigned short val_marker);

	/*!
	 * \brief Get the Turbomachinery flag information for a marker <i>val_marker</i>.
	 * \param[in] val_marker value of the marker on the grid.
	 * \return 0 if is not part of the Turbomachinery, flag INFLOW or OUTFLOW if it is part.
	 */
	unsigned short GetMarker_All_TurbomachineryFlag(unsigned short val_marker);

	/*!
   * \brief Get the number of FSI interface markers <i>val_marker</i>.
   * \param[in] void.
   * \return Number of markers belonging to the FSI interface.
   */
  unsigned short GetMarker_n_ZoneInterface(void);
  
  /*!
   * \brief Get the DV information for a marker <i>val_marker</i>.
   * \param[in] val_marker - 0 or 1 depending if the the marker is going to be affected by design variables.
   * \return 0 or 1 depending if the marker is going to be affected by design variables.
   */
  unsigned short GetMarker_All_DV(unsigned short val_marker);
  
  /*!
   * \brief Get the motion information for a marker <i>val_marker</i>.
   * \param[in] val_marker - 0 or 1 depending if the the marker is going to be moved.
   * \return 0 or 1 depending if the marker is going to be moved.
   */
  unsigned short GetMarker_All_Moving(unsigned short val_marker);

  /*!
   * \brief Get the Python customization for a marker <i>val_marker</i>.
   * \param[in] val_marker - Index of the marker in which we are interested.
   * \return 0 or 1 depending if the marker is going to be customized in Python.
   */
  unsigned short GetMarker_All_PyCustom(unsigned short val_marker);
  
  /*!
   * \brief Get the airfoil sections in the slicing process.
   * \param[in] val_section - Index of the section.
   * \return Coordinate of the airfoil to slice.
   */
  su2double GetLocationStations(unsigned short val_section);
  
  /*!
   * \brief Get the defintion of the nacelle location.
   * \param[in] val_index - Index of the section.
   * \return Coordinate of the nacelle location.
   */
  su2double GetNacelleLocation(unsigned short val_index);
  
  /*!
   * \brief Get the number of pre-smoothings in a multigrid strategy.
   * \param[in] val_mesh - Index of the grid.
   * \return Number of smoothing iterations.
   */
  unsigned short GetMG_PreSmooth(unsigned short val_mesh);
  
  /*!
   * \brief Get the number of post-smoothings in a multigrid strategy.
   * \param[in] val_mesh - Index of the grid.
   * \return Number of smoothing iterations.
   */
  unsigned short GetMG_PostSmooth(unsigned short val_mesh);
  
  /*!
   * \brief Get the number of implicit Jacobi smoothings of the correction in a multigrid strategy.
   * \param[in] val_mesh - Index of the grid.
   * \return Number of implicit smoothing iterations.
   */
  unsigned short GetMG_CorrecSmooth(unsigned short val_mesh);
  
  /*!
   * \brief plane of the FFD (I axis) that should be fixed.
   * \param[in] val_index - Index of the arrray with all the planes in the I direction that should be fixed.
   * \return Index of the plane that is going to be freeze.
   */
  short GetFFD_Fix_IDir(unsigned short val_index);
  
  /*!
   * \brief plane of the FFD (J axis) that should be fixed.
   * \param[in] val_index - Index of the arrray with all the planes in the J direction that should be fixed.
   * \return Index of the plane that is going to be freeze.
   */
  short GetFFD_Fix_JDir(unsigned short val_index);
  
  /*!
   * \brief plane of the FFD (K axis) that should be fixed.
   * \param[in] val_index - Index of the arrray with all the planes in the K direction that should be fixed.
   * \return Index of the plane that is going to be freeze.
   */
  short GetFFD_Fix_KDir(unsigned short val_index);
  
  /*!
   * \brief Get the number of planes to fix in the I direction.
   * \return Number of planes to fix in the I direction.
   */
  unsigned short GetnFFD_Fix_IDir(void);
  
  /*!
   * \brief Get the number of planes to fix in the J direction.
   * \return Number of planes to fix in the J direction.
   */
  unsigned short GetnFFD_Fix_JDir(void);
  
  /*!
   * \brief Get the number of planes to fix in the K direction.
   * \return Number of planes to fix in the K direction.
   */
  unsigned short GetnFFD_Fix_KDir(void);
  
  /*!
   * \brief Governing equations of the flow (it can be different from the run time equation).
   * \param[in] val_zone - Zone where the soler is applied.
   * \return Governing equation that we are solving.
   */
  unsigned short GetKind_Solver(void);
  
  /*!
   * \brief Governing equations of the flow (it can be different from the run time equation).
   * \param[in] val_zone - Zone where the soler is applied.
   * \return Governing equation that we are solving.
   */
  void SetKind_Solver(unsigned short val_solver);
  
  /*!
   * \brief Kind of Multizone Solver.
   * \return Governing equation that we are solving.
   */
  unsigned short GetKind_MZSolver(void);

  
  /*!
   * \brief Governing equations of the flow (it can be different from the run time equation).
   * \param[in] val_zone - Zone where the soler is applied.
   * \return Governing equation that we are solving.
   */
  unsigned short GetKind_Regime(void);
  
  /*!
   * \brief Governing equations of the flow (it can be different from the run time equation).
   * \param[in] val_zone - Zone where the soler is applied.
   * \return Governing equation that we are solving.
   */
  unsigned short GetSystemMeasurements(void);
  
  /*!
   * \brief Gas model that we are using.
   * \return Gas model that we are using.
   */
  unsigned short GetKind_GasModel(void);
  
  /*!
   * \brief Fluid model that we are using.
   * \return Fluid model that we are using.
   */
  unsigned short GetKind_FluidModel(void);
  
  /*!
   * \brief Option to define the density model for incompressible flows.
   * \return Density model option
   */
  unsigned short GetKind_DensityModel(void);
  
  /*!
   * \brief Flag for whether to solve the energy equation for incompressible flows.
   * \return Flag for energy equation
   */
  bool GetEnergy_Equation(void);

  /*!
   * \brief free stream option to initialize the solution
   * \return free stream option
   */
  unsigned short GetKind_FreeStreamOption(void);
  
  /*!
   * \brief free stream option to initialize the solution
   * \return free stream option
   */
  unsigned short GetKind_InitOption(void);
  /*!
   * \brief Get the value of the critical pressure.
   * \return Critical pressure.
   */
  su2double GetPressure_Critical(void);
  
  /*!
   * \brief Get the value of the critical temperature.
   * \return Critical temperature.
   */
  su2double GetTemperature_Critical(void);
  
  /*!
   * \brief Get the value of the critical pressure.
   * \return Critical pressure.
   */
  su2double GetAcentric_Factor(void);
  
  /*!
   * \brief Get the value of the viscosity model.
   * \return Viscosity model.
   */
  unsigned short GetKind_ViscosityModel(void);
  
  /*!
   * \brief Get the value of the thermal conductivity model.
   * \return Conductivity model.
   */
  unsigned short GetKind_ConductivityModel(void);
  
  /*!
   * \brief Get the value of the turbulent thermal conductivity model.
   * \return Turbulent conductivity model.
   */
  unsigned short GetKind_ConductivityModel_Turb(void);
  
  /*!
   * \brief Get the value of the constant viscosity.
   * \return Constant viscosity.
   */
  su2double GetMu_Constant(void);

  /*!
   * \brief Get the value of the non-dimensional constant viscosity.
   * \return Non-dimensional constant viscosity.
   */
  su2double GetMu_ConstantND(void);

  /*!
   * \brief Get the value of the thermal conductivity.
   * \return Thermal conductivity.
   */
  su2double GetKt_Constant(void);
  
  /*!
   * \brief Get the value of the non-dimensional thermal conductivity.
   * \return Non-dimensional thermal conductivity.
   */
  su2double GetKt_ConstantND(void);
  
  /*!
   * \brief Get the value of the reference viscosity for Sutherland model.
   * \return The reference viscosity.
   */
  su2double GetMu_Ref(void);

  /*!
   * \brief Get the value of the non-dimensional reference viscosity for Sutherland model.
   * \return The non-dimensional reference viscosity.
   */
  su2double GetMu_RefND(void);
  
  /*!
   * \brief Get the value of the reference temperature for Sutherland model.
   * \return The reference temperature.
   */
  su2double GetMu_Temperature_Ref(void);

  /*!
   * \brief Get the value of the non-dimensional reference temperature for Sutherland model.
   * \return The non-dimensional reference temperature.
   */
  su2double GetMu_Temperature_RefND(void);
  
  /*!
   * \brief Get the value of the reference S for Sutherland model.
   * \return The reference S.
   */
  su2double GetMu_S(void);

  /*!
   * \brief Get the value of the non-dimensional reference S for Sutherland model.
   * \return The non-dimensional reference S.
   */
  su2double GetMu_SND(void);
  
  /*!
   * \brief Get the number of coefficients in the temperature polynomial models.
   * \return The the number of coefficients in the temperature polynomial models.
   */
  unsigned short GetnPolyCoeffs(void);
  
  /*!
   * \brief Get the temperature polynomial coefficient for specific heat Cp.
   * \param[in] val_index - Index of the array with all polynomial coefficients.
   * \return Temperature polynomial coefficient for specific heat Cp.
   */
  su2double GetCp_PolyCoeff(unsigned short val_index);

  /*!
   * \brief Get the temperature polynomial coefficient for specific heat Cp.
   * \param[in] val_index - Index of the array with all polynomial coefficients.
   * \return Temperature polynomial coefficient for specific heat Cp.
   */
  su2double GetCp_PolyCoeffND(unsigned short val_index);
  
  /*!
   * \brief Get the temperature polynomial coefficient for viscosity.
   * \param[in] val_index - Index of the array with all polynomial coefficients.
   * \return Temperature polynomial coefficient for viscosity.
   */
  su2double GetMu_PolyCoeff(unsigned short val_index);
  
  /*!
   * \brief Get the temperature polynomial coefficient for viscosity.
   * \param[in] val_index - Index of the array with all polynomial coefficients.
   * \return Non-dimensional temperature polynomial coefficient for viscosity.
   */
  su2double GetMu_PolyCoeffND(unsigned short val_index);
  
  /*!
   * \brief Get the temperature polynomial coefficients for viscosity.
   * \return Non-dimensional temperature polynomial coefficients for viscosity.
   */
  su2double* GetMu_PolyCoeffND(void);
  
  /*!
   * \brief Get the temperature polynomial coefficient for thermal conductivity.
   * \param[in] val_index - Index of the array with all polynomial coefficients.
   * \return Temperature polynomial coefficient for thermal conductivity.
   */
  su2double GetKt_PolyCoeff(unsigned short val_index);
  
  /*!
   * \brief Get the temperature polynomial coefficient for thermal conductivity.
   * \param[in] val_index - Index of the array with all polynomial coefficients.
   * \return Non-dimensional temperature polynomial coefficient for thermal conductivity.
   */
  su2double GetKt_PolyCoeffND(unsigned short val_index);
  
  /*!
   * \brief Get the temperature polynomial coefficients for thermal conductivity.
   * \return Non-dimensional temperature polynomial coefficients for thermal conductivity.
   */
  su2double* GetKt_PolyCoeffND(void);
  
  /*!
   * \brief Set the value of the non-dimensional constant viscosity.
   */
  void SetMu_ConstantND(su2double mu_const);
  
  /*!
   * \brief Set the value of the non-dimensional thermal conductivity.
   */
  void SetKt_ConstantND(su2double kt_const);
  
  /*!
   * \brief Set the value of the non-dimensional reference viscosity for Sutherland model.
   */
  void SetMu_RefND(su2double mu_ref);
  
  /*!
   * \brief Set the value of the non-dimensional reference temperature for Sutherland model.
   */
  void SetMu_Temperature_RefND(su2double mu_Tref);
  
  /*!
   * \brief Set the value of the non-dimensional S for Sutherland model.
   */
  void SetMu_SND(su2double mu_s);
  
  /*!
   * \brief Set the temperature polynomial coefficient for specific heat Cp.
   * \param[in] val_coeff - Temperature polynomial coefficient for specific heat Cp.
   * \param[in] val_index - Index of the array with all polynomial coefficients.
   */
  void SetCp_PolyCoeffND(su2double val_coeff, unsigned short val_index);
  
  /*!
   * \brief Set the temperature polynomial coefficient for viscosity.
   * \param[in] val_coeff - Non-dimensional temperature polynomial coefficient for viscosity.
   * \param[in] val_index - Index of the array with all polynomial coefficients.
   */
  void SetMu_PolyCoeffND(su2double val_coeff, unsigned short val_index);
  
  /*!
   * \brief Set the temperature polynomial coefficient for thermal conductivity.
   * \param[in] val_coeff - Non-dimensional temperature polynomial coefficient for thermal conductivity.
   * \param[in] val_index - Index of the array with all polynomial coefficients.
   */
  void SetKt_PolyCoeffND(su2double val_coeff, unsigned short val_index);
  
  /*!
   * \brief Get the kind of method for computation of spatial gradients.
   * \return Numerical method for computation of spatial gradients.
   */
  unsigned short GetKind_Gradient_Method(void);
  
  /*!
   * \brief Get the kind of solver for the implicit solver.
   * \return Numerical solver for implicit formulation (solving the linear system).
   */
  unsigned short GetKind_Linear_Solver(void);
  
  
  /*!
   * \brief Get the kind of preconditioner for the implicit solver.
   * \return Numerical preconditioner for implicit formulation (solving the linear system).
   */
  unsigned short GetKind_Linear_Solver_Prec(void);
  
  /*!
   * \brief Get the kind of solver for the implicit solver.
   * \return Numerical solver for implicit formulation (solving the linear system).
   */
  unsigned short GetKind_Deform_Linear_Solver(void);
  
  /*!
   * \brief Set the kind of preconditioner for the implicit solver.
   * \return Numerical preconditioner for implicit formulation (solving the linear system).
   */
  void SetKind_Deform_Linear_Solver_Prec(unsigned short val_kind_prec);
  
  /*!
   * \brief Set the kind of preconditioner for the implicit solver.
   * \return Numerical preconditioner for implicit formulation (solving the linear system).
   */
  void SetKind_Linear_Solver_Prec(unsigned short val_kind_prec);
  
  /*!
   * \brief Get min error of the linear solver for the implicit formulation.
   * \return Min error of the linear solver for the implicit formulation.
   */
  su2double GetLinear_Solver_Error(void);
  
  /*!
   * \brief Get min error of the linear solver for the implicit formulation.
   * \return Min error of the linear solver for the implicit formulation.
   */
  su2double GetDeform_Linear_Solver_Error(void);
  
  /*!
   * \brief Get max number of iterations of the linear solver for the implicit formulation.
   * \return Max number of iterations of the linear solver for the implicit formulation.
   */
  unsigned long GetLinear_Solver_Iter(void);
  
  /*!
   * \brief Get max number of iterations of the linear solver for the implicit formulation.
   * \return Max number of iterations of the linear solver for the implicit formulation.
   */
  unsigned long GetDeform_Linear_Solver_Iter(void);
  
  /*!
   * \brief Get the ILU fill-in level for the linear solver.
   * \return Fill in level of the ILU preconditioner for the linear solver.
   */
  unsigned short GetLinear_Solver_ILU_n(void);

  /*!
   * \brief Get restart frequency of the linear solver for the implicit formulation.
   * \return Restart frequency of the linear solver for the implicit formulation.
   */
  unsigned long GetLinear_Solver_Restart_Frequency(void);
  
  /*!
   * \brief Get the relaxation coefficient of the linear solver for the implicit formulation.
   * \return relaxation coefficient of the linear solver for the implicit formulation.
   */
  su2double GetRelaxation_Factor_Flow(void);
  
  /*!
   * \brief Get the relaxation coefficient of the linear solver for the implicit formulation.
   * \return relaxation coefficient of the linear solver for the implicit formulation.
   */
  su2double GetRelaxation_Factor_AdjFlow(void);
  
  /*!
   * \brief Get the relaxation coefficient of the linear solver for the implicit formulation.
   * \return relaxation coefficient of the linear solver for the implicit formulation.
   */
  su2double GetRelaxation_Factor_Turb(void);

  /*!
   * \brief Get the relaxation coefficient of the CHT coupling.
   * \return relaxation coefficient of the CHT coupling.
   */
  su2double GetRelaxation_Factor_CHT(void);
  
  /*!
   * \brief Get the relaxation coefficient of the linear solver for the implicit formulation.
   * \return relaxation coefficient of the linear solver for the implicit formulation.
   */
  su2double GetRoe_Kappa(void);
  
  /*!
   * \brief Get the wing semi span.
   * \return value of the wing semi span.
   */
  su2double GetSemiSpan(void);
  
  /*!
   * \brief Get the kind of solver for the implicit solver.
   * \return Numerical solver for implicit formulation (solving the linear system).
   */
  unsigned short GetKind_AdjTurb_Linear_Solver(void);
  
  /*!
   * \brief Get the kind of preconditioner for the implicit solver.
   * \return Numerical preconditioner for implicit formulation (solving the linear system).
   */
  unsigned short GetKind_AdjTurb_Linear_Prec(void);
  
  /*!
   * \brief Get the kind of solver for the implicit solver.
   * \return Numerical solver for implicit formulation (solving the linear system).
   */
  unsigned short GetKind_DiscAdj_Linear_Solver(void);
  
  /*!
   * \brief Get the kind of preconditioner for the implicit solver.
   * \return Numerical preconditioner for implicit formulation (solving the linear system).
   */
  unsigned short GetKind_DiscAdj_Linear_Prec(void);
  
  /*!
   * \brief Get the kind of preconditioner for the implicit solver.
   * \return Numerical preconditioner for implicit formulation (solving the linear system).
   */
  unsigned short GetKind_Deform_Linear_Solver_Prec(void);
  
  /*!
   * \brief Set the kind of preconditioner for the implicit solver.
   * \return Numerical preconditioner for implicit formulation (solving the linear system).
   */
  void SetKind_AdjTurb_Linear_Prec(unsigned short val_kind_prec);
  
  /*!
   * \brief Get min error of the linear solver for the implicit formulation.
   * \return Min error of the linear solver for the implicit formulation.
   */
  su2double GetAdjTurb_Linear_Error(void);
  
  /*!
   * \brief Get the entropy fix.
   * \return Vaule of the entropy fix.
   */
  su2double GetEntropyFix_Coeff(void);
  
  /*!
   * \brief Get max number of iterations of the linear solver for the implicit formulation.
   * \return Max number of iterations of the linear solver for the implicit formulation.
   */
  unsigned short GetAdjTurb_Linear_Iter(void);
  
  /*!
   * \brief Get CFL reduction factor for adjoint turbulence model.
   * \return CFL reduction factor.
   */
  su2double GetCFLRedCoeff_AdjTurb(void);
  
  /*!
   * \brief Get the number of linear smoothing iterations for mesh deformation.
   * \return Number of linear smoothing iterations for mesh deformation.
   */
  unsigned long GetGridDef_Linear_Iter(void);
  
  /*!
   * \brief Get the number of nonlinear increments for mesh deformation.
   * \return Number of nonlinear increments for mesh deformation.
   */
  unsigned long GetGridDef_Nonlinear_Iter(void);
  
  /*!
   * \brief Get information about writing grid deformation residuals to the console.
   * \return <code>TRUE</code> means that grid deformation residuals will be written to the console.
   */
  bool GetDeform_Output(void);
  
  /*!
   * \brief Get factor to multiply smallest volume for deform tolerance.
   * \return Factor to multiply smallest volume for deform tolerance.
   */
  su2double GetDeform_Coeff(void);
  
  /*!
   * \brief Get limit for the volumetric deformation.
   * \return Distance to the surface to be deformed.
   */
  su2double GetDeform_Limit(void);
  
  /*!
   * \brief Get Young's modulus for deformation (constant stiffness deformation)
   */
  su2double GetDeform_ElasticityMod(void);
  
  /*!
   * \brief Get Poisson's ratio for deformation (constant stiffness deformation)
   * \
   */
  su2double GetDeform_PoissonRatio(void);
  
  /*!
   * \brief Get the type of stiffness to impose for FEA mesh deformation.
   * \return type of stiffness to impose for FEA mesh deformation.
   */
  unsigned short GetDeform_Stiffness_Type(void);
  
  /*!
   * \brief Creates a tecplot file to visualize the volume deformation deformation made by the DEF software.
   * \return <code>TRUE</code> if the deformation is going to be plotted; otherwise <code>FALSE</code>.
   */
  bool GetVisualize_Volume_Def(void);
  
  /*!
   * \brief Creates a teot file to visualize the surface deformation deformation made by the DEF software.
   * \return <code>TRUE</code> if the deformation is going to be plotted; otherwise <code>FALSE</code>.
   */
  bool GetVisualize_Surface_Def(void);
  
  /*!
   * \brief Define the FFD box with a symetry plane.
   * \return <code>TRUE</code> if there is a symmetry plane in the FFD; otherwise <code>FALSE</code>.
   */
  bool GetFFD_Symmetry_Plane(void);
  
  /*!
   * \brief Get the kind of SU2 software component.
   * \return Kind of the SU2 software component.
   */
  unsigned short GetKind_SU2(void);
  
  /*!
   * \brief Get the kind of non-dimensionalization.
   * \return Kind of non-dimensionalization.
   */
  unsigned short GetRef_NonDim(void);
  
  /*!
   * \brief Get the kind of incompressible non-dimensionalization.
   * \return Kind of incompressible non-dimensionalization.
   */
  unsigned short GetRef_Inc_NonDim(void);

  /*!
   * \brief Get the kind of SU2 software component.
   * \return Kind of the SU2 software component.
   */
  void SetKind_SU2(unsigned short val_kind_su2);
  
  /*!
   * \brief Get the kind of the turbulence model.
   * \return Kind of the turbulence model.
   */
  unsigned short GetKind_Turb_Model(void);
  
  /*!
   * \brief Get the kind of the transition model.
   * \return Kind of the transion model.
   */
  unsigned short GetKind_Trans_Model(void);

  /*!
   * \brief Get the kind of the subgrid scale model.
   * \return Kind of the subgrid scale model.
   */
  unsigned short GetKind_SGS_Model(void);

  /*!
   * \brief Get the kind of adaptation technique.
   * \return Kind of adaptation technique.
   */
  unsigned short GetKind_Adaptation(void);
  
  /*!
   * \brief Get the number of new elements added in the adaptation process.
   * \return percentage of new elements that are going to be added in the adaptation.
   */
  su2double GetNew_Elem_Adapt(void);
  
  /*!
   * \brief Get the kind of time integration method.
   * \note This is the information that the code will use, the method will
   *       change in runtime depending of the specific equation (direct, adjoint,
   *       linearized) that is being solved.
   * \return Kind of time integration method.
   */
  unsigned short GetKind_TimeIntScheme(void);
  
  /*!
   * \brief Get the kind of convective numerical scheme.
   * \note This is the information that the code will use, the method will
   *       change in runtime depending of the specific equation (direct, adjoint,
   *       linearized) that is being solved.
   * \return Kind of the convective scheme.
   */
  unsigned short GetKind_ConvNumScheme(void);
  
  /*!
   * \brief Get kind of center scheme for the convective terms.
   * \note This is the information that the code will use, the method will
   *       change in runtime depending of the specific equation (direct, adjoint,
   *       linearized) that is being solved.
   * \return Kind of center scheme for the convective terms.
   */
  unsigned short GetKind_Centered(void);
  
  /*!
   * \brief Get kind of upwind scheme for the convective terms.
   * \note This is the information that the code will use, the method will
   *       change in runtime depending of the specific equation (direct, adjoint,
   *       linearized) that is being solved.
   * \return Kind of upwind scheme for the convective terms.
   */
  unsigned short GetKind_Upwind(void);
  
  /*!
   * \brief Get if the upwind scheme used MUSCL or not.
   * \note This is the information that the code will use, the method will
   *       change in runtime depending of the specific equation (direct, adjoint,
   *       linearized) that is being solved.
   * \return MUSCL scheme.
   */
  bool GetMUSCL(void);
  
  /*!
   * \brief Get if the upwind scheme used MUSCL or not.
   * \note This is the information that the code will use, the method will
   *       change in runtime depending of the specific equation (direct, adjoint,
   *       linearized) that is being solved.
   * \return MUSCL scheme.
   */
  bool GetMUSCL_Flow(void);
  
  /*!
   * \brief Get if the upwind scheme used MUSCL or not.
   * \note This is the information that the code will use, the method will
   *       change in runtime depending of the specific equation (direct, adjoint,
   *       linearized) that is being solved.
   * \return MUSCL scheme.
   */
  bool GetMUSCL_Heat(void);

  /*!
   * \brief Get if the upwind scheme used MUSCL or not.
   * \note This is the information that the code will use, the method will
   *       change in runtime depending of the specific equation (direct, adjoint,
   *       linearized) that is being solved.
   * \return MUSCL scheme.
   */
  bool GetMUSCL_Turb(void);
  
  /*!
   * \brief Get if the upwind scheme used MUSCL or not.
   * \note This is the information that the code will use, the method will
   *       change in runtime depending of the specific equation (direct, adjoint,
   *       linearized) that is being solved.
   * \return MUSCL scheme.
   */
  bool GetMUSCL_AdjFlow(void);
  
  /*!
   * \brief Get if the upwind scheme used MUSCL or not.
   * \note This is the information that the code will use, the method will
   *       change in runtime depending of the specific equation (direct, adjoint,
   *       linearized) that is being solved.
   * \return MUSCL scheme.
   */
  bool GetMUSCL_AdjTurb(void);

  /*!
   * \brief Get the kind of integration scheme (explicit or implicit)
   *        for the flow equations.
   * \note This value is obtained from the config file, and it is constant
   *       during the computation.
   * \return Kind of integration scheme for the flow equations.
   */
  unsigned short GetKind_TimeIntScheme_Flow(void);

  /*!
   * \brief Get the kind of scheme (aliased or non-aliased) to be used in the
   *        predictor step of ADER-DG.
   * \return Kind of scheme used in the predictor step of ADER-DG.
   */
  unsigned short GetKind_ADER_Predictor(void);

  /*!
   * \brief Get the kind of integration scheme (explicit or implicit)
   *        for the flow equations.
   * \note This value is obtained from the config file, and it is constant
   *       during the computation.
   * \return Kind of integration scheme for the plasma equations.
   */
  unsigned short GetKind_TimeIntScheme_Heat(void);
  
  /*!
   * \brief Get the kind of time stepping
   *        for the heat equation.
   * \note This value is obtained from the config file, and it is constant
   *       during the computation.
   * \return Kind of time stepping for the heat equation.
   */
  unsigned short GetKind_TimeStep_Heat(void);
  
  /*!
   * \brief Get the kind of integration scheme (explicit or implicit)
   *        for the flow equations.
   * \note This value is obtained from the config file, and it is constant
   *       during the computation.
   * \return Kind of integration scheme for the plasma equations.
   */
  unsigned short GetKind_TimeIntScheme_FEA(void);
  
  /*!
   * \brief Get the kind of integration scheme (explicit or implicit)
   *        for the template equations.
   * \note This value is obtained from the config file, and it is constant
   *       during the computation.
   * \return Kind of integration scheme for the plasma equations.
   */
  unsigned short GetKind_TimeIntScheme_Template(void);
  
  /*!
   * \brief Get the kind of integration scheme (explicit or implicit)
   *        for the flow equations.
   * \note This value is obtained from the config file, and it is constant
   *       during the computation.
   * \return Kind of integration scheme for the plasma equations.
   */
  unsigned short GetKind_SpaceIteScheme_FEA(void);
  
  /*!
   * \brief Get the kind of convective numerical scheme for the flow
   *        equations (centered or upwind).
   * \note This value is obtained from the config file, and it is constant
   *       during the computation.
   * \return Kind of convective numerical scheme for the flow equations.
   */
  unsigned short GetKind_ConvNumScheme_Flow(void);

  /*!
   * \brief Get the kind of convective numerical scheme for the flow
   *        equations (finite element).
   * \note This value is obtained from the config file, and it is constant
   *       during the computation.
   * \return Kind of convective numerical scheme for the flow equations.
   */
  unsigned short GetKind_ConvNumScheme_FEM_Flow(void);

  /*!
   * \brief Get the kind of convective numerical scheme for the template
   *        equations (centered or upwind).
   * \note This value is obtained from the config file, and it is constant
   *       during the computation.
   * \return Kind of convective numerical scheme for the flow equations.
   */
  unsigned short GetKind_ConvNumScheme_Template(void);
  
  /*!
   * \brief Get the kind of center convective numerical scheme for the flow equations.
   * \note This value is obtained from the config file, and it is constant
   *       during the computation.
   * \return Kind of center convective numerical scheme for the flow equations.
   */
  unsigned short GetKind_Centered_Flow(void);
  
  /*!
   * \brief Get the kind of center convective numerical scheme for the plasma equations.
   * \note This value is obtained from the config file, and it is constant
   *       during the computation.
   * \return Kind of center convective numerical scheme for the flow equations.
   */
  unsigned short GetKind_Centered_Template(void);
  
  /*!
   * \brief Get the kind of upwind convective numerical scheme for the flow equations.
   * \note This value is obtained from the config file, and it is constant
   *       during the computation.
   * \return Kind of upwind convective numerical scheme for the flow equations.
   */
  unsigned short GetKind_Upwind_Flow(void);

  /*!
   * \brief Get the kind of finite element convective numerical scheme for the flow equations.
   * \note This value is obtained from the config file, and it is constant
   *       during the computation.
   * \return Kind of finite element convective numerical scheme for the flow equations.
   */
  unsigned short GetKind_FEM_Flow(void);

  /*!
   * \brief Get the kind of shock capturing method in FEM DG solver.
   * \note This value is obtained from the config file, and it is constant
   *       during the computation.
   * \return Kind of shock capturing method in FEM DG solver.
   */
  unsigned short GetKind_FEM_DG_Shock(void);

  /*!
   * \brief Get the kind of matrix coloring used for the sparse Jacobian computation.
   * \note This value is obtained from the config file, and it is constant
   *       during the computation.
   * \return Kind of matrix coloring used.
   */
  unsigned short GetKind_Matrix_Coloring(void);

  /*!
   * \brief Get the method for limiting the spatial gradients.
   * \return Method for limiting the spatial gradients.
   */
  unsigned short GetKind_SlopeLimit(void);
  
  /*!
   * \brief Get the method for limiting the spatial gradients.
   * \return Method for limiting the spatial gradients solving the flow equations.
   */
  unsigned short GetKind_SlopeLimit_Flow(void);
  
  /*!
   * \brief Get the method for limiting the spatial gradients.
   * \return Method for limiting the spatial gradients solving the turbulent equation.
   */
  unsigned short GetKind_SlopeLimit_Turb(void);
  
  /*!
   * \brief Get the method for limiting the spatial gradients.
   * \return Method for limiting the spatial gradients solving the adjoint turbulent equation.
   */
  unsigned short GetKind_SlopeLimit_AdjTurb(void);
  
  /*!
   * \brief Get the method for limiting the spatial gradients.
   * \return Method for limiting the spatial gradients solving the adjoint flow equation.
   */
  unsigned short GetKind_SlopeLimit_AdjFlow(void);
  
  /*!
   * \brief Value of the calibrated constant for the Lax method (center scheme).
   * \note This constant is used in coarse levels and with first order methods.
   * \return Calibrated constant for the Lax method.
   */
  su2double GetKappa_1st_Flow(void);
  
  /*!
   * \brief Value of the calibrated constant for the JST method (center scheme).
   * \return Calibrated constant for the JST method for the flow equations.
   */
  su2double GetKappa_2nd_Flow(void);
  
  /*!
   * \brief Value of the calibrated constant for the JST method (center scheme).
   * \return Calibrated constant for the JST method for the flow equations.
   */
  su2double GetKappa_4th_Flow(void);

  /*!
   * \brief Value of the calibrated constant for the JST method (center scheme).
   * \return Calibrated constant for the JST-like method for the heat equations.
   */
  su2double GetKappa_2nd_Heat(void);

  /*!
   * \brief Value of the calibrated constant for the JST-like method (center scheme).
   * \return Calibrated constant for the JST-like method for the heat equation.
   */
  su2double GetKappa_4th_Heat(void);
  
  /*!
   * \brief Get the kind of integration scheme (explicit or implicit)
   *        for the adjoint flow equations.
   * \note This value is obtained from the config file, and it is constant
   *       during the computation.
   * \return Kind of integration scheme for the adjoint flow equations.
   */
  unsigned short GetKind_TimeIntScheme_AdjFlow(void);
  
  /*!
   * \brief Get the kind of convective numerical scheme for the adjoint flow
   *        equations (centered or upwind).
   * \note This value is obtained from the config file, and it is constant
   *       during the computation.
   * \return Kind of convective numerical scheme for the adjoint flow equations.
   */
  unsigned short GetKind_ConvNumScheme_AdjFlow(void);
  
  /*!
   * \brief Get the kind of center convective numerical scheme for the adjoint flow equations.
   * \note This value is obtained from the config file, and it is constant
   *       during the computation.
   * \return Kind of center convective numerical scheme for the adjoint flow equations.
   */
  unsigned short GetKind_Centered_AdjFlow(void);
  
  /*!
   * \brief Get the kind of upwind convective numerical scheme for the adjoint flow equations.
   * \note This value is obtained from the config file, and it is constant
   *       during the computation.
   * \return Kind of upwind convective numerical scheme for the adjoint flow equations.
   */
  unsigned short GetKind_Upwind_AdjFlow(void);
  
  /*!
   * \brief Value of the calibrated constant for the high order method (center scheme).
   * \return Calibrated constant for the high order center method for the adjoint flow equations.
   */
  su2double GetKappa_2nd_AdjFlow(void);
  
  /*!
   * \brief Value of the calibrated constant for the high order method (center scheme).
   * \return Calibrated constant for the high order center method for the adjoint flow equations.
   */
  su2double GetKappa_4th_AdjFlow(void);
  
  /*!
   * \brief Value of the calibrated constant for the low order method (center scheme).
   * \return Calibrated constant for the low order center method for the adjoint flow equations.
   */
  su2double GetKappa_1st_AdjFlow(void);
  
  /*!
   * \brief Get the kind of integration scheme (implicit)
   *        for the turbulence equations.
   * \note This value is obtained from the config file, and it is constant
   *       during the computation.
   * \return Kind of integration scheme for the turbulence equations.
   */
  unsigned short GetKind_TimeIntScheme_Turb(void);
  
  /*!
   * \brief Get the kind of convective numerical scheme for the turbulence
   *        equations (upwind).
   * \note This value is obtained from the config file, and it is constant
   *       during the computation.
   * \return Kind of convective numerical scheme for the turbulence equations.
   */
  unsigned short GetKind_ConvNumScheme_Turb(void);
  
  /*!
   * \brief Get the kind of center convective numerical scheme for the turbulence equations.
   * \note This value is obtained from the config file, and it is constant
   *       during the computation.
   * \return Kind of center convective numerical scheme for the turbulence equations.
   */
  unsigned short GetKind_Centered_Turb(void);
  
  /*!
   * \brief Get the kind of upwind convective numerical scheme for the turbulence equations.
   * \note This value is obtained from the config file, and it is constant
   *       during the computation.
   * \return Kind of upwind convective numerical scheme for the turbulence equations.
   */
  unsigned short GetKind_Upwind_Turb(void);
  
  /*!
   * \brief Get the kind of integration scheme (explicit or implicit)
   *        for the adjoint turbulence equations.
   * \note This value is obtained from the config file, and it is constant
   *       during the computation.
   * \return Kind of integration scheme for the adjoint turbulence equations.
   */
  unsigned short GetKind_TimeIntScheme_AdjTurb(void);
  
  /*!
   * \brief Get the kind of convective numerical scheme for the adjoint turbulence
   *        equations (centered or upwind).
   * \note This value is obtained from the config file, and it is constant
   *       during the computation.
   * \return Kind of convective numerical scheme for the adjoint turbulence equations.
   */
  unsigned short GetKind_ConvNumScheme_AdjTurb(void);
  
  /*!
   * \brief Get the kind of convective numerical scheme for the heat equation.
   * \note This value is obtained from the config file, and it is constant
   *       during the computation.
   * \return Kind of convective numerical scheme for the heat equation.
   */
  unsigned short GetKind_ConvNumScheme_Heat(void);

  /*!
   * \brief Get the kind of center convective numerical scheme for the adjoint turbulence equations.
   * \note This value is obtained from the config file, and it is constant
   *       during the computation.
   * \return Kind of center convective numerical scheme for the adjoint turbulence equations.
   */
  unsigned short GetKind_Centered_AdjTurb(void);
  
  /*!
   * \brief Get the kind of upwind convective numerical scheme for the adjoint turbulence equations.
   * \note This value is obtained from the config file, and it is constant
   *       during the computation.
   * \return Kind of upwind convective numerical scheme for the adjoint turbulence equations.
   */
  unsigned short GetKind_Upwind_AdjTurb(void);
  
  /*!
   * \brief Provides information about the way in which the turbulence will be treated by the
   *        cont. adjoint method.
   * \return <code>FALSE</code> means that the adjoint turbulence equations will be used.
   */
  bool GetFrozen_Visc_Cont(void);
  
  /*!
   * \brief Provides information about the way in which the turbulence will be treated by the
   *        disc. adjoint method.
   * \return <code>FALSE</code> means that the adjoint turbulence equations will be used.
   */
  bool GetFrozen_Visc_Disc(void);
  
  /*!
   * \brief Provides information about using an inconsistent (primal/dual) discrete adjoint formulation
   * \return <code>FALSE</code> means that the adjoint use the same numerical methods than the primal problem.
   */
  bool GetInconsistent_Disc(void);

  /*!
   * \brief Provides information about the way in which the limiter will be treated by the
   *        disc. adjoint method.
   * \return <code>FALSE</code> means that the limiter computation is included.
   */
  bool GetFrozen_Limiter_Disc(void);
  
  /*!
   * \brief Write convergence file for FSI problems
   * \return <code>FALSE</code> means no file is written.
   */
  bool GetWrite_Conv_FSI(void);
  
  /*!
   * \brief Provides information about if the sharp edges are going to be removed from the sensitivity.
   * \return <code>FALSE</code> means that the sharp edges will be removed from the sensitivity.
   */
  bool GetSens_Remove_Sharp(void);
  
  /*!
   * \brief Get the kind of inlet boundary condition treatment (total conditions or mass flow).
   * \return Kind of inlet boundary condition.
   */
  unsigned short GetKind_Inlet(void);
  
  /*!
   * \brief Check if the inlet profile(s) are specified in an input file
   * \return True if an input file is to be used for the inlet profile(s)
   */
  bool GetInlet_Profile_From_File(void);

  /*!
   * \brief Get name of the input file for the specified inlet profile.
   * \return Name of the input file for the specified inlet profile.
   */
  string GetInlet_FileName(void);

  /*!
   * \brief Get the tolerance used for matching two points on a specified inlet
   * \return Tolerance used for matching a point to a specified inlet
   */
  su2double GetInlet_Profile_Matching_Tolerance(void);
  
  /*!
   * \brief Get the type of incompressible inlet from the list.
   * \return Kind of the incompressible inlet.
   */
  unsigned short GetKind_Inc_Inlet(string val_marker);

  /*!
   * \brief Get the total number of types in Kind_Inc_Inlet list
   * \return Total number of types in Kind_Inc_Inlet list
   */
  unsigned short GetnInc_Inlet(void);

  /*!
   * \brief Flag for whether the local boundary normal is used as the flow direction for an incompressible pressure inlet.
   * \return <code>FALSE</code> means the prescribed flow direction is used.
   */
  bool GetInc_Inlet_UseNormal(void);

  /*!
   * \brief Get the type of incompressible outlet from the list.
   * \return Kind of the incompressible outlet.
   */
  unsigned short GetKind_Inc_Outlet(string val_marker);
  
  /*!
   * \brief Get the damping factor applied to velocity updates at incompressible pressure inlets.
   * \return Damping factor applied to velocity updates at incompressible pressure inlets.
   */
  su2double GetInc_Inlet_Damping(void);
  
  /*!
   * \brief Get the damping factor applied to pressure updates at incompressible mass flow outlet.
   * \return Damping factor applied to pressure updates at incompressible mass flow outlet.
   */
  su2double GetInc_Outlet_Damping(void);
  
  /*!
   * \brief Get the kind of mixing process for averaging quantities at the boundaries.
   * \return Kind of mixing process.
   */
  unsigned short GetKind_AverageProcess(void);

  /*!
   * \brief Get the kind of mixing process for averaging quantities at the boundaries.
   * \return Kind of mixing process.
   */
  unsigned short GetKind_PerformanceAverageProcess(void);

  /*!
   * \brief Set the kind of mixing process for averaging quantities at the boundaries.
   * \return Kind of mixing process.
   */
  void SetKind_AverageProcess(unsigned short new_AverageProcess);

  /*!
   * \brief Set the kind of mixing process for averaging quantities at the boundaries.
   * \return Kind of mixing process.
   */
  void SetKind_PerformanceAverageProcess(unsigned short new_AverageProcess);

  /*!
   * \brief Get coeff for Rotating Frame Ramp.
   * \return coeff Ramp Rotating Frame.
   */
  su2double GetRampRotatingFrame_Coeff(unsigned short iCoeff);

  /*!
   * \brief Get Rotating Frame Ramp option.
   * \return Ramp Rotating Frame option.
   */
  bool GetRampRotatingFrame(void);

  /*!
   * \brief Get coeff for Outlet Pressure Ramp.
   * \return coeff Ramp Outlet Pressure.
   */
  su2double GetRampOutletPressure_Coeff(unsigned short iCoeff);

  /*!
   * \brief Get final Outlet Pressure value for the ramp.
   * \return final Outlet Pressure value.
   */
  su2double GetFinalOutletPressure(void);

  /*!
   * \brief Get final Outlet Pressure value for the ramp.
   * \return Monitor Outlet Pressure value.
   */
  su2double GetMonitorOutletPressure(void);

  /*!
   * \brief Set Monitor Outlet Pressure value for the ramp.
   */
  void SetMonitotOutletPressure(su2double newMonPres);

  /*!
   * \brief Get Outlet Pressure Ramp option.
   * \return Ramp Outlet pressure option.
   */
  bool GetRampOutletPressure(void);

  /*!
   * \brief Get mixedout coefficients.
   * \return mixedout coefficient.
   */
  su2double GetMixedout_Coeff(unsigned short iCoeff);

  /*!
   * \brief Get extra relaxation factor coefficients for the Giels BC.
   * \return mixedout coefficient.
   */
  su2double GetExtraRelFacGiles(unsigned short iCoeff);

  /*!
   * \brief Get mach limit for average massflow-based procedure .
   * \return mach limit.
   */
  su2double GetAverageMachLimit(void);

  /*!
   * \brief Get the kind of mixing process for averaging quantities at the boundaries.
   * \return Kind of mixing process.
   */
  unsigned short GetKind_MixingPlaneInterface(void);

  /*!
   * \brief Get the kind of turbomachinery architecture.
   * \return Kind of turbomachinery architecture.
   */
  unsigned short GetKind_TurboMachinery(unsigned short val_iZone);

  /*!
   * \brief Get the kind of turbomachinery architecture.
   * \return Kind of turbomachinery architecture.
   */
  unsigned short GetKind_SpanWise(void);
  
  /*!
   * \brief Verify if there is mixing plane interface specified from config file.
   * \return boolean.
   */
  bool GetBoolMixingPlaneInterface(void);

  /*!
   * \brief Verify if there is mixing plane interface specified from config file.
   * \return boolean.
   */
  bool GetBoolTurbMixingPlane(void);

  /*!
   * \brief Verify if there is mixing plane interface specified from config file.
   * \return boolean.
   */
  bool GetSpatialFourier(void);

  /*!
   * \brief number mixing plane interface specified from config file.
   * \return number of bound.
   */
  unsigned short GetnMarker_MixingPlaneInterface(void);
  
  /*!
   * \brief Verify if there is Turbomachinery performance option specified from config file.
   * \return boolean.
   */
  bool GetBoolTurbomachinery(void);

  /*!
   * \brief Verify if there are zone specific solvers entered in the config file.
   * \return boolean.
   */
  bool GetBoolZoneSpecific(void);
  
  /*!
   * \brief number Turbomachinery blades computed using the pitch information.
   * \return nBlades.
   */
  su2double GetnBlades(unsigned short val_iZone);

  /*!
   * \brief number Turbomachinery blades computed using the pitch information.
   * \return nBlades.
   */
  void SetnBlades(unsigned short val_iZone, su2double nblades);

  /*!
   * \brief Verify if there is any Giles Boundary Condition option specified from config file.
   * \return boolean.
   */
  bool GetBoolGiles(void);
  
  /*!
   * \brief Verify if there is any Riemann Boundary Condition option specified from config file.
   * \return boolean.
   */
  bool GetBoolRiemann(void);

  /*!
   * \brief number Turbomachinery performance option specified from config file.
   * \return number of bound.
   */
  unsigned short GetnMarker_Turbomachinery(void);

  /*!
   * \brief Get number of shroud markers.
   * \return number of marker shroud.
   */
  unsigned short GetnMarker_Shroud(void);

  /*!
   * \brief Get the marker shroud.
   * \return marker shroud.
   */
  string GetMarker_Shroud(unsigned short val_marker);

  /*!
   * \brief number Turbomachinery performance option specified from config file.
   * \return number of bound.
   */
  unsigned short GetnMarker_TurboPerformance(void);

  /*!
   * \brief number span-wise sections to compute 3D BC and performance for turbomachinery specified by the user.
   * \return number of span-wise sections.
   */
  unsigned short Get_nSpanWiseSections_User(void);

  /*!
   * \brief number span-wise sections to compute 3D BC and performance for turbomachinery.
   * \return number of span-wise sections.
   */
  unsigned short GetnSpanWiseSections(void);

  /*!
   * \brief set number of maximum span-wise sections among all zones .
   */
  void SetnSpanMaxAllZones(unsigned short val_nSpna_max);

  /*!
   * \brief number span-wise sections to compute performance for turbomachinery.
   * \return number of max span-wise sections.
   */
  unsigned short GetnSpanMaxAllZones(void);
	
  /*!
   * \brief set number span-wise sections to compute 3D BC and performance for turbomachinery.
   */
  void SetnSpanWiseSections(unsigned short nSpan);

  /*!
   * \brief set number span-wise sections to compute 3D BC and performance for turbomachinery.
   */
  unsigned short GetnSpan_iZones(unsigned short iZone);

  /*!
   * \brief set number span-wise sections to compute 3D BC and performance for turbomachinery.
   */
  void SetnSpan_iZones(unsigned short nSpan, unsigned short iZone);

  /*!
   * \brief get inlet bounds name for Turbomachinery performance calculation.
   * \return name of the bound.
   */
  string GetMarker_TurboPerf_BoundIn(unsigned short index);
  
  /*!
   * \brief get outlet bounds name for Turbomachinery performance calculation.
   * \return name of the bound.
   */
  string GetMarker_TurboPerf_BoundOut(unsigned short index);
  
  /*!
   * \brief get marker kind for Turbomachinery performance calculation.
   * \return kind index.
   */
  unsigned short GetKind_TurboPerf(unsigned short index);
  
  /*!
   * \brief get outlet bounds name for Turbomachinery performance calculation.
   * \return name of the bound.
   */
  string GetMarker_PerBound(unsigned short val_marker);
  
  /*!
   * \brief Get the kind of inlet boundary condition treatment (total conditions or mass flow).
   * \return Kind of inlet boundary condition.
   */
  unsigned short GetKind_Engine_Inflow(void);
  
  /*!
   * \brief Get the kind of inlet boundary condition treatment (total conditions or mass flow).
   * \return Kind of inlet boundary condition.
   */
  unsigned short GetKind_ActDisk(void);
  
  /*!
   * \brief Get the number of sections.
   * \return Number of sections
   */
  unsigned short GetnLocationStations(void);
  
  /*!
   * \brief Get the number of sections for computing internal volume.
   * \return Number of sections for computing internal volume.
   */
  unsigned short GetnWingStations(void);
  
  /*!
   * \brief Get the location of the waterline.
   * \return Z location of the waterline.
   */
  su2double GetGeo_Waterline_Location(void);
  
  /*!
   * \brief Provides information about the the nodes that are going to be moved on a deformation
   *        volumetric grid deformation.
   * \return <code>TRUE</code> means that only the points on the FFD box will be moved.
   */
  bool GetHold_GridFixed(void);
  
  /*!
   * \brief Get the kind of objective function. There are several options: Drag coefficient,
   *        Lift coefficient, efficiency, etc.
   * \note The objective function will determine the boundary condition of the adjoint problem.
   * \return Kind of objective function.
   */
  unsigned short GetKind_ObjFunc(void);
  
  /*!
   * \author H. Kline
   * \brief Get the kind of objective function. There are several options: Drag coefficient,
   *        Lift coefficient, efficiency, etc.
   * \note The objective function will determine the boundary condition of the adjoint problem.
   * \return Kind of objective function.
   */
  unsigned short GetKind_ObjFunc(unsigned short val_obj);
  
  /*!
   * \author H. Kline
   * \brief Get the weight of objective function. There are several options: Drag coefficient,
   *        Lift coefficient, efficiency, etc.
   * \note The objective function will determine the boundary condition of the adjoint problem.
   * \return Weight of objective function.
   */
  su2double GetWeight_ObjFunc(unsigned short val_obj);
  
  /*!
   * \author H. Kline
   * \brief Set the weight of objective function. There are several options: Drag coefficient,
   *        Lift coefficient, efficiency, etc.
   * \note The objective function will determine the boundary condition of the adjoint problem.
   * \return Weight of objective function.
   */
  void SetWeight_ObjFunc(unsigned short val_obj, su2double val);
  
  /*!
   * \author H. Kline
   * \brief Get the coefficients of the objective defined by the chain rule with primitive variables.
   * \note This objective is only applicable to gradient calculations. Objective value must be
   * calculated using the area averaged outlet values of density, velocity, and pressure.
   * Gradients are w.r.t density, velocity[3], and pressure. when 2D gradient w.r.t. 3rd component of velocity set to 0.
   */
  su2double GetCoeff_ObjChainRule(unsigned short iVar);
  
  /*!
   * \author H. Kline
   * \brief Get the flag indicating whether to comput a combined objective.
   */
  bool GetComboObj(void);
  
  /*!
   * \brief Get the kind of sensitivity smoothing technique.
   * \return Kind of sensitivity smoothing technique.
   */
  unsigned short GetKind_SensSmooth(void);
  
  /*!
   * \brief Provides information about the time integration, and change the write in the output
   *        files information about the iteration.
   * \return The kind of time integration: Steady state, time stepping method (unsteady) or
   *         dual time stepping method (unsteady).
   */
  unsigned short GetUnsteady_Simulation(void);
  
  /*!
   * \brief Provides the number of chemical reactions in the chemistry model
   * \return: The number of chemical reactions, read from input file
   */
  unsigned short GetnReactions(void);
  
  /*!
   * \brief Provides the number of chemical reactions in the chemistry model
   * \return: The number of chemical reactions, read from input file
   */
  su2double GetArrheniusCoeff(unsigned short iReaction);
  
  /*!
   * \brief Provides the number of chemical reactions in the chemistry model
   * \return: The number of chemical reactions, read from input file
   */
  su2double GetArrheniusEta(unsigned short iReaction);
  
  /*!
   * \brief Provides the number of chemical reactions in the chemistry model
   * \return: The number of chemical reactions, read from input file
   */
  su2double GetArrheniusTheta(unsigned short iReaction);
  
  /*!
   * \brief Provides the rate controlling temperature exponents for chemistry.
   * \return: Rate controlling temperature exponents.
   */
  su2double* GetRxnTcf_a(void);
  
  /*!
   * \brief Provides the rate controlling temperature exponents for chemistry.
   * \return: Rate controlling temperature exponents.
   */
  su2double* GetRxnTcf_b(void);
  
  /*!
   * \brief Provides the rate controlling temperature exponents for chemistry.
   * \return: Rate controlling temperature exponents.
   */
  su2double* GetRxnTcb_a(void);
  
  /*!
   * \brief Provides the rate controlling temperature exponents for chemistry.
   * \return: Rate controlling temperature exponents.
   */
  su2double* GetRxnTcb_b(void);
  
  /*!
   * \brief Dissociation potential of species.
   * \return: Dissociation potential.
   */
  su2double* GetDissociationPot(void);
  
  /*!
   * \brief Provides the number of rotational modes of energy storage
   * \return: Vector of rotational mode count
   */
  su2double* GetRotationModes(void);
  
  /*!
   * \brief Provides the characteristic vibrational temperature for calculating e_vib
   * \return: Vector of characteristic vibrational temperatures [K]
   */
  su2double* GetCharVibTemp(void);
  
  /*!
   * \brief Provides the characteristic electronic temperature for calculating e_el
   * \return: Vector of characteristic vibrational temperatures [K]
   */
  su2double** GetCharElTemp(void);
  
  /*!
   * \brief Provides the degeneracy of electron states for calculating e_el
   * \return: Vector of characteristic vibrational temperatures [K]
   */
  su2double** GetElDegeneracy(void);
  
  /*!
   * \brief Provides number electron states for calculating e_el
   * \return: Vector of number of electron states for each species
   */
  unsigned short* GetnElStates(void);
  
  
  /*!
   * \brief Provides the thermodynamic reference temperatures from the JANAF tables
   * \return: Vector of reference temperatures [K]
   */
  su2double* GetRefTemperature(void);
  
  /*!
   * \brief Provides the characteristic vibrational temperature for calculating e_vib
   * \return: The number of chemical reactions, read from input file
   */
  su2double GetCharVibTemp(unsigned short iSpecies);
  
  /*!
   * \brief Provides the molar mass of each species present in multi species fluid
   * \return: Vector of molar mass of each species in kg/kmol
   */
  su2double* GetMolar_Mass(void);
  
  /*!
   * \brief Provides the molar mass of each species present in multi species fluid
   * \return: Mass of each species in Kg
   */
  su2double GetMolar_Mass(unsigned short iSpecies);
  
  /*!
   * \brief Retrieves the number of monatomic species in the multicomponent gas.
   * \return: Number of monatomic species.
   */
  unsigned short GetnMonatomics(void);
  
  /*!
   * \brief Retrieves the number of monatomic species in the multicomponent gas.
   * \return: Number of monatomic species.
   */
  unsigned short GetnDiatomics(void);
  
  /*!
   * \brief Provides the molar mass of each species present in multi species fluid
   * \return: Molar mass of the specified gas consituent [kg/kmol]
   */
  su2double GetInitial_Gas_Composition(unsigned short iSpecies);
  
  /*!
   * \brief Provides the formation enthalpy of the specified species at standard conditions
   * \return: Enthalpy of formation
   */
  su2double* GetEnthalpy_Formation(void);
  
  /*!
   * \brief Provides the formation enthalpy of the specified species at standard conditions
   * \return: Enthalpy of formation
   */
  su2double GetEnthalpy_Formation(unsigned short iSpecies);
  
  /*!
   * \brief Provides the restart information.
   * \return Restart information, if <code>TRUE</code> then the code will use the solution as restart.
   */
  bool GetRestart(void);

  /*!
   * \brief Flag for whether binary SU2 native restart files are written.
   * \return Flag for whether binary SU2 native restart files are written, if <code>TRUE</code> then the code will output binary restart files.
   */
  bool GetWrt_Binary_Restart(void);

  /*!
   * \brief Flag for whether binary SU2 native restart files are read.
   * \return Flag for whether binary SU2 native restart files are read, if <code>TRUE</code> then the code will load binary restart files.
   */
  bool GetRead_Binary_Restart(void);

  /*!
   * \brief Provides the number of varaibles.
   * \return Number of variables.
   */
  unsigned short GetnVar(void);
  
  /*!
   * \brief Provides the number of varaibles.
   * \return Number of variables.
   */
  unsigned short GetnZone(void);
  
  /*!
   * \brief Provides the number of varaibles.
   * \return Number of variables.
   */
  unsigned short GetiZone(void);
  
  /*!
   * \brief For some problems like adjoint or the linearized equations it
   *		  is necessary to restart the flow solution.
   * \return Flow restart information, if <code>TRUE</code> then the code will restart the flow solution.
   */
  
  bool GetRestart_Flow(void);
  
  /*!
   * \brief Indicates whether electron gas is present in the gas mixture.
   */
  bool GetIonization(void);
  
  /*!
   * \brief Information about computing and plotting the equivalent area distribution.
   * \return <code>TRUE</code> or <code>FALSE</code>  depending if we are computing the equivalent area.
   */
  bool GetEquivArea(void);
  
  /*!
   * \brief Information about computing and plotting the equivalent area distribution.
   * \return <code>TRUE</code> or <code>FALSE</code>  depending if we are computing the equivalent area.
   */
  bool GetInvDesign_Cp(void);
  
  /*!
   * \brief Information about computing and plotting the equivalent area distribution.
   * \return <code>TRUE</code> or <code>FALSE</code>  depending if we are computing the equivalent area.
   */
  bool GetInvDesign_HeatFlux(void);
  
  /*!
   * \brief Get name of the input grid.
   * \return File name of the input grid.
   */
  string GetMesh_FileName(void);
  
  /*!
   * \brief Get name of the output grid, this parameter is important for grid
   *        adaptation and deformation.
   * \return File name of the output grid.
   */
  string GetMesh_Out_FileName(void);
  
  /*!
   * \brief Get the name of the file with the solution of the flow problem.
   * \return Name of the file with the solution of the flow problem.
   */
  string GetSolution_FlowFileName(void);
  
  /*!
   * \brief Get the name of the file with the solution of the adjoint flow problem
   *		  with drag objective function.
   * \return Name of the file with the solution of the adjoint flow problem with
   *         drag objective function.
   */
  string GetSolution_AdjFileName(void);
  
  /*!
   * \brief Get the name of the file with the solution of the structural problem.
   * \return Name of the file with the solution of the structural problem.
   */
  string GetSolution_FEMFileName(void);
  
  /*!
   * \brief Get the name of the file with the solution of the adjoint structural problem.
   * \return Name of the file with the solution of the structural problem.
   */
  string GetSolution_AdjFEMFileName(void);
  
  /*!
   * \brief Get the name of the file with the residual of the problem.
   * \return Name of the file with the residual of the problem.
   */
  string GetResidual_FileName(void);
  
  /*!
   * \brief Get the format of the input/output grid.
   * \return Format of the input/output grid.
   */
  unsigned short GetMesh_FileFormat(void);
  
  /*!
   * \brief Get the format of the output solution.
   * \return Format of the output solution.
   */
  unsigned short GetOutput_FileFormat(void);
  
  /*!
   * \brief Get the format of the output solution.
   * \return Format of the output solution.
   */
  unsigned short GetActDisk_Jump(void);
  
  /*!
   * \brief Get the name of the file with the convergence history of the problem.
   * \return Name of the file with convergence history of the problem.
   */
  string GetConv_FileName(void);
  
  /*!
   * \brief Get the name of the file with the convergence history of the problem for FSI applications.
   * \return Name of the file with convergence history of the problem.
   */
  string GetConv_FileName_FSI(void);
  
  /*!
   * \brief Get the name of the file with the forces breakdown of the problem.
   * \return Name of the file with forces breakdown of the problem.
   */
  string GetBreakdown_FileName(void);
  
  /*!
   * \brief Get the name of the file with the flow variables.
   * \return Name of the file with the primitive variables.
   */
  string GetFlow_FileName(void);
  
  /*!
   * \brief Get the name of the file with the structure variables.
   * \return Name of the file with the structure variables.
   */
  string GetStructure_FileName(void);
  
  /*!
   * \brief Get the name of the file with the structure variables.
   * \return Name of the file with the structure variables.
   */
  string GetSurfStructure_FileName(void);
  
  /*!
   * \brief Get the name of the file with the adjoint structure variables.
   * \return Name of the file with the adjoint structure variables.
   */
  string GetAdjStructure_FileName(void);
  
  /*!
   * \brief Get the name of the file with the adjoint structure variables.
   * \return Name of the file with the adjoint structure variables.
   */
  string GetAdjSurfStructure_FileName(void);
  
  /*!
   * \brief Get the name of the file with the structure variables.
   * \return Name of the file with the structure variables.
   */
  string GetSurfHeat_FileName(void);
  
  /*!
   * \brief Get the name of the file with the wave variables.
   * \return Name of the file with the wave variables.
   */
  string GetHeat_FileName(void);
  
  /*!
   * \brief Get the name of the restart file for the heat variables.
   * \return Name of the restart file for the flow variables.
   */
  string GetRestart_HeatFileName(void);
  
  /*!
   * \brief Append the zone index to the restart or the solution files.
   * \return Name of the restart file for the flow variables.
   */
  string GetMultizone_FileName(string val_filename, int val_iZone);

  /*!
   * \brief Append the zone index to the restart or the solution files.
   * \return Name of the restart file for the flow variables.
   */
  string GetMultizone_HistoryFileName(string val_filename, int val_iZone);
  
  /*!
   * \brief Append the instance index to the restart or the solution files.
   * \return Name of the restart file for the flow variables.
   */
  string GetMultiInstance_FileName(string val_filename, int val_iInst);

  /*!
   * \brief Append the instance index to the restart or the solution files.
   * \return Name of the restart file for the flow variables.
   */
  string GetMultiInstance_HistoryFileName(string val_filename, int val_iInst);

  /*!
   * \brief Get the name of the restart file for the flow variables.
   * \return Name of the restart file for the flow variables.
   */
  string GetRestart_FlowFileName(void);
  
  /*!
   * \brief Get the name of the restart file for the adjoint variables (drag objective function).
   * \return Name of the restart file for the adjoint variables (drag objective function).
   */
  string GetRestart_AdjFileName(void);
  
  /*!
   * \brief Get the name of the restart file for the structural variables.
   * \return Name of the restart file for the structural variables.
   */
  string GetRestart_FEMFileName(void);
  
  /*!
   * \brief Get the name of the restart file for the structural adjoint variables.
   * \return Name of the restart file for the structural adjoint variables.
   */
  string GetRestart_AdjFEMFileName(void);
  
  /*!
   * \brief Get the name of the file with the adjoint variables.
   * \return Name of the file with the adjoint variables.
   */
  string GetAdj_FileName(void);
  
  /*!
   * \brief Get the name of the file with the gradient of the objective function.
   * \return Name of the file with the gradient of the objective function.
   */
  string GetObjFunc_Grad_FileName(void);
  
  /*!
   * \brief Get the name of the file with the gradient of the objective function.
   * \return Name of the file with the gradient of the objective function.
   */
  string GetObjFunc_Value_FileName(void);
  
  /*!
   * \brief Get the name of the file with the surface information for the flow problem.
   * \return Name of the file with the surface information for the flow problem.
   */
  string GetSurfFlowCoeff_FileName(void);
  
  /*!
   * \brief Get the name of the file with the surface information for the adjoint problem.
   * \return Name of the file with the surface information for the adjoint problem.
   */
  string GetSurfAdjCoeff_FileName(void);
  
  /*!
   * \brief Get the name of the file with the surface sensitivity (discrete adjoint).
   * \return Name of the file with the surface sensitivity (discrete adjoint).
   */
  string GetSurfSens_FileName(void);
  
  /*!
   * \brief Get the name of the file with the volume sensitivity (discrete adjoint).
   * \return Name of the file with the volume sensitivity (discrete adjoint).
   */
  string GetVolSens_FileName(void);
  
  /*!
   * \brief Augment the input filename with the iteration number for an unsteady file.
   * \param[in] val_filename - String value of the base filename.
   * \param[in] val_iter - Unsteady iteration number or time instance.
   * \return Name of the file with the iteration number for an unsteady solution file.
   */
  string GetUnsteady_FileName(string val_filename, int val_iter);
  
  /*!
   * \brief Append the input filename string with the appropriate objective function extension.
   * \param[in] val_filename - String value of the base filename.
   * \return Name of the file with the appropriate objective function extension.
   */
  string GetObjFunc_Extension(string val_filename);
  
  /*!
   * \brief Get the criteria for structural residual (relative/absolute).
   * \return Relative/Absolute criteria for structural convergence.
   */
  unsigned short GetResidual_Criteria_FEM(void);
  
  /*!
   * \brief Get functional that is going to be used to evaluate the residual flow convergence.
   * \return Functional that is going to be used to evaluate the residual flow convergence.
   */
  unsigned short GetResidual_Func_Flow(void);
  
  /*!
   * \brief Get functional that is going to be used to evaluate the flow convergence.
   * \return Functional that is going to be used to evaluate the flow convergence.
   */
  unsigned short GetCauchy_Func_Flow(void);
  
  /*!
   * \brief Get functional that is going to be used to evaluate the adjoint flow convergence.
   * \return Functional that is going to be used to evaluate the adjoint flow convergence.
   */
  unsigned short GetCauchy_Func_AdjFlow(void);
  
  /*!
   * \brief Get the number of iterations that are considered in the Cauchy convergence criteria.
   * \return Number of elements in the Cauchy criteria.
   */
  unsigned short GetCauchy_Elems(void);
  
  /*!
   * \brief Get the number of iterations that are not considered in the convergence criteria.
   * \return Number of iterations before starting with the convergence criteria.
   */
  unsigned long GetStartConv_Iter(void);
  
  /*!
   * \brief Get the value of convergence criteria for the Cauchy method in the direct,
   *        adjoint or linearized problem.
   * \return Value of the convergence criteria.
   */
  su2double GetCauchy_Eps(void);
  
  /*!
   * \brief If we are prforming an unsteady simulation, there is only
   *        one value of the time step for the complete simulation.
   * \return Value of the time step in an unsteady simulation (non dimensional).
   */
  su2double GetDelta_UnstTimeND(void);
  
  /*!
   * \brief If we are prforming an unsteady simulation, there is only
   *        one value of the time step for the complete simulation.
   * \return Value of the time step in an unsteady simulation (non dimensional).
   */
  su2double GetTotal_UnstTimeND(void);
  
  /*!
   * \brief If we are prforming an unsteady simulation, there is only
   *        one value of the time step for the complete simulation.
   * \return Value of the time step in an unsteady simulation.
   */
  su2double GetDelta_UnstTime(void);
  
  /*!
   * \brief Set the value of the unsteadty time step using the CFL number.
   * \param[in] val_delta_unsttimend - Value of the unsteady time step using CFL number.
   */
  void SetDelta_UnstTimeND(su2double val_delta_unsttimend);
  
  /*!
   * \brief If we are performing an unsteady simulation, this is the
   * 	value of max physical time for which we run the simulation
   * \return Value of the physical time in an unsteady simulation.
   */
  su2double GetTotal_UnstTime(void);
  
  /*!
   * \brief If we are performing an unsteady simulation, this is the
   * 	value of current time.
   * \return Value of the physical time in an unsteady simulation.
   */
  su2double GetCurrent_UnstTime(void);
  
  /*!
   * \brief Divide the rectbles and hexahedron.
   * \return <code>TRUE</code> if the elements must be divided; otherwise <code>FALSE</code>.
   */
  bool GetSubsonicEngine(void);
  
  /*!
   * \brief Actuator disk defined with a double surface.
   * \return <code>TRUE</code> if the elements must be divided; otherwise <code>FALSE</code>.
   */
  bool GetActDisk_DoubleSurface(void);
  
  /*!
   * \brief Only halg of the engine is in the compputational grid.
   * \return <code>TRUE</code> if the engine is complete; otherwise <code>FALSE</code>.
   */
  bool GetEngine_HalfModel(void);
  
  /*!
   * \brief Actuator disk defined with a double surface.
   * \return <code>TRUE</code> if the elements must be divided; otherwise <code>FALSE</code>.
   */
  bool GetActDisk_SU2_DEF(void);
  
  /*!
   * \brief Value of the design variable step, we use this value in design problems.
   * \param[in] val_dv - Number of the design variable that we want to read.
   * \param[in] val_value - Value of the design variable that we want to read.
   * \return Design variable step.
   */
  su2double GetDV_Value(unsigned short val_dv, unsigned short val_val = 0);
  
  /*!
   * \brief Set the value of the design variable step, we use this value in design problems.
   * \param[in] val_dv - Number of the design variable that we want to read.
   * \param[in] val    - Value of the design variable.
   */
  void SetDV_Value(unsigned short val_dv, unsigned short val_ind, su2double val);
  
  /*!
   * \brief Get information about the grid movement.
   * \return <code>TRUE</code> if there is a grid movement; otherwise <code>FALSE</code>.
   */
  bool GetGrid_Movement(void);
  
  /*!
   * \brief Get the type of dynamic mesh motion.
   * \param[in] val_iZone - Number for the current zone in the mesh (each zone has independent motion).
   * \return Type of dynamic mesh motion.
   */
  unsigned short GetKind_GridMovement(unsigned short val_iZone);
  
  /*!
   * \brief Get the type of dynamic mesh motion. Each zone gets a config file.
   * \return Type of dynamic mesh motion.
   */
  unsigned short GetKind_GridMovement();

  /*!
   * \brief Set the type of dynamic mesh motion.
   * \param[in] val_iZone - Number for the current zone in the mesh (each zone has independent motion).
   * \param[in] motion_Type - Specify motion type.
   */
  void SetKind_GridMovement(unsigned short val_iZone, unsigned short motion_Type);
  
  /*!
   * \brief Get the mach number based on the mesh velocity and freestream quantities.
   * \return Mach number based on the mesh velocity and freestream quantities.
   */
  su2double GetMach_Motion(void);
  
  /*!
   * \brief Get x-coordinate of the mesh motion origin.
   * \param[in] val_iZone - Number for the current zone in the mesh (each zone has independent motion).
   * \return X-coordinate of the mesh motion origin.
   */
  su2double GetMotion_Origin_X(unsigned short val_iZone);
  
  /*!
   * \brief Get y-coordinate of the mesh motion origin
   * \param[in] val_iZone - Number for the current zone in the mesh (each zone has independent motion).
   * \return Y-coordinate of the mesh motion origin.
   */
  su2double GetMotion_Origin_Y(unsigned short val_iZone);
  
  /*!
   * \brief Get z-coordinate of the mesh motion origin
   * \param[in] val_iZone - Number for the current zone in the mesh (each zone has independent motion).
   * \return Z-coordinate of the mesh motion origin.
   */
  su2double GetMotion_Origin_Z(unsigned short val_iZone);
  
  /*!
   * \brief Set x-coordinate of the mesh motion origin.
   * \param[in] val_iZone - Number for the current zone in the mesh (each zone has independent motion).
   * \param[in] val_origin - New x-coordinate of the mesh motion origin.
   */
  void SetMotion_Origin_X(unsigned short val_iZone, su2double val_origin);
  
  /*!
   * \brief Set y-coordinate of the mesh motion origin
   * \param[in] val_iZone - Number for the current zone in the mesh (each zone has independent motion).
   * \param[in] val_origin - New y-coordinate of the mesh motion origin.
   */
  void SetMotion_Origin_Y(unsigned short val_iZone, su2double val_origin);
  
  /*!
   * \brief Set z-coordinate of the mesh motion origin
   * \param[in] val_iZone - Number for the current zone in the mesh (each zone has independent motion).
   * \param[in] val_origin - New y-coordinate of the mesh motion origin.
   */
  void SetMotion_Origin_Z(unsigned short val_iZone, su2double val_origin);
  
  /*!
   * \brief Get the translational velocity of the mesh in the x-direction.
   * \param[in] val_iZone - Number for the current zone in the mesh (each zone has independent motion).
   * \return Translational velocity of the mesh in the x-direction.
   */
  su2double GetTranslation_Rate_X(unsigned short val_iZone);
  
  /*!
   * \brief Get the translational velocity of the mesh in the y-direction.
   * \param[in] val_iZone - Number for the current zone in the mesh (each zone has independent motion).
   * \return Translational velocity of the mesh in the y-direction.
   */
  su2double GetTranslation_Rate_Y(unsigned short val_iZone);
  
  /*!
   * \brief Get the translational velocity of the mesh in the z-direction.
   * \param[in] val_iZone - Number for the current zone in the mesh (each zone has independent motion).
   * \return Translational velocity of the mesh in the z-direction.
   */
  su2double GetTranslation_Rate_Z(unsigned short val_iZone);
  
  /*!
   * \brief Get the angular velocity of the mesh about the x-axis.
   * \param[in] val_iZone - Number for the current zone in the mesh (each zone has independent motion).
   * \return Angular velocity of the mesh about the x-axis.
   */
  su2double GetRotation_Rate_X(unsigned short val_iZone);
  
  /*!
   * \brief Get the angular velocity of the mesh about the y-axis.
   * \param[in] val_iZone - Number for the current zone in the mesh (each zone has independent motion).
   * \return Angular velocity of the mesh about the y-axis.
   */
  su2double GetRotation_Rate_Y(unsigned short val_iZone);
  
  /*!
   * \brief Get the angular velocity of the mesh about the z-axis.
   * \param[in] val_iZone - Number for the current zone in the mesh (each zone has independent motion).
   * \return Angular velocity of the mesh about the z-axis.
   */
  su2double GetRotation_Rate_Z(unsigned short val_iZone);
  
  /*!
   * \brief Get the angular velocity of the mesh about the z-axis.
   * \param[in] val_iZone - Number for the current zone in the mesh (each zone has independent motion).
   * \return Angular velocity of the mesh about the z-axis.
   */
  su2double GetFinalRotation_Rate_Z(unsigned short val_iZone);

  /*!
   * \brief Set the angular velocity of the mesh about the z-axis.
   * \param[in] val_iZone - Number for the current zone in the mesh (each zone has independent motion).
   * \param[in] newRotation_Rate_Z - new rotation rate after computing the ramp value.
   */
  void SetRotation_Rate_Z(su2double newRotation_Rate_Z, unsigned short val_iZone);

  /*!
   * \brief Get the angular frequency of a mesh pitching about the x-axis.
   * \param[in] val_iZone - Number for the current zone in the mesh (each zone has independent motion).
   * \return Angular frequency of a mesh pitching about the x-axis.
   */
  su2double GetPitching_Omega_X(unsigned short val_iZone);
  
  /*!
   * \brief Get the angular frequency of a mesh pitching about the y-axis.
   * \param[in] val_iZone - Number for the current zone in the mesh (each zone has independent motion).
   * \return Angular frequency of a mesh pitching about the y-axis.
   */
  su2double GetPitching_Omega_Y(unsigned short val_iZone);
  
  /*!
   * \brief Get the angular frequency of a mesh pitching about the z-axis.
   * \param[in] val_iZone - Number for the current zone in the mesh (each zone has independent motion).
   * \return Angular frequency of a mesh pitching about the z-axis.
   */
  su2double GetPitching_Omega_Z(unsigned short val_iZone);
  
  /*!
   * \brief Get the pitching amplitude about the x-axis.
   * \param[in] val_iZone - Number for the current zone in the mesh (each zone has independent motion).
   * \return Pitching amplitude about the x-axis.
   */
  su2double GetPitching_Ampl_X(unsigned short val_iZone);
  
  /*!
   * \brief Get the pitching amplitude about the y-axis.
   * \param[in] val_iZone - Number for the current zone in the mesh (each zone has independent motion).
   * \return Pitching amplitude about the y-axis.
   */
  su2double GetPitching_Ampl_Y(unsigned short val_iZone);
  
  /*!
   * \brief Get the pitching amplitude about the z-axis.
   * \param[in] val_iZone - Number for the current zone in the mesh (each zone has independent motion).
   * \return Pitching amplitude about the z-axis.
   */
  su2double GetPitching_Ampl_Z(unsigned short val_iZone);
  
  /*!
   * \brief Get the pitching phase offset about the x-axis.
   * \param[in] val_iZone - Number for the current zone in the mesh (each zone has independent motion).
   * \return Pitching phase offset about the x-axis.
   */
  su2double GetPitching_Phase_X(unsigned short val_iZone);
  
  /*!
   * \brief Get the pitching phase offset about the y-axis.
   * \param[in] val_iZone - Number for the current zone in the mesh (each zone has independent motion).
   * \return Pitching phase offset about the y-axis.
   */
  su2double GetPitching_Phase_Y(unsigned short val_iZone);
  
  /*!
   * \brief Get the pitching phase offset about the z-axis.
   * \param[in] val_iZone - Number for the current zone in the mesh (each zone has independent motion).
   * \return Pitching phase offset about the z-axis.
   */
  su2double GetPitching_Phase_Z(unsigned short val_iZone);
  
  /*!
   * \brief Get the angular frequency of a mesh plunging in the x-direction.
   * \param[in] val_iZone - Number for the current zone in the mesh (each zone has independent motion).
   * \return Angular frequency of a mesh plunging in the x-direction.
   */
  su2double GetPlunging_Omega_X(unsigned short val_iZone);
  
  /*!
   * \brief Get the angular frequency of a mesh plunging in the y-direction.
   * \param[in] val_iZone - Number for the current zone in the mesh (each zone has independent motion).
   * \return Angular frequency of a mesh plunging in the y-direction.
   */
  su2double GetPlunging_Omega_Y(unsigned short val_iZone);
  
  /*!
   * \brief Get the angular frequency of a mesh plunging in the z-direction.
   * \param[in] val_iZone - Number for the current zone in the mesh (each zone has independent motion).
   * \return Angular frequency of a mesh plunging in the z-direction.
   */
  su2double GetPlunging_Omega_Z(unsigned short val_iZone);
  
  /*!
   * \brief Get the plunging amplitude in the x-direction.
   * \param[in] val_iZone - Number for the current zone in the mesh (each zone has independent motion).
   * \return Plunging amplitude in the x-direction.
   */
  su2double GetPlunging_Ampl_X(unsigned short val_iZone);
  
  /*!
   * \brief Get the plunging amplitude in the y-direction.
   * \param[in] val_iZone - Number for the current zone in the mesh (each zone has independent motion).
   * \return Plunging amplitude in the y-direction.
   */
  su2double GetPlunging_Ampl_Y(unsigned short val_iZone);
  
  /*!
   * \brief Get the plunging amplitude in the z-direction.
   * \param[in] val_iZone - Number for the current zone in the mesh (each zone has independent motion).
   * \return Plunging amplitude in the z-direction.
   */
  su2double GetPlunging_Ampl_Z(unsigned short val_iZone);
  
  /*!
   * \brief Get the Harmonic Balance frequency pointer.
   * \return Harmonic Balance Frequency pointer.
   */
  su2double* GetOmega_HB(void);
	
  /*!
   * \brief Get if harmonic balance source term is to be preconditioned
   * \return yes or no to harmonic balance preconditioning
   */
  bool GetHB_Precondition(void);
  
  /*!
   * \brief Get if we should update the motion origin.
   * \param[in] val_marker - Value of the marker in which we are interested.
   * \return yes or no to update motion origin.
   */
  unsigned short GetMoveMotion_Origin(unsigned short val_marker);
  
  /*!
   * \brief Get the minimum value of Beta for Roe-Turkel preconditioner
   * \return the minimum value of Beta for Roe-Turkel preconditioner
   */
  su2double GetminTurkelBeta();
  
  /*!
   * \brief Get the minimum value of Beta for Roe-Turkel preconditioner
   * \return the minimum value of Beta for Roe-Turkel preconditioner
   */
  su2double GetmaxTurkelBeta();
  
  /*!
   * \brief Get information about the adibatic wall condition
   * \return <code>TRUE</code> if it is a adiabatic wall condition; otherwise <code>FALSE</code>.
   */
  bool GetAdiabaticWall(void);
  
  /*!
   * \brief Get information about the isothermal wall condition
   * \return <code>TRUE</code> if it is a isothermal wall condition; otherwise <code>FALSE</code>.
   */
  bool GetIsothermalWall(void);
  
  /*!
   * \brief Get information about the Low Mach Preconditioning
   * \return <code>TRUE</code> if we are using low Mach preconditioner; otherwise <code>FALSE</code>.
   */
  bool Low_Mach_Preconditioning(void);
  
  /*!
   * \brief Get information about the Low Mach Correction
   * \return <code>TRUE</code> if we are using low Mach correction; otherwise <code>FALSE</code>.
   */
  bool Low_Mach_Correction(void);
  
  /*!
   * \brief Get information about the poisson solver condition
   * \return <code>TRUE</code> if it is a poisson solver condition; otherwise <code>FALSE</code>.
   */
  bool GetPoissonSolver(void);
  
  /*!
   * \brief Get information about the gravity force.
   * \return <code>TRUE</code> if it uses the gravity force; otherwise <code>FALSE</code>.
   */
  bool GetGravityForce(void);

  /*!
   * \brief Get information about the body force.
   * \return <code>TRUE</code> if it uses a body force; otherwise <code>FALSE</code>.
   */
  bool GetBody_Force(void);

  /*!
   * \brief Get a pointer to the body force vector.
   * \return A pointer to the body force vector.
   */
  su2double* GetBody_Force_Vector(void);

  /*!
   * \brief Get information about the rotational frame.
   * \return <code>TRUE</code> if there is a rotational frame; otherwise <code>FALSE</code>.
   */
  bool GetRotating_Frame(void);
  
  /*!
   * \brief Get information about the axisymmetric frame.
   * \return <code>TRUE</code> if there is a rotational frame; otherwise <code>FALSE</code>.
   */
  bool GetAxisymmetric(void);
    
  /*!
   * \brief Get information about the axisymmetric frame.
   * \return <code>TRUE</code> if there is a rotational frame; otherwise <code>FALSE</code>.
   */
  bool GetDebugMode(void);
  
  /*!
   * \brief Get information about there is a smoothing of the grid coordinates.
   * \return <code>TRUE</code> if there is smoothing of the grid coordinates; otherwise <code>FALSE</code>.
   */
  bool GetAdaptBoundary(void);
  
  /*!
   * \brief Get information about there is a smoothing of the grid coordinates.
   * \return <code>TRUE</code> if there is smoothing of the grid coordinates; otherwise <code>FALSE</code>.
   */
  bool GetSmoothNumGrid(void);
  
  /*!
   * \brief Set information about there is a smoothing of the grid coordinates.
   * \param[in] val_smoothnumgrid - <code>TRUE</code> if there is smoothing of the grid coordinates; otherwise <code>FALSE</code>.
   */
  void SetSmoothNumGrid(bool val_smoothnumgrid);
  
  /*!
   * \brief Subtract one to the index of the finest grid (full multigrid strategy).
   * \return Change the index of the finest grid.
   */
  void SubtractFinestMesh(void);
  
  /*!
   * \brief Obtain the kind of design variable.
   * \param[in] val_dv - Number of the design variable that we want to read.
   * \return Design variable identification.
   */
  unsigned short GetDesign_Variable(unsigned short val_dv);
    
  /*!
   * \brief Provides the buffet monitoring information.
   * \return Buffet monitoring information, if <code>TRUE</code> then the code will compute the buffet sensor.
   */
  bool GetBuffet_Monitoring(void);
    
  /*!
   * \brief Get the buffet sensor sharpness coefficient.
   * \return Sharpness coefficient for buffet sensor.
   */
  su2double GetBuffet_k(void);
    
  /*!
   * \brief Get the buffet sensor offset parameter.
   * \return Offset parameter for buffet sensor.
   */
  su2double GetBuffet_lambda(void);
  
  /*!
   * \brief Obtain the kind of convergence criteria to establish the convergence of the CFD code.
   * \return Kind of convergence criteria.
   */
  unsigned short GetConvCriteria(void);
  
  /*!
   * \brief Get the index in the config information of the marker <i>val_marker</i>.
   * \note When we read the config file, it stores the markers in a particular vector.
   * \return Index in the config information of the marker <i>val_marker</i>.
   */
  unsigned short GetMarker_CfgFile_TagBound(string val_marker);
  
  /*!
   * \brief Get the name in the config information of the marker number <i>val_marker</i>.
   * \note When we read the config file, it stores the markers in a particular vector.
   * \return Name of the marker in the config information of the marker <i>val_marker</i>.
   */
  string GetMarker_CfgFile_TagBound(unsigned short val_marker);
  
  /*!
   * \brief Get the boundary information (kind of boundary) in the config information of the marker <i>val_marker</i>.
   * \return Kind of boundary in the config information of the marker <i>val_marker</i>.
   */
  unsigned short GetMarker_CfgFile_KindBC(string val_marker);
  
  /*!
   * \brief Get the monitoring information from the config definition for the marker <i>val_marker</i>.
   * \return Monitoring information of the boundary in the config information for the marker <i>val_marker</i>.
   */
  unsigned short GetMarker_CfgFile_Monitoring(string val_marker);
  
  /*!
   * \brief Get the monitoring information from the config definition for the marker <i>val_marker</i>.
   * \return Monitoring information of the boundary in the config information for the marker <i>val_marker</i>.
   */
  unsigned short GetMarker_CfgFile_GeoEval(string val_marker);
  
  /*!
   * \brief Get the monitoring information from the config definition for the marker <i>val_marker</i>.
   * \return Monitoring information of the boundary in the config information for the marker <i>val_marker</i>.
   */
  unsigned short GetMarker_CfgFile_Designing(string val_marker);
  
  /*!
   * \brief Get the plotting information from the config definition for the marker <i>val_marker</i>.
   * \return Plotting information of the boundary in the config information for the marker <i>val_marker</i>.
   */
  unsigned short GetMarker_CfgFile_Plotting(string val_marker);
  
  /*!
   * \brief Get the plotting information from the config definition for the marker <i>val_marker</i>.
   * \return Plotting information of the boundary in the config information for the marker <i>val_marker</i>.
   */
  unsigned short GetMarker_CfgFile_Analyze(string val_marker);
  
  /*!
   * \brief Get the FSI interface information from the config definition for the marker <i>val_marker</i>.
   * \return Plotting information of the boundary in the config information for the marker <i>val_marker</i>.
   */
  unsigned short GetMarker_CfgFile_ZoneInterface(string val_marker);
  
  /*!
   * \brief Get the TurboPerformance information from the config definition for the marker <i>val_marker</i>.
   * \return TurboPerformance information of the boundary in the config information for the marker <i>val_marker</i>.
   */
  unsigned short GetMarker_CfgFile_Turbomachinery(string val_marker);

  /*!
   * \brief Get the TurboPerformance flag information from the config definition for the marker <i>val_marker</i>.
   * \return TurboPerformance flag information of the boundary in the config information for the marker <i>val_marker</i>.
   */
  unsigned short GetMarker_CfgFile_TurbomachineryFlag(string val_marker);

  /*!
   * \brief Get the MixingPlane interface information from the config definition for the marker <i>val_marker</i>.
   * \return Plotting information of the boundary in the config information for the marker <i>val_marker</i>.
   */
  unsigned short GetMarker_CfgFile_MixingPlaneInterface(string val_marker);
  
  /*!
   * \brief Get the DV information from the config definition for the marker <i>val_marker</i>.
   * \return DV information of the boundary in the config information for the marker <i>val_marker</i>.
   */
  unsigned short GetMarker_CfgFile_DV(string val_marker);
  
  /*!
   * \brief Get the motion information from the config definition for the marker <i>val_marker</i>.
   * \return Motion information of the boundary in the config information for the marker <i>val_marker</i>.
   */
  unsigned short GetMarker_CfgFile_Moving(string val_marker);

  /*!
   * \brief Get the Python customization information from the config definition for the marker <i>val_marker</i>.
   * \return Python customization information of the boundary in the config information for the marker <i>val_marker</i>.
   */
  unsigned short GetMarker_CfgFile_PyCustom(string val_marker);
  
  /*!
   * \brief Get the periodic information from the config definition of the marker <i>val_marker</i>.
   * \return Periodic information of the boundary in the config information of the marker <i>val_marker</i>.
   */
  unsigned short GetMarker_CfgFile_PerBound(string val_marker);
  
  /*!
   * \brief  Get the name of the marker <i>val_marker</i>.
   * \return The interface which owns that marker <i>val_marker</i>.
   */
  int GetMarker_ZoneInterface(string val_marker);
  
  /*!
   * \brief  Get the name of the marker <i>val_iMarker</i>.
   * \return The name of the marker in the interface
   */
  string GetMarkerTag_ZoneInterface(unsigned short val_iMarker);

  /*!
   * \brief  Get the number of markers in the multizone interface.
   * \return The number markers in the multizone interface
   */
  unsigned short GetnMarker_ZoneInterface(void);

  /*!
   * \brief Determines if problem is adjoint
   * \return true if Adjoint
   */
  bool GetContinuous_Adjoint(void);
  
  /*!
   * \brief Determines if problem is viscous
   * \return true if Viscous
   */
  bool GetViscous(void);
  
  /*!
   * \brief Provides the index of the solution in the container.
   * \param[in] val_eqsystem - Equation that is being solved.
   * \return Index on the solution container.
   */
  unsigned short GetContainerPosition(unsigned short val_eqsystem);
  
  /*!
   * \brief Value of the order of magnitude reduction of the residual.
   * \return Value of the order of magnitude reduction of the residual.
   */
  su2double GetOrderMagResidual(void);
  
  /*!
   * \brief Value of the minimum residual value (log10 scale).
   * \return Value of the minimum residual value (log10 scale).
   */
  su2double GetMinLogResidual(void);
  
  /*!
   * \brief Value of the order of magnitude reduction of the residual for FSI applications.
   * \return Value of the order of magnitude reduction of the residual.
   */
  su2double GetOrderMagResidualFSI(void);
  
  /*!
   * \brief Value of the minimum residual value for FSI applications (log10 scale).
   * \return Value of the minimum residual value (log10 scale).
   */
  su2double GetMinLogResidualFSI(void);
  
  /*!
   * \brief Value of the order of magnitude reduction of the flow residual for BGS applications.
   * \return Value of the order of magnitude reduction of the residual.
   */
  su2double GetOrderMagResidual_BGS_F(void);
  
  /*!
   * \brief Value of the minimum flow residual value for BGS applications (log10 scale).
   * \return Value of the minimum residual value (log10 scale).
   */
  su2double GetMinLogResidual_BGS_F(void);
  
  /*!
   * \brief Value of the order of magnitude reduction of the flow residual for BGS applications.
   * \return Value of the order of magnitude reduction of the residual.
   */
  su2double GetOrderMagResidual_BGS_S(void);
  
  /*!
   * \brief Value of the minimum flow residual value for BGS applications (log10 scale).
   * \return Value of the minimum residual value (log10 scale).
   */
  su2double GetMinLogResidual_BGS_S(void);
  
  /*!
   * \brief Value of the displacement tolerance UTOL for FEM structural analysis (log10 scale).
   * \return Value of Res_FEM_UTOL (log10 scale).
   */
  su2double GetResidual_FEM_UTOL(void);
  
  /*!
   * \brief Value of the displacement tolerance UTOL for FEM structural analysis (log10 scale).
   * \return Value of Res_FEM_UTOL (log10 scale).
   */
  su2double GetResidual_FEM_RTOL(void);
  
  /*!
   * \brief Value of the displacement tolerance UTOL for FEM structural analysis (log10 scale).
   * \return Value of Res_FEM_UTOL (log10 scale).
   */
  su2double GetResidual_FEM_ETOL(void);
  
  /*!
   * \brief Value of the maximum objective function for FEM elasticity adjoint (log10 scale).
   * \return Value of Res_FEM_ADJ (log10 scale).
   */
  su2double GetCriteria_FEM_ADJ(void);
  
  /*!
   * \brief Value of the damping factor for the engine inlet bc.
   * \return Value of the damping factor.
   */
  su2double GetDamp_Engine_Inflow(void);
  
  /*!
   * \brief Value of the damping factor for the engine exhaust inlet bc.
   * \return Value of the damping factor.
   */
  su2double GetDamp_Engine_Exhaust(void);
  
  /*!
   * \brief Value of the damping factor for the residual restriction.
   * \return Value of the damping factor.
   */
  su2double GetDamp_Res_Restric(void);
  
  /*!
   * \brief Value of the damping factor for the correction prolongation.
   * \return Value of the damping factor.
   */
  su2double GetDamp_Correc_Prolong(void);
  
  /*!
   * \brief Value of the position of the Near Field (y coordinate for 2D, and z coordinate for 3D).
   * \return Value of the Near Field position.
   */
  su2double GetPosition_Plane(void);
  
  /*!
   * \brief Value of the weight of the drag coefficient in the Sonic Boom optimization.
   * \return Value of the weight of the drag coefficient in the Sonic Boom optimization.
   */
  su2double GetWeightCd(void);
  
  /*!
   * \brief Value of the weight of the CD, CL, CM optimization.
   * \return Value of the weight of the CD, CL, CM optimization.
   */
  void SetdNetThrust_dBCThrust(su2double val_dnetthrust_dbcthrust);
  
  /*!
   * \brief Value of the azimuthal line to fix due to a misalignments of the nearfield.
   * \return Azimuthal line to fix due to a misalignments of the nearfield.
   */
  su2double GetFixAzimuthalLine(void);
  
  /*!
   * \brief Value of the weight of the CD, CL, CM optimization.
   * \return Value of the weight of the CD, CL, CM optimization.
   */
  su2double GetdCD_dCMy(void);
  
  /*!
   * \brief Value of the weight of the CD, CL, CM optimization.
   * \return Value of the weight of the CD, CL, CM optimization.
   */
  su2double GetCM_Target(void);
  
  /*!
   * \brief Value of the weight of the CD, CL, CM optimization.
   * \return Value of the weight of the CD, CL, CM optimization.
   */
  su2double GetdCD_dCL(void);
  
  /*!
   * \brief Value of the weight of the CD, CL, CM optimization.
   * \return Value of the weight of the CD, CL, CM optimization.
   */
  void SetdCD_dCL(su2double val_dcd_dcl);
  
  /*!
   * \brief Value of the weight of the CD, CL, CM optimization.
   * \return Value of the weight of the CD, CL, CM optimization.
   */
  su2double GetdCMx_dCL(void);
  
  /*!
   * \brief Value of the weight of the CD, CL, CM optimization.
   * \return Value of the weight of the CD, CL, CM optimization.
   */
  void SetdCMx_dCL(su2double val_dcmx_dcl);
  
  /*!
   * \brief Value of the weight of the CD, CL, CM optimization.
   * \return Value of the weight of the CD, CL, CM optimization.
   */
  su2double GetdCMy_dCL(void);
  
  /*!
   * \brief Value of the weight of the CD, CL, CM optimization.
   * \return Value of the weight of the CD, CL, CM optimization.
   */
  void SetdCMy_dCL(su2double val_dcmy_dcl);
  
  /*!
   * \brief Value of the weight of the CD, CL, CM optimization.
   * \return Value of the weight of the CD, CL, CM optimization.
   */
  su2double GetdCMz_dCL(void);
  
  /*!
   * \brief Value of the weight of the CD, CL, CM optimization.
   * \return Value of the weight of the CD, CL, CM optimization.
   */
  void SetdCMz_dCL(su2double val_dcmz_dcl);
  
  /*!
   * \brief Value of the weight of the CD, CL, CM optimization.
   * \return Value of the weight of the CD, CL, CM optimization.
   */
  void SetdCL_dAlpha(su2double val_dcl_dalpha);
  
  /*!
   * \brief Value of the weight of the CD, CL, CM optimization.
   * \return Value of the weight of the CD, CL, CM optimization.
   */
  void SetdCM_diH(su2double val_dcm_dhi);
  
  /*!
   * \brief Value of the weight of the CD, CL, CM optimization.
   * \return Value of the weight of the CD, CL, CM optimization.
   */
  void SetdCD_dCMy(su2double val_dcd_dcmy);
  
  /*!
   * \brief Value of the weight of the CD, CL, CM optimization.
   * \return Value of the weight of the CD, CL, CM optimization.
   */
  su2double GetCL_Target(void);
  
  /*!
   * \brief Set the global parameters of each simulation for each runtime system.
   * \param[in] val_solver - Solver of the simulation.
   * \param[in] val_system - Runtime system that we are solving.
   */
  void SetGlobalParam(unsigned short val_solver, unsigned short val_system, unsigned long val_extiter);
  
  /*!
   * \brief Center of rotation for a rotational periodic boundary.
   */
  su2double *GetPeriodicRotCenter(string val_marker);
  
  /*!
   * \brief Angles of rotation for a rotational periodic boundary.
   */
  su2double *GetPeriodicRotAngles(string val_marker);
  
  /*!
   * \brief Translation vector for a rotational periodic boundary.
   */
  su2double *GetPeriodicTranslation(string val_marker);
  
  /*!
   * \brief Get the rotationally periodic donor marker for boundary <i>val_marker</i>.
   * \return Periodic donor marker from the config information for the marker <i>val_marker</i>.
   */
  unsigned short GetMarker_Periodic_Donor(string val_marker);
  
  /*!
   * \brief Get the origin of the actuator disk.
   */
  su2double GetActDisk_NetThrust(string val_marker);
  
  /*!
   * \brief Get the origin of the actuator disk.
   */
  su2double GetActDisk_Power(string val_marker);
  
  /*!
   * \brief Get the origin of the actuator disk.
   */
  su2double GetActDisk_MassFlow(string val_marker);
  /*!
   * \brief Get the origin of the actuator disk.
   */
  su2double GetActDisk_Mach(string val_marker);
  /*!
   * \brief Get the origin of the actuator disk.
   */
  su2double GetActDisk_Force(string val_marker);
  
  /*!
   * \brief Get the origin of the actuator disk.
   */
  su2double GetActDisk_BCThrust(string val_marker);
  
  /*!
   * \brief Get the origin of the actuator disk.
   */
  su2double GetActDisk_BCThrust_Old(string val_marker);
  
  /*!
   * \brief Get the tip radius of th actuator disk.
   */
  su2double GetActDisk_Area(string val_marker);
  
  /*!
   * \brief Get the tip radius of th actuator disk.
   */
  su2double GetActDisk_ReverseMassFlow(string val_marker);
  
  /*!
   * \brief Get the thrust corffient of the actuator disk.
   */
  su2double GetActDisk_PressJump(string val_marker, unsigned short val_index);
  
  /*!
   * \brief Get the thrust corffient of the actuator disk.
   */
  su2double GetActDisk_TempJump(string val_marker, unsigned short val_index);
  
  /*!
   * \brief Get the rev / min of the actuator disk.
   */
  su2double GetActDisk_Omega(string val_marker, unsigned short val_index);
  
  /*!
   * \brief Get Actuator Disk Outlet for boundary <i>val_marker</i> (actuator disk inlet).
   * \return Actuator Disk Outlet from the config information for the marker <i>val_marker</i>.
   */
  unsigned short GetMarker_CfgFile_ActDiskOutlet(string val_marker);
  
  /*!
   * \brief Get Actuator Disk Outlet for boundary <i>val_marker</i> (actuator disk inlet).
   * \return Actuator Disk Outlet from the config information for the marker <i>val_marker</i>.
   */
  unsigned short GetMarker_CfgFile_EngineExhaust(string val_marker);
  
  /*!
   * \brief Get the internal index for a moving boundary <i>val_marker</i>.
   * \return Internal index for a moving boundary <i>val_marker</i>.
   */
  unsigned short GetMarker_Moving(string val_marker);
  
  /*!
   * \brief Get the name of the surface defined in the geometry file.
   * \param[in] val_marker - Value of the marker in which we are interested.
   * \return Name that is in the geometry file for the surface that
   *         has the marker <i>val_marker</i>.
   */
  string GetMarker_Moving_TagBound(unsigned short val_marker);

  /*!
   * \brief Get the name of the surface defined in the geometry file.
   * \param[in] val_marker - Value of the marker in which we are interested.
   * \return Name that is in the geometry file for the surface that
   *         has the marker <i>val_marker</i>.
   */
  string GetMarker_PyCustom_TagBound(unsigned short val_marker);
  
  /*!
   * \brief Get the name of the surface defined in the geometry file.
   * \param[in] val_marker - Value of the marker in which we are interested.
   * \return Name that is in the geometry file for the surface that
   *         has the marker <i>val_marker</i>.
   */
  string GetMarker_Analyze_TagBound(unsigned short val_marker);
  
  /*!
   * \brief Get the total temperature at a nacelle boundary.
   * \param[in] val_index - Index corresponding to the inlet boundary.
   * \return The total temperature.
   */
  su2double GetExhaust_Temperature_Target(string val_index);
  
  /*!
   * \brief Get the total temperature at an inlet boundary.
   * \param[in] val_index - Index corresponding to the inlet boundary.
   * \return The total temperature.
   */
  su2double GetInlet_Ttotal(string val_index);
  
  /*!
   * \brief Get the temperature at a supersonic inlet boundary.
   * \param[in] val_index - Index corresponding to the inlet boundary.
   * \return The inlet density.
   */
  su2double GetInlet_Temperature(string val_index);
  
  /*!
   * \brief Get the pressure at a supersonic inlet boundary.
   * \param[in] val_index - Index corresponding to the inlet boundary.
   * \return The inlet pressure.
   */
  su2double GetInlet_Pressure(string val_index);
  
  /*!
   * \brief Get the velocity vector at a supersonic inlet boundary.
   * \param[in] val_index - Index corresponding to the inlet boundary.
   * \return The inlet velocity vector.
   */
  su2double* GetInlet_Velocity(string val_index);
  
  /*!
   * \brief Get the fixed value at the Dirichlet boundary.
   * \param[in] val_index - Index corresponding to the Dirichlet boundary.
   * \return The total temperature.
   */
  su2double GetDirichlet_Value(string val_index);
  
  /*!
   * \brief Get whether this is a Dirichlet or a Neumann boundary.
   * \param[in] val_index - Index corresponding to the Dirichlet boundary.
   * \return Yes or No.
   */
  bool GetDirichlet_Boundary(string val_index);
  
  /*!
   * \brief Get the total pressure at an inlet boundary.
   * \param[in] val_index - Index corresponding to the inlet boundary.
   * \return The total pressure.
   */
  su2double GetInlet_Ptotal(string val_index);

  /*!
   * \brief Set the total pressure at an inlet boundary.
   * \param[in] val_pressure - Pressure value at the inlet boundary.
   * \param[in] val_index - Index corresponding to the inlet boundary.
   */
  void SetInlet_Ptotal(su2double val_pressure, string val_marker);

  /*!
   * \brief Get the total pressure at an nacelle boundary.
   * \param[in] val_index - Index corresponding to the inlet boundary.
   * \return The total pressure.
   */
  su2double GetExhaust_Pressure_Target(string val_index);
  
  /*!
   * \brief Value of the CFL reduction in LevelSet problems.
   * \return Value of the CFL reduction in LevelSet problems.
   */
  su2double GetCFLRedCoeff_Turb(void);
  
  /*!
   * \brief Get the flow direction unit vector at an inlet boundary.
   * \param[in] val_index - Index corresponding to the inlet boundary.
   * \return The flow direction vector.
   */
  su2double* GetInlet_FlowDir(string val_index);
  
  /*!
   * \brief Get the back pressure (static) at an outlet boundary.
   * \param[in] val_index - Index corresponding to the outlet boundary.
   * \return The outlet pressure.
   */
  su2double GetOutlet_Pressure(string val_index);

  /*!
   * \brief Set the back pressure (static) at an outlet boundary.
   * \param[in] val_pressure - Pressure value at the outlet boundary.
   * \param[in] val_index - Index corresponding to the outlet boundary.
   */
  void SetOutlet_Pressure(su2double val_pressure, string val_marker);

  /*!
   * \brief Get the var 1 at Riemann boundary.
   * \param[in] val_marker - Index corresponding to the Riemann boundary.
   * \return The var1
   */
  su2double GetRiemann_Var1(string val_marker);
  
  /*!
   * \brief Get the var 2 at Riemann boundary.
   * \param[in] val_marker - Index corresponding to the Riemann boundary.
   * \return The var2
   */
  su2double GetRiemann_Var2(string val_marker);
  
  /*!
   * \brief Get the Flowdir at Riemann boundary.
   * \param[in] val_marker - Index corresponding to the Riemann boundary.
   * \return The Flowdir
   */
  su2double* GetRiemann_FlowDir(string val_marker);
  
  /*!
   * \brief Get Kind Data of Riemann boundary.
   * \param[in] val_marker - Index corresponding to the Riemann boundary.
   * \return Kind data
   */
  unsigned short GetKind_Data_Riemann(string val_marker);
  
  /*!
   * \brief Get the var 1 for the Giels BC.
   * \param[in] val_marker - Index corresponding to the Giles BC.
   * \return The var1
   */
  su2double GetGiles_Var1(string val_marker);
  
  /*!
   * \brief Get the var 2 for the Giles boundary.
   * \param[in] val_marker - Index corresponding to the Giles BC.
   * \return The var2
   */
  su2double GetGiles_Var2(string val_marker);
  
  /*!
   * \brief Get the Flowdir for the Giles BC.
   * \param[in] val_marker - Index corresponding to the Giles BC.
   * \return The Flowdir
   */
  su2double* GetGiles_FlowDir(string val_marker);
  
  /*!
   * \brief Get Kind Data for the Giles BC.
   * \param[in] val_marker - Index corresponding to the Giles BC.
   * \return Kind data
   */
  unsigned short GetKind_Data_Giles(string val_marker);
  
  /*!
   * \brief Set the var 1 for Giles BC.
   * \param[in] val_marker - Index corresponding to the Giles BC.
   */
  void SetGiles_Var1(su2double newVar1, string val_marker);

  /*!
   * \brief Get the relax factor for the average component for the Giles BC.
   * \param[in] val_marker - Index corresponding to the Giles BC.
   * \return The relax factor for the average component
   */
  su2double GetGiles_RelaxFactorAverage(string val_marker);

  /*!
   * \brief Get the relax factor for the fourier component for the Giles BC.
   * \param[in] val_marker - Index corresponding to the Giles BC.
   * \return The relax factor for the fourier component
   */
  su2double GetGiles_RelaxFactorFourier(string val_marker);

  /*!
   * \brief Get the outlet pressure imposed as BC for internal flow.
   * \return outlet pressure
   */
  su2double GetPressureOut_BC();

  /*!
   * \brief Set the outlet pressure imposed as BC for internal flow.
   * \param[in] val_temp - New value of the outlet pressure.
   */
  void SetPressureOut_BC(su2double val_press);

  /*!
   * \brief Get the inlet velocity or pressure imposed for incompressible flow.
   * \return inlet velocity or pressure
   */
  su2double GetIncInlet_BC();

  /*!
   * \brief Set the inlet velocity or pressure imposed as BC for incompressible flow.
   * \param[in] val_in - New value of the inlet velocity or pressure.
   */
  void SetIncInlet_BC(su2double val_in);

  /*!
   * \brief Get the inlet temperature imposed as BC for incompressible flow.
   * \return inlet temperature
   */
  su2double GetIncTemperature_BC();

  /*!
   * \brief Set the inlet temperature imposed as BC for incompressible flow.
   * \param[in] val_temperature - New value of the inlet temperature.
   */
  void SetIncTemperature_BC(su2double val_temperature);

  /*!
   * \brief Get the outlet pressure imposed as BC for incompressible flow.
   * \return outlet pressure
   */
  su2double GetIncPressureOut_BC();

  /*!
   * \brief Set the outlet pressure imposed as BC for incompressible flow.
   * \param[in] val_pressure - New value of the outlet pressure.
   */
  void SetIncPressureOut_BC(su2double val_pressure);

  /*!
   * \brief Get the inlet total pressure imposed as BC for internal flow.
   * \return inlet total pressure
   */
  su2double GetTotalPressureIn_BC();

  /*!
   * \brief Get the inlet total temperature imposed as BC for internal flow.
   * \return inlet total temperature
   */
  su2double GetTotalTemperatureIn_BC();

  /*!
   * \brief Set the inlet total temperature imposed as BC for internal flow.
   * \param[in] val_temp - New value of the total temperature.
   */
  void SetTotalTemperatureIn_BC(su2double val_temp);

  /*!
   * \brief Get the inlet flow angle imposed as BC for internal flow.
   * \return inlet flow angle
   */
  su2double GetFlowAngleIn_BC();

  /*!
   * \brief Get the wall temperature (static) at an isothermal boundary.
   * \param[in] val_index - Index corresponding to the isothermal boundary.
   * \return The wall temperature.
   */
  su2double GetIsothermal_Temperature(string val_index);
  
  /*!
   * \brief Get the wall heat flux on a constant heat flux boundary.
   * \param[in] val_index - Index corresponding to the constant heat flux boundary.
   * \return The heat flux.
   */
  su2double GetWall_HeatFlux(string val_index);

  /*!
   * \brief Get the wall function treatment for the given boundary marker.
   * \param[in] val_marker - String of the viscous wall marker.
   * \return The type of wall function treatment.
   */
  unsigned short GetWallFunction_Treatment(string val_marker);

  /*!
   * \brief Get the additional integer info for the wall function treatment
            for the given boundary marker.
   * \param[in] val_marker - String of the viscous wall marker.
   * \return Pointer to the integer info for the given marker.
   */
  unsigned short* GetWallFunction_IntInfo(string val_marker);

  /*!
   * \brief Get the additional double info for the wall function treatment
            for the given boundary marker.
   * \param[in] val_marker - String of the viscous wall marker.
   * \return Pointer to the double info for the given marker.
   */
  su2double* GetWallFunction_DoubleInfo(string val_marker);
  
  /*!
   * \brief Get the target (pressure, massflow, etc) at an engine inflow boundary.
   * \param[in] val_index - Index corresponding to the engine inflow boundary.
   * \return Target (pressure, massflow, etc) .
   */
  su2double GetEngineInflow_Target(string val_marker);
  
  /*!
   * \brief Get the fan face Mach number at an engine inflow boundary.
   * \param[in] val_marker - Name of the boundary.
   * \return The fan face Mach number.
   */
  su2double GetInflow_Mach(string val_marker);
  
  /*!
   * \brief Get the back pressure (static) at an engine inflow boundary.
   * \param[in] val_marker - Name of the boundary.
   * \return The engine inflow pressure.
   */
  su2double GetInflow_Pressure(string val_marker);
  
  /*!
   * \brief Get the mass flow rate at an engine inflow boundary.
   * \param[in] val_marker - Name of the boundary.
   * \return The engine mass flow rate.
   */
  su2double GetInflow_MassFlow(string val_marker);
  
  /*!
   * \brief Get the percentage of reverse flow at an engine inflow boundary.
   * \param[in] val_marker - Name of the boundary.
   * \return The percentage of reverse flow.
   */
  su2double GetInflow_ReverseMassFlow(string val_marker);
  
  /*!
   * \brief Get the percentage of reverse flow at an engine inflow boundary.
   * \param[in] val_index - Index corresponding to the engine inflow boundary.
   * \return The percentage of reverse flow.
   */
  su2double GetInflow_ReverseMassFlow(unsigned short val_marker);
  
  /*!
   * \brief Get the total pressure at an engine inflow boundary.
   * \param[in] val_marker - Name of the boundary.
   * \return The total pressure.
   */
  su2double GetInflow_TotalPressure(string val_marker);
  
  /*!
   * \brief Get the temperature (static) at an engine inflow boundary.
   * \param[in] val_marker - Name of the boundary.
   * \return The engine inflow temperature.
   */
  su2double GetInflow_Temperature(string val_marker);
  
  /*!
   * \brief Get the total temperature at an engine inflow boundary.
   * \param[in] val_marker - Name of the boundary.
   * \return The engine inflow total temperature.
   */
  su2double GetInflow_TotalTemperature(string val_marker);
  
  /*!
   * \brief Get the ram drag at an engine inflow boundary.
   * \param[in] val_marker - Name of the boundary.
   * \return The engine inflow ram drag.
   */
  su2double GetInflow_RamDrag(string val_marker);
  
  /*!
   * \brief Get the force balance at an engine inflow boundary.
   * \param[in] val_marker - Name of the boundary.
   * \return The engine inflow force balance.
   */
  su2double GetInflow_Force(string val_marker);
  
  /*!
   * \brief Get the power at an engine inflow boundary.
   * \param[in] val_marker - Name of the boundary.
   * \return The engine inflow power.
   */
  su2double GetInflow_Power(string val_marker);
  
  /*!
   * \brief Get the back pressure (static) at an engine exhaust boundary.
   * \param[in] val_marker - Name of the boundary.
   * \return The engine exhaust pressure.
   */
  su2double GetExhaust_Pressure(string val_marker);
  
  /*!
   * \brief Get the temperature (static) at an engine exhaust boundary.
   * \param[in] val_marker - Name of the boundary.
   * \return The engine exhaust temperature.
   */
  su2double GetExhaust_Temperature(string val_marker);
  
  /*!
   * \brief Get the massflow at an engine exhaust boundary.
   * \param[in] val_marker - Name of the boundary.
   * \return The engine exhaust massflow.
   */
  su2double GetExhaust_MassFlow(string val_marker);
  
  /*!
   * \brief Get the total pressure at an engine exhaust boundary.
   * \param[in] val_marker - Name of the boundary.
   * \return The engine exhaust total pressure.
   */
  su2double GetExhaust_TotalPressure(string val_marker);
  
  /*!
   * \brief Get the total temperature at an engine exhaust boundary.
   * \param[in] val_marker - Name of the boundary.
   * \return The total temperature.
   */
  su2double GetExhaust_TotalTemperature(string val_marker);
  
  /*!
   * \brief Get the gross thrust at an engine exhaust boundary.
   * \param[in] val_marker - Name of the boundary.
   * \return Gross thrust.
   */
  su2double GetExhaust_GrossThrust(string val_marker);
  
  /*!
   * \brief Get the force balance at an engine exhaust boundary.
   * \param[in] val_marker - Name of the boundary.
   * \return Force balance.
   */
  su2double GetExhaust_Force(string val_marker);
  
  /*!
   * \brief Get the power at an engine exhaust boundary.
   * \param[in] val_marker - Name of the boundary.
   * \return Power.
   */
  su2double GetExhaust_Power(string val_marker);
  
  /*!
   * \brief Get the back pressure (static) at an outlet boundary.
   * \param[in] val_index - Index corresponding to the outlet boundary.
   * \return The outlet pressure.
   */
  void SetInflow_Mach(unsigned short val_imarker, su2double val_fanface_mach);
  
  /*!
   * \brief Set the fan face static pressure at an engine inflow boundary.
   * \param[in] val_index - Index corresponding to the engine inflow boundary.
   * \param[in] val_fanface_pressure - Fan face static pressure.
   */
  void SetInflow_Pressure(unsigned short val_imarker, su2double val_fanface_pressure);
  
  /*!
   * \brief Set the massflow at an engine inflow boundary.
   * \param[in] val_index - Index corresponding to the engine inflow boundary.
   * \param[in] val_fanface_massflow - Massflow.
   */
  void SetInflow_MassFlow(unsigned short val_imarker, su2double val_fanface_massflow);
  
  /*!
   * \brief Set the reverse flow at an engine inflow boundary.
   * \param[in] val_index - Index corresponding to the engine inflow boundary.
   * \param[in] val_fanface_reversemassflow - reverse flow.
   */
  void SetInflow_ReverseMassFlow(unsigned short val_imarker, su2double val_fanface_reversemassflow);
  
  /*!
   * \brief Set the fan face total pressure at an engine inflow boundary.
   * \param[in] val_index - Index corresponding to the engine inflow boundary.
   * \param[in] val_fanface_totalpressure - Fan face total pressure.
   */
  void SetInflow_TotalPressure(unsigned short val_imarker, su2double val_fanface_totalpressure);
  
  /*!
   * \brief Set the fan face static temperature at an engine inflow boundary.
   * \param[in] val_index - Index corresponding to the engine inflow boundary.
   * \param[in] val_fanface_pressure - Fan face static temperature.
   */
  void SetInflow_Temperature(unsigned short val_imarker, su2double val_fanface_temperature);
  
  /*!
   * \brief Set the fan face total temperature at an engine inflow boundary.
   * \param[in] val_index - Index corresponding to the engine inflow boundary.
   * \param[in] val_fanface_totaltemperature - Fan face total temperature.
   */
  void SetInflow_TotalTemperature(unsigned short val_imarker, su2double val_fanface_totaltemperature);
  
  /*!
   * \brief Set the ram drag temperature at an engine inflow boundary.
   * \param[in] val_index - Index corresponding to the engine inflow boundary.
   * \param[in] val_fanface_ramdrag - Ram drag value.
   */
  void SetInflow_RamDrag(unsigned short val_imarker, su2double val_fanface_ramdrag);
  
  /*!
   * \brief Set the force balance at an engine inflow boundary.
   * \param[in] val_index - Index corresponding to the engine inflow boundary.
   * \param[in] val_fanface_force - Fan face force.
   */
  void SetInflow_Force(unsigned short val_imarker, su2double val_fanface_force);
  
  /*!
   * \brief Set the power at an engine inflow boundary.
   * \param[in] val_index - Index corresponding to the engine inflow boundary.
   * \param[in] val_fanface_force - Power.
   */
  void SetInflow_Power(unsigned short val_imarker, su2double val_fanface_power);
  
  /*!
   * \brief Set the back pressure (static) at an engine exhaust boundary.
   * \param[in] val_index - Index corresponding to the outlet boundary.
   * \param[in] val_exhaust_pressure - Exhaust static pressure.
   */
  void SetExhaust_Pressure(unsigned short val_imarker, su2double val_exhaust_pressure);
  
  /*!
   * \brief Set the temperature (static) at an engine exhaust boundary.
   * \param[in] val_index - Index corresponding to the outlet boundary.
   * \param[in] val_exhaust_temp - Exhaust static temperature.
   */
  void SetExhaust_Temperature(unsigned short val_imarker, su2double val_exhaust_temp);
  
  /*!
   * \brief Set the back pressure (static) at an engine exhaust boundary.
   * \param[in] val_index - Index corresponding to the outlet boundary.
   * \param[in] val_exhaust_temp - Exhaust static temperature.
   */
  void SetExhaust_MassFlow(unsigned short val_imarker, su2double val_exhaust_massflow);
  
  /*!
   * \brief Set the back pressure (total) at an engine exhaust boundary.
   * \param[in] val_index - Index corresponding to the outlet boundary.
   * \param[in] val_exhaust_totalpressure - Exhaust total pressure.
   */
  void SetExhaust_TotalPressure(unsigned short val_imarker, su2double val_exhaust_totalpressure);
  
  /*!
   * \brief Set the total temperature at an engine exhaust boundary.
   * \param[in] val_index - Index corresponding to the outlet boundary.
   * \param[in] val_exhaust_totaltemp - Exhaust total temperature.
   */
  void SetExhaust_TotalTemperature(unsigned short val_imarker, su2double val_exhaust_totaltemp);
  
  /*!
   * \brief Set the gross thrust at an engine exhaust boundary.
   * \param[in] val_index - Index corresponding to the outlet boundary.
   * \param[in] val_exhaust_grossthrust - Exhaust gross thrust temperature.
   */
  void SetExhaust_GrossThrust(unsigned short val_imarker, su2double val_exhaust_grossthrust);
  
  /*!
   * \brief Set the force balance at an engine exhaust boundary.
   * \param[in] val_index - Index corresponding to the outlet boundary.
   * \param[in] val_exhaust_force - Exhaust force balance.
   */
  void SetExhaust_Force(unsigned short val_imarker, su2double val_exhaust_force);
  
  /*!
   * \brief Set the power at an engine exhaust boundary.
   * \param[in] val_index - Index corresponding to the outlet boundary.
   * \param[in] val_exhaust_power - Exhaust power.
   */
  void SetExhaust_Power(unsigned short val_imarker, su2double val_exhaust_power);
  
  /*!
   * \brief Set the back pressure (static) at an outlet boundary.
   * \param[in] val_imarker - Index corresponding to a particular engine boundary.
   * \param[in] val_engine_mach - Exhaust power.
   */
  void SetEngine_Mach(unsigned short val_imarker, su2double val_engine_mach);
  
  /*!
   * \brief Set the back pressure (static) at an outlet boundary.
   * \param[in] val_imarker - Index corresponding to a particular engine boundary.
   * \param[in] val_engine_force - Exhaust power.
   */
  void SetEngine_Force(unsigned short val_imarker, su2double val_engine_force);
  
  /*!
   * \brief Get the back pressure (static) at an outlet boundary.
   * \param[in] val_imarker - Index corresponding to a particular engine boundary.
   * \param[in] val_engine_power - Exhaust power.
   */
  void SetEngine_Power(unsigned short val_imarker, su2double val_engine_power);
  
  /*!
   * \brief Get the back pressure (static) at an outlet boundary.
   * \param[in] val_imarker - Index corresponding to a particular engine boundary.
   * \param[in] val_engine_netthrust - Exhaust power.
   */
  void SetEngine_NetThrust(unsigned short val_imarker, su2double val_engine_netthrust);
  
  /*!
   * \brief Get the back pressure (static) at an outlet boundary.
   * \param[in] val_imarker - Index corresponding to a particular engine boundary.
   * \param[in] val_engine_grossthrust - Exhaust power.
   */
  void SetEngine_GrossThrust(unsigned short val_imarker, su2double val_engine_grossthrust);
  
  /*!
   * \brief Get the back pressure (static) at an outlet boundary.
   * \param[in] val_imarker - Index corresponding to a particular engine boundary.
   * \param[in] val_engine_area - Exhaust power.
   */
  void SetEngine_Area(unsigned short val_imarker, su2double val_engine_area);
  
  /*!
   * \brief Get the back pressure (static) at an outlet boundary.
   * \param[in] val_imarker - Index corresponding to a particular engine boundary.
   * \return The outlet pressure.
   */
  su2double GetEngine_Mach(unsigned short val_imarker);
  
  /*!
   * \brief Get the back pressure (static) at an outlet boundary.
   * \param[in] val_imarker - Index corresponding to a particular engine boundary.
   * \return The outlet pressure.
   */
  su2double GetEngine_Force(unsigned short val_imarker);
  
  /*!
   * \brief Get the back pressure (static) at an outlet boundary.
   * \param[in] val_imarker - Index corresponding to a particular engine boundary.
   * \return The outlet pressure.
   */
  su2double GetEngine_Power(unsigned short val_imarker);
  
  /*!
   * \brief Get the back pressure (static) at an outlet boundary.
   * \param[in] val_imarker - Index corresponding to a particular engine boundary.
   * \return The outlet pressure.
   */
  
  su2double GetEngine_NetThrust(unsigned short val_imarker);
  /*!
   * \brief Get the back pressure (static) at an outlet boundary.
   * \param[in] val_imarker - Index corresponding to a particular engine boundary.
   * \return The outlet pressure.
   */
  
  su2double GetEngine_GrossThrust(unsigned short val_imarker);
  
  /*!
   * \brief Get the back pressure (static) at an outlet boundary.
   * \param[in] val_imarker - Index corresponding to a particular engine boundary.
   * \return The outlet pressure.
   */
  su2double GetEngine_Area(unsigned short val_imarker);
  
  /*!
   * \brief Get the back pressure (static) at an outlet boundary.
   * \param[in] val_index - Index corresponding to the outlet boundary.
   * \return The outlet pressure.
   */
  void SetActDiskInlet_Temperature(unsigned short val_imarker, su2double val_actdisk_temp);
  
  /*!
   * \brief Get the back pressure (static) at an outlet boundary.
   * \param[in] val_index - Index corresponding to the outlet boundary.
   * \return The outlet pressure.
   */
  void SetActDiskInlet_TotalTemperature(unsigned short val_imarker, su2double val_actdisk_totaltemp);
  
  /*!
   * \brief Get the back pressure (static) at an outlet boundary.
   * \param[in] val_index - Index corresponding to the outlet boundary.
   * \return The outlet pressure.
   */
  su2double GetActDiskInlet_Temperature(string val_marker);
  
  /*!
   * \brief Get the back pressure (static) at an outlet boundary.
   * \param[in] val_index - Index corresponding to the outlet boundary.
   * \return The outlet pressure.
   */
  su2double GetActDiskInlet_TotalTemperature(string val_marker);
  
  /*!
   * \brief Get the back pressure (static) at an outlet boundary.
   * \param[in] val_index - Index corresponding to the outlet boundary.
   * \return The outlet pressure.
   */
  void SetActDiskOutlet_Temperature(unsigned short val_imarker, su2double val_actdisk_temp);
  
  /*!
   * \brief Get the back pressure (static) at an outlet boundary.
   * \param[in] val_index - Index corresponding to the outlet boundary.
   * \return The outlet pressure.
   */
  void SetActDiskOutlet_TotalTemperature(unsigned short val_imarker, su2double val_actdisk_totaltemp);
  
  /*!
   * \brief Get the back pressure (static) at an outlet boundary.
   * \param[in] val_index - Index corresponding to the outlet boundary.
   * \return The outlet pressure.
   */
  su2double GetActDiskOutlet_Temperature(string val_marker);
  
  /*!
   * \brief Get the back pressure (static) at an outlet boundary.
   * \param[in] val_index - Index corresponding to the outlet boundary.
   * \return The outlet pressure.
   */
  su2double GetActDiskOutlet_TotalTemperature(string val_marker);
  
  /*!
   * \brief Get the back pressure (static) at an outlet boundary.
   * \param[in] val_index - Index corresponding to the outlet boundary.
   * \return The outlet pressure.
   */
  su2double GetActDiskInlet_MassFlow(string val_marker);
  
  /*!
   * \brief Get the back pressure (static) at an outlet boundary.
   * \param[in] val_index - Index corresponding to the outlet boundary.
   * \return The outlet pressure.
   */
  void SetActDiskInlet_MassFlow(unsigned short val_imarker, su2double val_actdisk_massflow);
  
  /*!
   * \brief Get the back pressure (static) at an outlet boundary.
   * \param[in] val_index - Index corresponding to the outlet boundary.
   * \return The outlet pressure.
   */
  su2double GetActDiskOutlet_MassFlow(string val_marker);
  
  /*!
   * \brief Get the back pressure (static) at an outlet boundary.
   * \param[in] val_index - Index corresponding to the outlet boundary.
   * \return The outlet pressure.
   */
  void SetActDiskOutlet_MassFlow(unsigned short val_imarker, su2double val_actdisk_massflow);
  
  /*!
   * \brief Get the back pressure (static) at an outlet boundary.
   * \param[in] val_index - Index corresponding to the outlet boundary.
   * \return The outlet pressure.
   */
  su2double GetActDiskInlet_Pressure(string val_marker);
  
  /*!
   * \brief Get the back pressure (static) at an outlet boundary.
   * \param[in] val_index - Index corresponding to the outlet boundary.
   * \return The outlet pressure.
   */
  su2double GetActDiskInlet_TotalPressure(string val_marker);
  
  /*!
   * \brief Get the back pressure (static) at an outlet boundary.
   * \param[in] val_index - Index corresponding to the outlet boundary.
   * \return The outlet pressure.
   */
  su2double GetActDisk_DeltaPress(unsigned short val_marker);
  
  /*!
   * \brief Get the back pressure (static) at an outlet boundary.
   * \param[in] val_index - Index corresponding to the outlet boundary.
   * \return The outlet pressure.
   */
  su2double GetActDisk_DeltaTemp(unsigned short val_marker);
  
  /*!
   * \brief Get the back pressure (static) at an outlet boundary.
   * \param[in] val_index - Index corresponding to the outlet boundary.
   * \return The outlet pressure.
   */
  su2double GetActDisk_TotalPressRatio(unsigned short val_marker);
  
  /*!
   * \brief Get the back pressure (static) at an outlet boundary.
   * \param[in] val_index - Index corresponding to the outlet boundary.
   * \return The outlet pressure.
   */
  su2double GetActDisk_TotalTempRatio(unsigned short val_marker);
  
  /*!
   * \brief Get the back pressure (static) at an outlet boundary.
   * \param[in] val_index - Index corresponding to the outlet boundary.
   * \return The outlet pressure.
   */
  su2double GetActDisk_StaticPressRatio(unsigned short val_marker);
  
  /*!
   * \brief Get the back pressure (static) at an outlet boundary.
   * \param[in] val_index - Index corresponding to the outlet boundary.
   * \return The outlet pressure.
   */
  su2double GetActDisk_StaticTempRatio(unsigned short val_marker);
  
  /*!
   * \brief Get the back pressure (static) at an outlet boundary.
   * \param[in] val_index - Index corresponding to the outlet boundary.
   * \return The outlet pressure.
   */
  su2double GetActDisk_NetThrust(unsigned short val_marker);
  
  /*!
   * \brief Get the back pressure (static) at an outlet boundary.
   * \param[in] val_index - Index corresponding to the outlet boundary.
   * \return The outlet pressure.
   */
  su2double GetActDisk_BCThrust(unsigned short val_marker);
  
  /*!
   * \brief Get the back pressure (static) at an outlet boundary.
   * \param[in] val_index - Index corresponding to the outlet boundary.
   * \return The outlet pressure.
   */
  su2double GetActDisk_BCThrust_Old(unsigned short val_marker);
  
  /*!
   * \brief Get the back pressure (static) at an outlet boundary.
   * \param[in] val_index - Index corresponding to the outlet boundary.
   * \return The outlet pressure.
   */
  su2double GetActDisk_GrossThrust(unsigned short val_marker);
  
  /*!
   * \brief Get the back pressure (static) at an outlet boundary.
   * \param[in] val_index - Index corresponding to the outlet boundary.
   * \return The outlet pressure.
   */
  su2double GetActDisk_Area(unsigned short val_marker);
  
  /*!
   * \brief Get the back pressure (static) at an outlet boundary.
   * \param[in] val_index - Index corresponding to the outlet boundary.
   * \return The outlet pressure.
   */
  su2double GetActDisk_ReverseMassFlow(unsigned short val_marker);
  
  /*!
   * \brief Get the back pressure (static) at an outlet boundary.
   * \param[in] val_index - Index corresponding to the outlet boundary.
   * \return The outlet pressure.
   */
  su2double GetActDiskInlet_RamDrag(string val_marker);
  
  /*!
   * \brief Get the back pressure (static) at an outlet boundary.
   * \param[in] val_index - Index corresponding to the outlet boundary.
   * \return The outlet pressure.
   */
  su2double GetActDiskInlet_Force(string val_marker);
  
  /*!
   * \brief Get the back pressure (static) at an outlet boundary.
   * \param[in] val_index - Index corresponding to the outlet boundary.
   * \return The outlet pressure.
   */
  su2double GetActDiskInlet_Power(string val_marker);
  
  /*!
   * \brief Get the back pressure (static) at an outlet boundary.
   * \param[in] val_index - Index corresponding to the outlet boundary.
   * \return The outlet pressure.
   */
  void SetActDiskInlet_Pressure(unsigned short val_imarker, su2double val_actdisk_pressure);
  
  /*!
   * \brief Get the back pressure (static) at an outlet boundary.
   * \param[in] val_index - Index corresponding to the outlet boundary.
   * \return The outlet pressure.
   */
  void SetActDiskInlet_TotalPressure(unsigned short val_imarker, su2double val_actdisk_totalpressure);
  
  /*!
   * \brief Get the back pressure (static) at an outlet boundary.
   * \param[in] val_index - Index corresponding to the outlet boundary.
   * \return The outlet pressure.
   */
  void SetActDisk_DeltaPress(unsigned short val_imarker, su2double val_actdisk_deltapress);
  
  /*!
   * \brief Get the back pressure (static) at an outlet boundary.
   * \param[in] val_index - Index corresponding to the outlet boundary.
   * \return The outlet pressure.
   */
  void SetActDisk_Power(unsigned short val_imarker, su2double val_actdisk_power);
  
  /*!
   * \brief Get the back pressure (static) at an outlet boundary.
   * \param[in] val_index - Index corresponding to the outlet boundary.
   * \return The outlet pressure.
   */
  void SetActDisk_MassFlow(unsigned short val_imarker, su2double val_actdisk_massflow);
  
  /*!
   * \brief Get the back pressure (static) at an outlet boundary.
   * \param[in] val_index - Index corresponding to the outlet boundary.
   * \return The outlet pressure.
   */
  void SetActDisk_Mach(unsigned short val_imarker, su2double val_actdisk_mach);
  
  /*!
   * \brief Get the back pressure (static) at an outlet boundary.
   * \param[in] val_index - Index corresponding to the outlet boundary.
   * \return The outlet pressure.
   */
  void SetActDisk_Force(unsigned short val_imarker, su2double val_actdisk_force);
  
  /*!
   * \brief Get the back pressure (static) at an outlet boundary.
   * \param[in] val_index - Index corresponding to the outlet boundary.
   * \return The outlet pressure.
   */
  su2double GetOutlet_MassFlow(string val_marker);
  
  /*!
   * \brief Get the back pressure (static) at an outlet boundary.
   * \param[in] val_index - Index corresponding to the outlet boundary.
   * \return The outlet pressure.
   */
  void SetOutlet_MassFlow(unsigned short val_imarker, su2double val_massflow);
  
  /*!
   * \brief Get the back pressure (static) at an outlet boundary.
   * \param[in] val_index - Index corresponding to the outlet boundary.
   * \return The outlet pressure.
   */
  su2double GetOutlet_Density(string val_marker);
  
  /*!
   * \brief Get the back pressure (static) at an outlet boundary.
   * \param[in] val_index - Index corresponding to the outlet boundary.
   * \return The outlet pressure.
   */
  void SetOutlet_Density(unsigned short val_imarker, su2double val_density);
  
  /*!
   * \brief Get the back pressure (static) at an outlet boundary.
   * \param[in] val_index - Index corresponding to the outlet boundary.
   * \return The outlet pressure.
   */
  su2double GetOutlet_Area(string val_marker);
  
  /*!
   * \brief Get the back pressure (static) at an outlet boundary.
   * \param[in] val_index - Index corresponding to the outlet boundary.
   * \return The outlet pressure.
   */
  void SetOutlet_Area(unsigned short val_imarker, su2double val_area);
  
  /*!
   * \brief Get the back pressure (static) at an outlet boundary.
   * \param[in] val_index - Index corresponding to the outlet boundary.
   * \return The outlet pressure.
   */
  void SetSurface_DC60(unsigned short val_imarker, su2double val_surface_distortion);
  
  /*!
   * \brief Set the massflow at the surface.
   * \param[in] val_imarker - Index corresponding to the outlet boundary.
   * \param[in] val_surface_massflow - Value of the mass flow.
   */
  void SetSurface_MassFlow(unsigned short val_imarker, su2double val_surface_massflow);
  
  /*!
   * \brief Set the mach number at the surface.
   * \param[in] val_imarker - Index corresponding to the outlet boundary.
   * \param[in] val_surface_massflow - Value of the mach number.
   */
  void SetSurface_Mach(unsigned short val_imarker, su2double val_surface_mach);

  /*!
   * \brief Set the temperature at the surface.
   * \param[in] val_imarker - Index corresponding to the outlet boundary.
   * \param[in] val_surface_massflow - Value of the temperature.
   */
  void SetSurface_Temperature(unsigned short val_imarker, su2double val_surface_temperature);

  /*!
   * \brief Set the pressure at the surface.
   * \param[in] val_imarker - Index corresponding to the outlet boundary.
   * \param[in] val_surface_massflow - Value of the pressure.
   */
  void SetSurface_Pressure(unsigned short val_imarker, su2double val_surface_pressure);

  /*!
   * \brief Set the density at the surface.
   * \param[in] val_imarker - Index corresponding to the outlet boundary.
   * \param[in] val_surface_density - Value of the density.
   */
  void SetSurface_Density(unsigned short val_imarker, su2double val_surface_density);

  /*!
   * \brief Set the enthalpy at the surface.
   * \param[in] val_imarker - Index corresponding to the outlet boundary.
   * \param[in] val_surface_density - Value of the density.
   */
  void SetSurface_Enthalpy(unsigned short val_imarker, su2double val_surface_enthalpy);

  /*!
   * \brief Set the normal velocity at the surface.
   * \param[in] val_imarker - Index corresponding to the outlet boundary.
   * \param[in] val_surface_normalvelocity - Value of the normal velocity.
   */
  void SetSurface_NormalVelocity(unsigned short val_imarker, su2double val_surface_normalvelocity);

  /*!
   * \brief Set the streamwise flow uniformity at the surface.
   * \param[in] val_imarker - Index corresponding to the outlet boundary.
   * \param[in] val_surface_streamwiseuniformity - Value of the streamwise flow uniformity.
   */
  void SetSurface_Uniformity(unsigned short val_imarker, su2double val_surface_streamwiseuniformity);

  /*!
   * \brief Set the secondary flow strength at the surface.
   * \param[in] val_imarker - Index corresponding to the outlet boundary.
   * \param[in] val_surface_secondarystrength - Value of the secondary flow strength.
   */
  void SetSurface_SecondaryStrength(unsigned short val_imarker, su2double val_surface_secondarystrength);

  /*!
   * \brief Set the relative secondary flow strength at the surface.
   * \param[in] val_imarker - Index corresponding to the outlet boundary.
   * \param[in] val_surface_secondaryoverstream - Value of the relative seondary flow strength.
   */
  void SetSurface_SecondOverUniform(unsigned short val_imarker, su2double val_surface_secondaryoverstream);

  /*!
   * \brief Set the momentum distortion at the surface.
   * \param[in] val_imarker - Index corresponding to the outlet boundary.
   * \param[in] val_surface_momentumdistortion - Value of the momentum distortion.
   */
  void SetSurface_MomentumDistortion(unsigned short val_imarker, su2double val_surface_momentumdistortion);

  /*!
   * \brief Set the total temperature at the surface.
   * \param[in] val_imarker - Index corresponding to the outlet boundary.
   * \param[in] val_surface_totaltemperature - Value of the total temperature.
   */
  void SetSurface_TotalTemperature(unsigned short val_imarker, su2double val_surface_totaltemperature);

  /*!
   * \brief Set the total pressure at the surface.
   * \param[in] val_imarker - Index corresponding to the outlet boundary.
   * \param[in] val_surface_totalpressure - Value of the total pressure.
   */
  void SetSurface_TotalPressure(unsigned short val_imarker, su2double val_surface_totalpressure);

  /*!
   * \brief Set the pressure drop between two surfaces.
   * \param[in] val_imarker - Index corresponding to the outlet boundary.
   * \param[in] val_surface_pressuredrop - Value of the pressure drop.
   */
  void SetSurface_PressureDrop(unsigned short val_imarker, su2double val_surface_pressuredrop);

  /*!
   * \brief Get the back pressure (static) at an outlet boundary.
   * \param[in] val_index - Index corresponding to the outlet boundary.
   * \return The outlet pressure.
   */
  void SetSurface_IDC(unsigned short val_imarker, su2double val_surface_distortion);
  
  /*!
   * \brief Get the back pressure (static) at an outlet boundary.
   * \param[in] val_index - Index corresponding to the outlet boundary.
   * \return The outlet pressure.
   */
  void SetSurface_IDC_Mach(unsigned short val_imarker, su2double val_surface_distortion);
  
  /*!
   * \brief Get the back pressure (static) at an outlet boundary.
   * \param[in] val_index - Index corresponding to the outlet boundary.
   * \return The outlet pressure.
   */
  void SetSurface_IDR(unsigned short val_imarker, su2double val_surface_distortion);
  
  /*!
   * \brief Get the back pressure (static) at an outlet boundary.
   * \param[in] val_index - Index corresponding to the outlet boundary.
   * \return The outlet pressure.
   */
  void SetActDisk_DeltaTemp(unsigned short val_imarker, su2double val_actdisk_deltatemp);
  
  /*!
   * \brief Get the back pressure (static) at an outlet boundary.
   * \param[in] val_index - Index corresponding to the outlet boundary.
   * \return The outlet pressure.
   */
  void SetActDisk_TotalPressRatio(unsigned short val_imarker, su2double val_actdisk_pressratio);
  
  /*!
   * \brief Get the back pressure (static) at an outlet boundary.
   * \param[in] val_index - Index corresponding to the outlet boundary.
   * \return The outlet pressure.
   */
  void SetActDisk_TotalTempRatio(unsigned short val_imarker, su2double val_actdisk_tempratio);
  
  /*!
   * \brief Get the back pressure (static) at an outlet boundary.
   * \param[in] val_index - Index corresponding to the outlet boundary.
   * \return The outlet pressure.
   */
  void SetActDisk_StaticPressRatio(unsigned short val_imarker, su2double val_actdisk_pressratio);
  
  /*!
   * \brief Get the back pressure (static) at an outlet boundary.
   * \param[in] val_index - Index corresponding to the outlet boundary.
   * \return The outlet pressure.
   */
  void SetActDisk_StaticTempRatio(unsigned short val_imarker, su2double val_actdisk_tempratio);
  
  /*!
   * \brief Get the back pressure (static) at an outlet boundary.
   * \param[in] val_index - Index corresponding to the outlet boundary.
   * \return The outlet pressure.
   */
  void SetActDisk_NetThrust(unsigned short val_imarker, su2double val_actdisk_netthrust);
  
  /*!
   * \brief Get the back pressure (static) at an outlet boundary.
   * \param[in] val_index - Index corresponding to the outlet boundary.
   * \return The outlet pressure.
   */
  void SetActDisk_BCThrust(string val_marker, su2double val_actdisk_bcthrust);
  
  /*!
   * \brief Get the back pressure (static) at an outlet boundary.
   * \param[in] val_index - Index corresponding to the outlet boundary.
   * \return The outlet pressure.
   */
  void SetActDisk_BCThrust(unsigned short val_imarker, su2double val_actdisk_bcthrust);
  
  /*!
   * \brief Get the back pressure (static) at an outlet boundary.
   * \param[in] val_index - Index corresponding to the outlet boundary.
   * \return The outlet pressure.
   */
  void SetActDisk_BCThrust_Old(string val_marker, su2double val_actdisk_bcthrust_old);
  
  /*!
   * \brief Get the back pressure (static) at an outlet boundary.
   * \param[in] val_index - Index corresponding to the outlet boundary.
   * \return The outlet pressure.
   */
  void SetActDisk_BCThrust_Old(unsigned short val_imarker, su2double val_actdisk_bcthrust_old);
  
  /*!
   * \brief Get the back pressure (static) at an outlet boundary.
   * \param[in] val_index - Index corresponding to the outlet boundary.
   * \return The outlet pressure.
   */
  void SetActDisk_GrossThrust(unsigned short val_imarker, su2double val_actdisk_grossthrust);
  
  /*!
   * \brief Get the back pressure (static) at an outlet boundary.
   * \param[in] val_index - Index corresponding to the outlet boundary.
   * \return The outlet pressure.
   */
  void SetActDisk_Area(unsigned short val_imarker, su2double val_actdisk_area);
  
  /*!
   * \brief Get the back pressure (static) at an outlet boundary.
   * \param[in] val_index - Index corresponding to the outlet boundary.
   * \return The outlet pressure.
   */
  void SetActDiskInlet_ReverseMassFlow(unsigned short val_imarker, su2double val_actdisk_area);
  
  /*!
   * \brief Get the back pressure (static) at an outlet boundary.
   * \param[in] val_index - Index corresponding to the outlet boundary.
   * \return The outlet pressure.
   */
  void SetActDiskInlet_RamDrag(unsigned short val_imarker, su2double val_actdisk_ramdrag);
  
  /*!
   * \brief Get the back pressure (static) at an outlet boundary.
   * \param[in] val_index - Index corresponding to the outlet boundary.
   * \return The outlet pressure.
   */
  void SetActDiskInlet_Force(unsigned short val_imarker, su2double val_actdisk_force);
  
  /*!
   * \brief Get the back pressure (static) at an outlet boundary.
   * \param[in] val_index - Index corresponding to the outlet boundary.
   * \return The outlet pressure.
   */
  void SetActDiskInlet_Power(unsigned short val_imarker, su2double val_actdisk_power);
  
  /*!
   * \brief Get the back pressure (static) at an outlet boundary.
   * \param[in] val_index - Index corresponding to the outlet boundary.
   * \return The outlet pressure.
   */
  su2double GetActDisk_Power(unsigned short val_imarker);
  
  /*!
   * \brief Get the back pressure (static) at an outlet boundary.
   * \param[in] val_index - Index corresponding to the outlet boundary.
   * \return The outlet pressure.
   */
  su2double GetActDisk_MassFlow(unsigned short val_imarker);
  
  /*!
   * \brief Get the back pressure (static) at an outlet boundary.
   * \param[in] val_index - Index corresponding to the outlet boundary.
   * \return The outlet pressure.
   */
  su2double GetActDisk_Mach(unsigned short val_imarker);
  
  /*!
   * \brief Get the back pressure (static) at an outlet boundary.
   * \param[in] val_index - Index corresponding to the outlet boundary.
   * \return The outlet pressure.
   */
  su2double GetActDisk_Force(unsigned short val_imarker);
  
  /*!
   * \brief Get the back pressure (static) at an outlet boundary.
   * \param[in] val_index - Index corresponding to the outlet boundary.
   * \return The outlet pressure.
   */
  su2double GetSurface_DC60(unsigned short val_imarker);
  
  /*!
   * \brief Get the massflow at an outlet boundary.
   * \param[in] val_index - Index corresponding to the outlet boundary.
   * \return The massflow.
   */
  su2double GetSurface_MassFlow(unsigned short val_imarker);
  
  /*!
   * \brief Get the mach number at an outlet boundary.
   * \param[in] val_index - Index corresponding to the outlet boundary.
   * \return The mach number.
   */
  su2double GetSurface_Mach(unsigned short val_imarker);

  /*!
   * \brief Get the temperature at an outlet boundary.
   * \param[in] val_index - Index corresponding to the outlet boundary.
   * \return The temperature.
   */
  su2double GetSurface_Temperature(unsigned short val_imarker);

  /*!
   * \brief Get the pressure at an outlet boundary.
   * \param[in] val_index - Index corresponding to the outlet boundary.
   * \return The pressure.
   */
  su2double GetSurface_Pressure(unsigned short val_imarker);

  /*!
   * \brief Get the density at an outlet boundary.
   * \param[in] val_index - Index corresponding to the outlet boundary.
   * \return The density.
   */
  su2double GetSurface_Density(unsigned short val_imarker);

  /*!
   * \brief Get the enthalpy at an outlet boundary.
   * \param[in] val_index - Index corresponding to the outlet boundary.
   * \return The density.
   */
  su2double GetSurface_Enthalpy(unsigned short val_imarker);

  /*!
   * \brief Get the normal velocity at an outlet boundary.
   * \param[in] val_index - Index corresponding to the outlet boundary.
   * \return The normal velocity.
   */
  su2double GetSurface_NormalVelocity(unsigned short val_imarker);

  /*!
   * \brief Get the streamwise flow uniformity at the surface.
   * \param[in] val_imarker - Index corresponding to the outlet boundary.
   * \return The streamwise flow uniformity.
   */
  su2double GetSurface_Uniformity(unsigned short val_imarker);

  /*!
   * \brief Get the secondary flow strength at the surface.
   * \param[in] val_imarker - Index corresponding to the outlet boundary.
   * \return The secondary flow strength.
   */
  su2double GetSurface_SecondaryStrength(unsigned short val_imarker);

  /*!
   * \brief Get the relative secondary flow strength at the surface.
   * \param[in] val_imarker - Index corresponding to the outlet boundary.
   * \return The relative seondary flow strength.
   */
  su2double GetSurface_SecondOverUniform(unsigned short val_imarker);

  /*!
   * \brief Get the momentum distortion at the surface.
   * \param[in] val_imarker - Index corresponding to the outlet boundary.
   * \return The momentum distortion.
   */
  su2double GetSurface_MomentumDistortion(unsigned short val_imarker);

  /*!
   * \brief Get the total temperature at an outlet boundary.
   * \param[in] val_index - Index corresponding to the outlet boundary.
   * \return The total temperature.
   */
  su2double GetSurface_TotalTemperature(unsigned short val_imarker);

  /*!
   * \brief Get the total pressure at an outlet boundary.
   * \param[in] val_index - Index corresponding to the outlet boundary.
   * \return The total pressure.
   */
  su2double GetSurface_TotalPressure(unsigned short val_imarker);

  /*!
   * \brief Get the pressure drop between two surfaces.
   * \param[in] val_index - Index corresponding to the outlet boundary.
   * \return The pressure drop.
   */
  su2double GetSurface_PressureDrop(unsigned short val_imarker);

  /*!
   * \brief Get the back pressure (static) at an outlet boundary.
   * \param[in] val_index - Index corresponding to the outlet boundary.
   * \return The outlet pressure.
   */
  su2double GetSurface_IDC(unsigned short val_imarker);
  
  /*!
   * \brief Get the back pressure (static) at an outlet boundary.
   * \param[in] val_index - Index corresponding to the outlet boundary.
   * \return The outlet pressure.
   */
  su2double GetSurface_IDC_Mach(unsigned short val_imarker);
  
  /*!
   * \brief Get the back pressure (static) at an outlet boundary.
   * \param[in] val_index - Index corresponding to the outlet boundary.
   * \return The outlet pressure.
   */
  su2double GetSurface_IDR(unsigned short val_imarker);
  
  /*!
   * \brief Get the back pressure (static) at an outlet boundary.
   * \param[in] val_index - Index corresponding to the outlet boundary.
   * \return The outlet pressure.
   */
  su2double GetActDiskOutlet_Pressure(string val_marker);
  
  /*!
   * \brief Get the back pressure (static) at an outlet boundary.
   * \param[in] val_index - Index corresponding to the outlet boundary.
   * \return The outlet pressure.
   */
  su2double GetActDiskOutlet_TotalPressure(string val_marker);
  
  /*!
   * \brief Get the back pressure (static) at an outlet boundary.
   * \param[in] val_index - Index corresponding to the outlet boundary.
   * \return The outlet pressure.
   */
  su2double GetActDiskOutlet_GrossThrust(string val_marker);
  
  /*!
   * \brief Get the back pressure (static) at an outlet boundary.
   * \param[in] val_index - Index corresponding to the outlet boundary.
   * \return The outlet pressure.
   */
  su2double GetActDiskOutlet_Force(string val_marker);
  
  /*!
   * \brief Get the back pressure (static) at an outlet boundary.
   * \param[in] val_index - Index corresponding to the outlet boundary.
   * \return The outlet pressure.
   */
  su2double GetActDiskOutlet_Power(string val_marker);
  
  /*!
   * \brief Get the back pressure (static) at an outlet boundary.
   * \param[in] val_index - Index corresponding to the outlet boundary.
   * \return The outlet pressure.
   */
  void SetActDiskOutlet_Pressure(unsigned short val_imarker, su2double val_actdisk_pressure);
  
  /*!
   * \brief Get the back pressure (static) at an outlet boundary.
   * \param[in] val_index - Index corresponding to the outlet boundary.
   * \return The outlet pressure.
   */
  void SetActDiskOutlet_TotalPressure(unsigned short val_imarker, su2double val_actdisk_totalpressure);
  
  /*!
   * \brief Get the back pressure (static) at an outlet boundary.
   * \param[in] val_index - Index corresponding to the outlet boundary.
   * \return The outlet pressure.
   */
  void SetActDiskOutlet_GrossThrust(unsigned short val_imarker, su2double val_actdisk_grossthrust);
  
  /*!
   * \brief Get the back pressure (static) at an outlet boundary.
   * \param[in] val_index - Index corresponding to the outlet boundary.
   * \return The outlet pressure.
   */
  void SetActDiskOutlet_Force(unsigned short val_imarker, su2double val_actdisk_force);
  
  /*!
   * \brief Get the back pressure (static) at an outlet boundary.
   * \param[in] val_index - Index corresponding to the outlet boundary.
   * \return The outlet pressure.
   */
  void SetActDiskOutlet_Power(unsigned short val_imarker, su2double val_actdisk_power);
  
  /*!
   * \brief Get the displacement value at an displacement boundary.
   * \param[in] val_index - Index corresponding to the displacement boundary.
   * \return The displacement value.
   */
  su2double GetDispl_Value(string val_index);
  
  /*!
   * \brief Get the force value at an load boundary.
   * \param[in] val_index - Index corresponding to the load boundary.
   * \return The load value.
   */
  su2double GetLoad_Value(string val_index);
  
  /*!
   * \brief Get the constant value at a damper boundary.
   * \param[in] val_index - Index corresponding to the load boundary.
   * \return The damper constant.
   */
  su2double GetDamper_Constant(string val_index);
  
  /*!
   * \brief Get the force value at a load boundary defined in cartesian coordinates.
   * \param[in] val_index - Index corresponding to the load boundary.
   * \return The load value.
   */
  su2double GetLoad_Dir_Value(string val_index);
  
  /*!
   * \brief Get the force multiplier at a load boundary in cartesian coordinates.
   * \param[in] val_index - Index corresponding to the load boundary.
   * \return The load multiplier.
   */
  su2double GetLoad_Dir_Multiplier(string val_index);
  
  /*!
   * \brief Get the force value at a load boundary defined in cartesian coordinates.
   * \param[in] val_index - Index corresponding to the load boundary.
   * \return The load value.
   */
  su2double GetDisp_Dir_Value(string val_index);
  
  /*!
   * \brief Get the force multiplier at a load boundary in cartesian coordinates.
   * \param[in] val_index - Index corresponding to the load boundary.
   * \return The load multiplier.
   */
  su2double GetDisp_Dir_Multiplier(string val_index);
  
  /*!
   * \brief Get the force direction at a loaded boundary in cartesian coordinates.
   * \param[in] val_index - Index corresponding to the load boundary.
   * \return The load direction.
   */
  su2double* GetLoad_Dir(string val_index);
  
  /*!
   * \brief Get the force direction at a loaded boundary in cartesian coordinates.
   * \param[in] val_index - Index corresponding to the load boundary.
   * \return The load direction.
   */
  su2double* GetDisp_Dir(string val_index);
  
  /*!
   * \brief Get the amplitude of the sine-wave at a load boundary defined in cartesian coordinates.
   * \param[in] val_index - Index corresponding to the load boundary.
   * \return The load value.
   */
  su2double GetLoad_Sine_Amplitude(string val_index);
  
  /*!
   * \brief Get the frequency of the sine-wave at a load boundary in cartesian coordinates.
   * \param[in] val_index - Index corresponding to the load boundary.
   * \return The load frequency.
   */
  su2double GetLoad_Sine_Frequency(string val_index);
  
  /*!
   * \brief Get the force direction at a sine-wave loaded boundary in cartesian coordinates.
   * \param[in] val_index - Index corresponding to the load boundary.
   * \return The load direction.
   */
  su2double* GetLoad_Sine_Dir(string val_index);
  
  /*!
   * \brief Get the force value at an load boundary.
   * \param[in] val_index - Index corresponding to the load boundary.
   * \return The load value.
   */
  su2double GetFlowLoad_Value(string val_index);
  
  /*!
   * \brief Cyclic pitch amplitude for rotor blades.
   * \return The specified cyclic pitch amplitude.
   */
  su2double GetCyclic_Pitch(void);
  
  /*!
   * \brief Collective pitch setting for rotor blades.
   * \return The specified collective pitch setting.
   */
  su2double GetCollective_Pitch(void);
  
  /*!
   * \brief Get name of the arbitrary mesh motion input file.
   * \return File name of the arbitrary mesh motion input file.
   */
  string GetDV_Filename(void);
  
  /*!
   * \brief Get name of the unordered ASCII volume sensitivity file.
   * \return File name of the unordered ASCII volume sensitivity file.
   */
  string GetDV_Unordered_Sens_Filename(void);
  
  /*!
   * \brief Get name of the unordered ASCII surface sensitivity file.
   * \return File name of the unordered ASCII surface sensitivity file.
   */
  string GetDV_Sens_Filename(void);
  
  /*!
   * \brief Set the config options.
   */
  void SetConfig_Options(unsigned short val_iZone, unsigned short val_nZone);
  
  /*!
   * \brief Set the config options.
   */
  void SetRunTime_Options(void);
  
  /*!
   * \brief Set the config file parsing.
   */
  void SetConfig_Parsing(char case_filename[MAX_STRING_SIZE]);
  
  /*!
   * \brief Set the config file parsing.
   */
  bool SetRunTime_Parsing(char case_filename[MAX_STRING_SIZE]);
  
  /*!
   * \brief Config file postprocessing.
   */
  void SetPostprocessing(unsigned short val_software, unsigned short val_izone, unsigned short val_nDim);
  
  /*!
   * \brief Config file markers processing.
   */
  void SetMarkers(unsigned short val_software);
  
  /*!
   * \brief Config file output.
   */
  void SetOutput(unsigned short val_software, unsigned short val_izone);
  
  /*!
   * \brief Value of Aeroelastic solution coordinate at time n+1.
   */
  vector<vector<su2double> > GetAeroelastic_np1(unsigned short iMarker);
  
  /*!
   * \brief Value of Aeroelastic solution coordinate at time n.
   */
  vector<vector<su2double> > GetAeroelastic_n(unsigned short iMarker);
  
  /*!
   * \brief Value of Aeroelastic solution coordinate at time n-1.
   */
  vector<vector<su2double> > GetAeroelastic_n1(unsigned short iMarker);
  
  /*!
   * \brief Value of Aeroelastic solution coordinate at time n+1.
   */
  void SetAeroelastic_np1(unsigned short iMarker, vector<vector<su2double> > solution);
  
  /*!
   * \brief Value of Aeroelastic solution coordinate at time n from time n+1.
   */
  void SetAeroelastic_n(void);
  
  /*!
   * \brief Value of Aeroelastic solution coordinate at time n-1 from time n.
   */
  void SetAeroelastic_n1(void);
  
  /*!
   * \brief Aeroelastic Flutter Speed Index.
   */
  su2double GetAeroelastic_Flutter_Speed_Index(void);
  
  /*!
   * \brief Uncoupled Aeroelastic Frequency Plunge.
   */
  su2double GetAeroelastic_Frequency_Plunge(void);
  
  /*!
   * \brief Uncoupled Aeroelastic Frequency Pitch.
   */
  su2double GetAeroelastic_Frequency_Pitch(void);
  
  /*!
   * \brief Aeroelastic Airfoil Mass Ratio.
   */
  su2double GetAeroelastic_Airfoil_Mass_Ratio(void);
  
  /*!
   * \brief Aeroelastic center of gravity location.
   */
  su2double GetAeroelastic_CG_Location(void);
  
  /*!
   * \brief Aeroelastic radius of gyration squared.
   */
  su2double GetAeroelastic_Radius_Gyration_Squared(void);
  
  /*!
   * \brief Aeroelastic solve every x inner iteration.
   */
  unsigned short GetAeroelasticIter(void);
  
  /*!
   * \brief Value of plunging coordinate.
   * \param[in] val_marker - the marker we are monitoring.
   * \return Value of plunging coordinate.
   */
  su2double GetAeroelastic_plunge(unsigned short val_marker);
  
  /*!
   * \brief Value of pitching coordinate.
   * \param[in] val_marker - the marker we are monitoring.
   * \return Value of pitching coordinate.
   */
  su2double GetAeroelastic_pitch(unsigned short val_marker);
  
  /*!
   * \brief Value of plunging coordinate.
   * \param[in] val_marker - the marker we are monitoring.
   * \param[in] val - value of plunging coordinate.
   */
  void SetAeroelastic_plunge(unsigned short val_marker, su2double val);
  
  /*!
   * \brief Value of pitching coordinate.
   * \param[in] val_marker - the marker we are monitoring.
   * \param[in] val - value of pitching coordinate.
   */
  void SetAeroelastic_pitch(unsigned short val_marker, su2double val);
  
  /*!
   * \brief Get information about the aeroelastic simulation.
   * \return <code>TRUE</code> if it is an aeroelastic case; otherwise <code>FALSE</code>.
   */
  bool GetAeroelastic_Simulation(void);
  
  /*!
   * \brief Get information about the wind gust.
   * \return <code>TRUE</code> if there is a wind gust; otherwise <code>FALSE</code>.
   */
  bool GetWind_Gust(void);
  
  /*!
   * \brief Get the type of gust to simulate.
   * \return type of gust to use for the simulation.
   */
  unsigned short GetGust_Type(void);
  
  /*!
   * \brief Get the gust direction.
   * \return the gust direction.
   */
  unsigned short GetGust_Dir(void);
  
  /*!
   * \brief Value of the gust wavelength.
   */
  su2double GetGust_WaveLength(void);
  
  /*!
   * \brief Value of the number of gust periods.
   */
  su2double GetGust_Periods(void);
  
  /*!
   * \brief Value of the gust amplitude.
   */
  su2double GetGust_Ampl(void);
  
  /*!
   * \brief Value of the time at which to begin the gust.
   */
  su2double GetGust_Begin_Time(void);
  
  /*!
   * \brief Value of the location ath which the gust begins.
   */
  su2double GetGust_Begin_Loc(void);
  
  /*!
   * \brief Get the number of iterations to evaluate the parametric coordinates.
   * \return Number of iterations to evaluate the parametric coordinates.
   */
  unsigned short GetnFFD_Iter(void);
  
  /*!
   * \brief Get the tolerance of the point inversion algorithm.
   * \return Tolerance of the point inversion algorithm.
   */
  su2double GetFFD_Tol(void);
  
  /*!
   * \brief Get the scale factor for the line search.
   * \return Scale factor for the line search.
   */
  su2double GetOpt_RelaxFactor(void);

  /*!
   * \brief Get the bound for the line search.
   * \return Bound for the line search.
   */
  su2double GetOpt_LineSearch_Bound(void);
  
  /*!
   * \brief Set the scale factor for the line search.
   * \param[in] val_scale - scale of the deformation.
   */
  void SetOpt_RelaxFactor(su2double val_scale);
  
  /*!
   * \brief Get the node number of the CV to visualize.
   * \return Node number of the CV to visualize.
   */
  long GetVisualize_CV(void);
  
  /*!
   * \brief Get information about whether to use fixed CL mode.
   * \return <code>TRUE</code> if fixed CL mode is active; otherwise <code>FALSE</code>.
   */
  bool GetFixed_CL_Mode(void);
  
  /*!
   * \brief Get information about whether to use fixed CL mode.
   * \return <code>TRUE</code> if fixed CL mode is active; otherwise <code>FALSE</code>.
   */
  bool GetFixed_CM_Mode(void);
  
  /*!
   * \brief Get information about whether to use fixed CL mode.
   * \return <code>TRUE</code> if fixed CL mode is active; otherwise <code>FALSE</code>.
   */
  bool GetEval_dOF_dCX(void);
  
  /*!
   * \brief Get information about whether to use fixed CL mode.
   * \return <code>TRUE</code> if fixed CL mode is active; otherwise <code>FALSE</code>.
   */
  bool GetDiscard_InFiles(void);
  
  /*!
   * \brief Get the value specified for the target CL.
   * \return Value of the target CL.
   */
  su2double GetTarget_CL(void);
  
  /*!
   * \brief Get the value for the lift curve slope for fixed CL mode.
   * \return Lift curve slope for fixed CL mode.
   */
  su2double GetdCL_dAlpha(void);
  
  /*!
   * \brief Get the value of iterations to re-evaluate the angle of attack.
   * \return Number of iterations.
   */
  unsigned long GetUpdate_Alpha(void);
  
  /*!
   * \brief Number of iterations to evaluate dCL_dAlpha.
   * \return Number of iterations.
   */
  unsigned long GetIter_dCL_dAlpha(void);
  
  /*!
   * \brief Get the value of the damping coefficient for fixed CL mode.
   * \return Damping coefficient for fixed CL mode.
   */
  su2double GetdCM_diH(void);
  
  /*!
   * \brief Get the value of iterations to re-evaluate the angle of attack.
   * \return Number of iterations.
   */
  unsigned long GetIter_Fixed_CL(void);
  
  /*!
   * \brief Get the value of iterations to re-evaluate the angle of attack.
   * \return Number of iterations.
   */
  unsigned long GetIter_Fixed_NetThrust(void);
  
  /*!
   * \brief Get the value of the damping coefficient for fixed CL mode.
   * \return Damping coefficient for fixed CL mode.
   */
  su2double GetdNetThrust_dBCThrust(void);
  
  /*!
   * \brief Get the value of iterations to re-evaluate the angle of attack.
   * \return Number of iterations.
   */
  unsigned long GetUpdate_BCThrust(void);
  
  /*!
   * \brief Set the value of the boolean for updating AoA in fixed lift mode.
   * \param[in] val_update - the bool for whether to update the AoA.
   */
  void SetUpdate_BCThrust_Bool(bool val_update);
  
  /*!
   * \brief Set the value of the boolean for updating AoA in fixed lift mode.
   * \param[in] val_update - the bool for whether to update the AoA.
   */
  void SetUpdate_AoA(bool val_update);
  
  /*!
   * \brief Get information about whether to update the AoA for fixed lift mode.
   * \return <code>TRUE</code> if we should update the AoA for fixed lift mode; otherwise <code>FALSE</code>.
   */
  bool GetUpdate_BCThrust_Bool(void);
  
  /*!
   * \brief Get information about whether to update the AoA for fixed lift mode.
   * \return <code>TRUE</code> if we should update the AoA for fixed lift mode; otherwise <code>FALSE</code>.
   */
  bool GetUpdate_AoA(void);
  
  /*!
   * \brief Set the current number of non-physical nodes in the solution.
   * \param[in] val_nonphys_points - current number of non-physical points.
   */
  void SetNonphysical_Points(unsigned long val_nonphys_points);
  
  /*!
   * \brief Get the current number of non-physical nodes in the solution.
   * \return Current number of non-physical points.
   */
  unsigned long GetNonphysical_Points(void);
  
  /*!
   * \brief Set the current number of non-physical reconstructions for 2nd-order upwinding.
   * \param[in] val_nonphys_reconstr - current number of non-physical reconstructions for 2nd-order upwinding.
   */
  void SetNonphysical_Reconstr(unsigned long val_nonphys_reconstr);
  
  /*!
   * \brief Get the current number of non-physical reconstructions for 2nd-order upwinding.
   * \return Current number of non-physical reconstructions for 2nd-order upwinding.
   */
  unsigned long GetNonphysical_Reconstr(void);
  
  /*!
   * \brief Given arrays x[1..n] and y[1..n] containing a tabulated function, i.e., yi = f(xi), with
   x1 < x2 < . . . < xN , and given values yp1 and ypn for the first derivative of the interpolating
   function at points 1 and n, respectively, this routine returns an array y2[1..n] that contains
   the second derivatives of the interpolating function at the tabulated points xi. If yp1 and/or
   ypn are equal to 1 × 1030 or larger, the routine is signaled to set the corresponding boundary
   condition for a natural spline, with zero second derivative on that boundary.
   Numerical Recipes: The Art of Scientific Computing, Third Edition in C++.
   */
  void SetSpline(vector<su2double> &x, vector<su2double> &y, unsigned long n, su2double yp1, su2double ypn, vector<su2double> &y2);
  
  /*!
   * \brief Given the arrays xa[1..n] and ya[1..n], which tabulate a function (with the xai’s in order),
   and given the array y2a[1..n], which is the output from spline above, and given a value of
   x, this routine returns a cubic-spline interpolated value y.
   Numerical Recipes: The Art of Scientific Computing, Third Edition in C++.
   * \returns The interpolated value of for x.
   */
  su2double GetSpline(vector<su2double> &xa, vector<su2double> &ya, vector<su2double> &y2a, unsigned long n, su2double x);

  /*!
   * \brief Start the timer for profiling subroutines.
   * \param[in] val_start_time - the value of the start time.
   */
  void Tick(double *val_start_time);

  /*!
   * \brief Stop the timer for profiling subroutines and store results.
   * \param[in] val_start_time - the value of the start time.
   * \param[in] val_function_name - string for the name of the profiled subroutine.
   * \param[in] val_group_id - string for the name of the profiled subroutine.
   */
  void Tock(double val_start_time, string val_function_name, int val_group_id);

  /*!
   * \brief Write a CSV file containing the results of the profiling.
   */
  void SetProfilingCSV(void);

  /*!
   * \brief Start the timer for profiling subroutines.
   * \param[in] val_start_time - the value of the start time.
   */
  void GEMM_Tick(double *val_start_time);

  /*!
   * \brief Stop the timer for the GEMM profiling and store results.
   * \param[in] val_start_time - The value of the start time.
   * \param[in] M, N, K        - Matrix size of the GEMM call.
   */
  void GEMM_Tock(double val_start_time, int M, int N, int K);

  /*!
   * \brief Write a CSV file containing the results of the profiling.
   */
  void GEMMProfilingCSV(void);

  /*!
   *
   * \brief Set freestream turbonormal for initializing solution.
   */
  void SetFreeStreamTurboNormal(su2double* turboNormal);

  /*!
   *
   * \brief Set freestream turbonormal for initializing solution.
   */
  su2double* GetFreeStreamTurboNormal(void);

  /*!
   *
   * \brief Set multizone properties.
   */
  void SetMultizone(CConfig *driver_config, CConfig **config_container);

  /*!
   * \brief Get the verbosity level of the console output.
   * \return Verbosity level for the console output.
   */
  unsigned short GetConsole_Output_Verb(void);
  
  /*!
   * \brief Get the kind of marker analyze marker (area-averaged, mass flux averaged, etc).
   * \return Kind of average.
   */
  unsigned short GetKind_Average(void);

  /*!
   *
   * \brief Get the direct differentation method.
   * \return direct differentiation method.
   */
  unsigned short GetDirectDiff();
  
  /*!
   * \brief Get the indicator whether we are solving an discrete adjoint problem.
   * \return the discrete adjoint indicator.
   */
  bool GetDiscrete_Adjoint(void);
  
  /*!
   * \brief Get the indicator whether we want to benchmark the MPI performance of FSI problems
   * \return The value for checking
   */
  bool CheckFSI_MPI(void);
  
  /*!
   * \brief Get the number of fluid subiterations roblems.
   * \return Number of FSI subiters.
   */
  unsigned short GetnIterFSI(void);
  
  /*!
   * \brief Get the number of subiterations while a ramp is applied.
   * \return Number of FSI subiters.
   */
  unsigned short GetnIterFSI_Ramp(void);
  
  /*!
   * \brief Get Aitken's relaxation parameter for static relaxation cases.
   * \return Aitken's relaxation parameters.
   */
  su2double GetAitkenStatRelax(void);
  
  /*!
   * \brief Get Aitken's maximum relaxation parameter for dynamic relaxation cases and first iteration.
   * \return Aitken's relaxation parameters.
   */
  su2double GetAitkenDynMaxInit(void);
  
  /*!
   * \brief Get Aitken's maximum relaxation parameter for dynamic relaxation cases and first iteration.
   * \return Aitken's relaxation parameters.
   */
  su2double GetAitkenDynMinInit(void);
  
  
  /*!
   * \brief Decide whether to apply dead loads to the model.
   * \return <code>TRUE</code> if the dead loads are to be applied, <code>FALSE</code> otherwise.
   */
  
  bool GetDeadLoad(void);
  
  /*!
   * \brief Identifies if the mesh is matching or not (temporary, while implementing interpolation procedures).
   * \return <code>TRUE</code> if the mesh is matching, <code>FALSE</code> otherwise.
   */
  
  bool GetPseudoStatic(void);
  
  /*!
   * \brief Identifies if we want to restart from a steady or an unsteady solution.
   * \return <code>TRUE</code> if we restart from steady state solution, <code>FALSE</code> otherwise.
   */
  
  bool GetSteadyRestart(void);
  
  
  /*!
   * \brief Provides information about the time integration of the structural analysis, and change the write in the output
   *        files information about the iteration.
   * \return The kind of time integration: Static or dynamic analysis
   */
  unsigned short GetDynamic_Analysis(void);
  
  /*!
   * \brief If we are prforming an unsteady simulation, there is only
   *        one value of the time step for the complete simulation.
   * \return Value of the time step in an unsteady simulation (non dimensional).
   */
  su2double GetDelta_DynTime(void);
  
  /*!
   * \brief If we are prforming an unsteady simulation, there is only
   *        one value of the time step for the complete simulation.
   * \return Value of the time step in an unsteady simulation (non dimensional).
   */
  su2double GetTotal_DynTime(void);
  
  /*!
   * \brief If we are prforming an unsteady simulation, there is only
   *        one value of the time step for the complete simulation.
   * \return Value of the time step in an unsteady simulation (non dimensional).
   */
  su2double GetCurrent_DynTime(void);
  
  /*!
   * \brief Get the current instance.
   * \return Current instance identifier.
   */
  unsigned short GetiInst(void);

  /*!
   * \brief Set the current instance.
   * \param[in] iInst - current instance identifier.
   */
  void SetiInst(unsigned short val_iInst);

  /*!
   * \brief Get information about writing dynamic structural analysis headers and file extensions.
   * \return 	<code>TRUE</code> means that dynamic structural analysis solution files will be written.
   */
  bool GetWrt_Dynamic(void);
  
  /*!
   * \brief Get Newmark alpha parameter.
   * \return Value of the Newmark alpha parameter.
   */
  su2double GetNewmark_beta(void);
  
  /*!
   * \brief Get Newmark delta parameter.
   * \return Value of the Newmark delta parameter.
   */
  su2double GetNewmark_gamma(void);
  
  /*!
   * \brief Get the number of integration coefficients provided by the user.
   * \return Number of integration coefficients.
   */
  unsigned short GetnIntCoeffs(void);
  
  /*!
   * \brief Get the number of different values for the elasticity modulus.
   * \return Number of different values for the elasticity modulus.
   */
  unsigned short GetnElasticityMod(void);
  
  /*!
   * \brief Get the number of different values for the Poisson ratio.
   * \return Number of different values for the Poisson ratio.
   */
  unsigned short GetnPoissonRatio(void);
  
  /*!
   * \brief Get the number of different values for the Material density.
   * \return Number of different values for the Material density.
   */
  unsigned short GetnMaterialDensity(void);
  
  /*!
   * \brief Get the integration coefficients for the Generalized Alpha - Newmark integration integration scheme.
   * \param[in] val_coeff - Index of the coefficient.
   * \return Alpha coefficient for the Runge-Kutta integration scheme.
   */
  su2double Get_Int_Coeffs(unsigned short val_coeff);
  
  /*!
   * \brief Get the number of different values for the modulus of the electric field.
   * \return Number of different values for the modulus of the electric field.
   */
  unsigned short GetnElectric_Field(void);
  
  /*!
   * \brief Get the dimensionality of the electric field.
   * \return Number of integration coefficients.
   */
  unsigned short GetnDim_Electric_Field(void);
  
  /*!
   * \brief Get the values for the electric field modulus.
   * \param[in] val_coeff - Index of the coefficient.
   * \return Alpha coefficient for the Runge-Kutta integration scheme.
   */
  su2double Get_Electric_Field_Mod(unsigned short val_coeff);
  
  /*!
   * \brief Set the values for the electric field modulus.
   * \param[in] val_coeff - Index of the electric field.
   * \param[in] val_el_field - Value of the electric field.
   */
  void Set_Electric_Field_Mod(unsigned short val_coeff, su2double val_el_field);
  
  /*!
   * \brief Get the direction of the electric field in reference configuration.
   * \param[in] val_coeff - Index of the coefficient.
   * \return Alpha coefficient for the Runge-Kutta integration scheme.
   */
  su2double* Get_Electric_Field_Dir(void);
  
  
  /*!
   * \brief Check if the user wants to apply the load as a ramp.
   * \return 	<code>TRUE</code> means that the load is to be applied as a ramp.
   */
  bool GetRamp_Load(void);
  
  /*!
   * \brief Get the maximum time of the ramp.
   * \return 	Value of the max time while the load is linearly increased
   */
  su2double GetRamp_Time(void);
  
  /*!
   * \brief Check if the user wants to apply the load as a ramp.
   * \return  <code>TRUE</code> means that the load is to be applied as a ramp.
   */
  bool GetRampAndRelease_Load(void);

  /*!
   * \brief Check if the user wants to apply the load as a ramp.
   * \return  <code>TRUE</code> means that the load is to be applied as a ramp.
   */
  bool GetSine_Load(void);

  /*!
   * \brief Get the sine load properties.
   * \param[in] val_index - Index corresponding to the load boundary.
   * \return The pointer to the sine load values.
   */
  su2double* GetLoad_Sine(void);
   /*!
    * \brief Get the kind of load transfer method we want to use for dynamic problems
    * \note This value is obtained from the config file, and it is constant
    *       during the computation.
    * \return Kind of transfer method for multiphysics problems
    */
   unsigned short GetDynamic_LoadTransfer(void);
  
   /*!
    * \brief Get the penalty weight value for the objective function.
    * \return  Penalty weight value for the reference geometry objective function.
    */
   su2double GetRefGeom_Penalty(void);
  
   /*!
    * \brief Get the penalty weight value for the objective function.
    * \return  Penalty weight value for the reference geometry objective function.
    */
   su2double GetTotalDV_Penalty(void);
  
   /*!
    * \brief Get whether a predictor is used for FSI applications.
    * \return  Bool: determines if predictor is used or not
    */
   bool GetPredictor(void);

  /*!
   * \brief Get the order of the predictor for FSI applications.
   * \return 	Order of predictor
   */
  unsigned short GetPredictorOrder(void);

  /*!
   * \brief Get boolean for using Persson's shock capturing method in Euler flow DG-FEM
   * \return Boolean for using Persson's shock capturing method in Euler flow DG-FEM
   */
  bool GetEulerPersson(void);

  /*!
   * \brief Set boolean for using Persson's shock capturing method in Euler flow DG-FEM
   * \param[in] val_EulerPersson - Boolean for using Persson's shock capturing method in Euler flow DG-FEM
   */
  void SetEulerPersson(bool val_EulerPersson);

  /*!
   * \brief Get whether a relaxation parameter is used for FSI applications.
   * \return Bool: determines if relaxation parameter  is used or not
   */
  bool GetRelaxation(void);

  /*!
   * \brief Check if the simulation we are running is a FSI simulation
   * \return Value of the physical time in an unsteady simulation.
   */
  bool GetFSI_Simulation(void);
  
  /*!
   * \brief Set that the simulation we are running is a FSI simulation
   * \param[in] FSI_sim - boolean that determines is FSI_Problem is true/false.
   */
  void SetFSI_Simulation(bool FSI_sim);

  /*!
   * \brief Set that the simulation we are running is a multizone simulation
   * \param[in] MZ_problem - boolean that determines is Multizone_Problem is true/false.
   */
  void SetMultizone_Problem(bool MZ_problem);

  /*!
   * \brief Get whether the simulation we are running is a multizone simulation
   * \return Multizone_Problem - boolean that determines is Multizone_Problem is true/false.
   */
  bool GetMultizone_Problem(void);

   /*!
    * \brief Get the ID for the FEA region that we want to compute the gradient for using direct differentiation
    * \return ID
    */
   unsigned short GetnID_DV(void);
  
  /*!
   * \brief Check if we want to apply an incremental load to the nonlinear structural simulation
   * \return <code>TRUE</code> means that the load is to be applied in increments.
   */
  bool GetIncrementalLoad(void);
  
  /*!
   * \brief Get the number of increments for an incremental load.
   * \return 	Number of increments.
   */
  unsigned long GetNumberIncrements(void);

  /*!
   * \brief Get the value of the criteria for applying incremental loading.
   * \return Value of the log10 of the residual.
   */
  su2double GetIncLoad_Criteria(unsigned short val_var);
  
  /*!
   * \brief Get the relaxation method chosen for the simulation
   * \return Value of the relaxation method
   */
  unsigned short GetRelaxation_Method_FSI(void);

  /*!
   * \brief Get the kind of Riemann solver for the DG method (FEM flow solver).
   * \note This value is obtained from the config file, and it is constant
   *       during the computation.
   * \return Kind of Riemann solver for the DG method (FEM flow solver).
   */
  unsigned short GetRiemann_Solver_FEM(void);

  /*!
   * \brief Get the factor applied during quadrature of straight elements.
   * \return The specified straight element quadrature factor.
   */
  su2double GetQuadrature_Factor_Straight(void);

  /*!
   * \brief Get the factor applied during quadrature of curved elements.
   * \return The specified curved element quadrature factor.
   */
  su2double GetQuadrature_Factor_Curved(void);

  /*!
   * \brief Get the factor applied during time quadrature for ADER-DG.
   * \return The specified ADER-DG time quadrature factor.
   */
  su2double GetQuadrature_Factor_Time_ADER_DG(void);

  /*!
   * \brief Function to make available the multiplication factor theta of the
            symmetrizing terms in the DG discretization of the viscous terms.
   * \return The specified factor for the DG discretization.
   */
  su2double GetTheta_Interior_Penalty_DGFEM(void);

  /*!
   * \brief Function to make available the matrix size in vectorization in
            order to optimize the gemm performance.
   * \return The matrix size in this direction.
   */
  unsigned short GetSizeMatMulPadding(void);

  /*!
   * \brief Function to make available whether or not the entropy must be computed.
   * \return The boolean whether or not the entropy must be computed.
   */
  bool GetCompute_Entropy(void);

  /*!
   * \brief Function to make available whether or not the lumped mass matrix
            must be used for steady computations.
   * \return The boolean whether or not to use the lumped mass matrix.
   */
  bool GetUse_Lumped_MassMatrix_DGFEM(void);

  /*!
   * \brief Function to make available whether or not only the exact Jacobian
            of the spatial discretization must be computed.
   * \return The boolean whether or not the Jacobian must be computed.
   */
  bool GetJacobian_Spatial_Discretization_Only(void);

  /*!
   * \brief Get the interpolation method used for matching between zones.
   */
  inline unsigned short GetKindInterpolation(void);
	
	/*!
	 * \brief Get option of whether to use conservative interpolation between zones.
	 */
  inline bool GetConservativeInterpolation(void);
	
  /*!
   * \brief Get the basis function to use for radial basis function interpolation for FSI.
   */
  inline unsigned short GetKindRadialBasisFunction(void);
	
  /*!
   * \brief Get option of whether to use polynomial terms in Radial Basis Function interpolation.
   */
  inline bool GetRadialBasisFunctionPolynomialOption(void);
	
  /*!
   * \brief Get the basis function radius to use for radial basis function interpolation for FSI.
   */
  inline su2double GetRadialBasisFunctionParameter(void);

  /*!
   * \brief Get information about using UQ methodology
   * \return <code>TRUE</code> means that UQ methodology of eigenspace perturbation will be used
   */
  bool GetUsing_UQ(void);

  /*!
   * \brief Get the amount of eigenvalue perturbation to be done
   * \return Value of the uq_delta_b parameter
   */
  su2double GetUQ_Delta_B(void);

  /*!
   * \brief Get the kind of eigenspace perturbation to be done
   * \return Value of the eig_val_comp
   */
  unsigned short GetEig_Val_Comp(void);

  /*!
   * \brief Get the underelaxation factor
   * \return Value of the uq_urlx parameter
   */
  su2double GetUQ_URLX(void);

  /*!
   * \brief Get information about eigenspace perturbation
   * \return <code>TRUE</code> means eigenspace perterturbation will be used
   */
  bool GetUQ_Permute(void);
  
  /*!
   * \brief Get information about whether to use wall functions.
   * \return <code>TRUE</code> if wall functions are on; otherwise <code>FALSE</code>.
   */
  bool GetWall_Functions(void);
  /*!
   * \brief Get the AD support.
   */
  bool GetAD_Mode(void);

  /*!
   * \brief Set the maximum velocity^2 in the domain for the incompressible preconditioner.
   * \param[in] Value of the maximum velocity^2 in the domain for the incompressible preconditioner.
   */
  void SetMax_Vel2(su2double val_max_vel2);

  /*!
   * \brief Get the maximum velocity^2 in the domain for the incompressible preconditioner.
   * \return Value of the maximum velocity^2 in the domain for the incompressible preconditioner.
   */
  su2double GetMax_Vel2(void);
  
  /*!
   * \brief Set the sum of the bandwidth for writing binary restarts (to be averaged later).
   * \param[in] Sum of the bandwidth for writing binary restarts.
   */
  void SetRestart_Bandwidth_Agg(su2double val_restart_bandwidth_sum);
  
  /*!
   * \brief Set the sum of the bandwidth for writing binary restarts (to be averaged later).
   * \return Sum of the bandwidth for writing binary restarts.
   */
  su2double GetRestart_Bandwidth_Agg(void);

  /*!
   * \brief Get the frequency for writing the surface solution file in Dual Time.
   * \return It writes the surface solution file with this frequency.
   */
  unsigned long GetWrt_Surf_Freq_DualTime(void);
    
  /*!
   * \brief Get the Kind of Hybrid RANS/LES.
   * \return Value of Hybrid RANS/LES method.
   */
  unsigned short GetKind_HybridRANSLES(void);

  /*!
   * \brief Get the Kind of Roe Low Dissipation Scheme for Unsteady flows.
   * \return Value of Low dissipation approach.
   */
   unsigned short GetKind_RoeLowDiss(void);
  
  /*!
   * \brief Get the lower bound of low dissipation parameter.
   * \return Value of lower bound of the low dissipation parameter.
   */
  su2double GetMinLowDissipation(void);
  
  /*!
   * \brief Get the DES Constant.
   * \return Value of DES constant.
   */
   su2double GetConst_DES(void);

  /*!
   * \brief Get QCR (SA-QCR2000).
   */
  bool GetQCR(void);

  /*!
   * \brief Get if AD preaccumulation should be performed.
   */
  bool GetAD_Preaccumulation(void);

  /*!
   * \brief Get the heat equation.
   * \return YES if weakly coupled heat equation for inc. flow is enabled.
   */
  bool GetWeakly_Coupled_Heat(void);

  /*!
   * \brief Check if values passed to the BC_HeatFlux-Routine are already integrated.
   * \return YES if the passed values is the integrated heat flux over the marker's surface.
   */
  bool GetIntegrated_HeatFlux(void);
  
  /*!
   * \brief Get Compute Average.
   * \return YES if start computing averages
   */
  bool GetCompute_Average(void);
<<<<<<< HEAD
 
  /*!
   * \brief Get Restart Average.
   * \return YES if restart computing averages
   */
  bool GetRestart_Average(void);
=======

  /*!
   * \brief Get the verification solution.
   * \return The verification solution to be used.
   */
  unsigned short GetVerification_Solution(void);
>>>>>>> 2cd2161d
  
  /*!
   * \brief Get topology optimization.
   */
  bool GetTopology_Optimization(void) const;

  /*!
   * \brief Get name of output file for topology optimization derivatives.
   */
  string GetTopology_Optim_FileName(void) const;

  /*!
   * \brief Get exponent for density-based stiffness penalization.
   */
  su2double GetSIMP_Exponent(void) const;

  /*!
   * \brief Get lower bound for density-based stiffness penalization.
   */
  su2double GetSIMP_MinStiffness(void) const;
  
  /*!
   * \brief Number of kernels to use in filtering the design density field.
   */
  unsigned short GetTopology_Optim_Num_Kernels(void) const;
  
  /*!
   * \brief Get the i'th kernel to use, its parameter, and the radius.
   */
  void GetTopology_Optim_Kernel(const unsigned short iKernel, unsigned short &type,
                                su2double &param, su2double &radius) const;
  /*!
   * \brief Get the type and parameter for the projection function used in topology optimization
   */
  void GetTopology_Optim_Projection(unsigned short &type, su2double &param) const;

  /*!
   * \brief Retrieve the ofstream of the history file for the current zone.
   */
  ofstream* GetHistFile(void);

  /*!
   * \brief Set the ofstream of the history file for the current zone.
   */
  void SetHistFile(ofstream *HistFile);

  /*!
   * \brief Get the filenames of the individual config files
   * \return File name of the config file for zone "index"
   */
  string GetConfigFilename(unsigned short index);

  /*!
   * \brief Get the number of config files
   * \return Number of config filenames in CONFIG_LIST
   */
  unsigned short GetnConfigFiles(void);

  /*!
   * \brief Check if the multizone problem is solved for time domain.
   * \return YES if time-domain is considered.
   */
  bool GetTime_Domain(void);

  /*!
   * \brief Get the number of inner iterations
   * \return Number of inner iterations on each multizone block
   */
  unsigned long GetnInner_Iter(void);

  /*!
   * \brief Get the number of outer iterations
   * \return Number of outer iterations for the multizone problem
   */
  unsigned long GetnOuter_Iter(void);

  /*!
   * \brief Get the number of time iterations
   * \return Number of time steps run for the multizone problem
   */
  unsigned long GetnTime_Iter(void);

  /*!
   * \brief Get the number of pseudo-time iterations
   * \return Number of pseudo-time steps run for the single-zone problem
   */
  unsigned long GetnIter(void);

  /*!
   * \brief Get the restart iteration
   * \return Iteration for the restart of multizone problems
   */
  unsigned long GetRestart_Iter(void);

  /*!
   * \brief Get the time step for multizone problems
   * \return Time step for multizone problems, it is set on all the zones
   */
  su2double GetTime_Step(void);

  /*!
   * \brief Get the maximum simulation time for time-domain problems
   * \return Simulation time for multizone problems, it is set on all the zones
   */
  su2double GetMax_Time(void);

  /*!
   * \brief Get the level of MPI communications to be performed.
   * \return Level of MPI communications.
   */
  unsigned short GetComm_Level(void);
  
  /*
   * \brief Check if the mesh read supports multiple zones.
   * \return YES if multiple zones can be contained in the mesh file.
   */
  bool GetMultizone_Mesh(void);

  /*!
   * \brief Check if the mesh read supports multiple zones.
   * \return YES if multiple zones can be contained in the mesh file.
   */
  bool GetMultizone_Residual(void);

  /*!
   * \brief Check if the (new) single-zone driver is to be used (temporary)
   * \return YES if the (new) single-zone driver is to be used.
   */
  bool GetSinglezone_Driver(void);

  /*!
   * \brief Check if the special output is written
   * \return YES if the special output is written.
   */
  bool GetSpecial_Output(void);

  /*!
   * \brief Check if the forces breakdown file is written
   * \return YES if the forces breakdown file is written.
   */
  bool GetWrt_ForcesBreakdown(void);

};

#include "config_structure.inl"<|MERGE_RESOLUTION|>--- conflicted
+++ resolved
@@ -8992,21 +8992,18 @@
    * \return YES if start computing averages
    */
   bool GetCompute_Average(void);
-<<<<<<< HEAD
  
   /*!
    * \brief Get Restart Average.
    * \return YES if restart computing averages
    */
   bool GetRestart_Average(void);
-=======
 
   /*!
    * \brief Get the verification solution.
    * \return The verification solution to be used.
    */
   unsigned short GetVerification_Solution(void);
->>>>>>> 2cd2161d
   
   /*!
    * \brief Get topology optimization.
