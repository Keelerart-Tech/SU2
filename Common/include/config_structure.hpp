--- conflicted
+++ resolved
@@ -1082,15 +1082,12 @@
   unsigned short eig_val_comp;  /*!< \brief Parameter used to determine type of eigenvalue perturbation */
   su2double uq_urlx;            /*!< \brief Under-relaxation factor */
   bool uq_permute;              /*!< \brief Permutation of eigenvectors */
-<<<<<<< HEAD
 
   unsigned long pastix_fact_freq; /*!< \brief (Re-)Factorization frequency for PaStiX */
   unsigned short pastix_verb_lvl; /*!< \brief Verbosity level for PaStiX */
   unsigned short pastix_fill_lvl; /*!< \brief Fill level for PaStiX ILU */
-=======
-  
->>>>>>> f2fed546
-  
+
+
   /*!
    * \brief Set the default values of config options not set in the config file using another config object.
    * \param config - Config object to use the default values from.
