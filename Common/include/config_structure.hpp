/*!
 * \file config_structure.hpp
 * \brief All the information about the definition of the physical problem.
 *        The subroutines and functions are in the <i>config_structure.cpp</i> file.
 * \author F. Palacios, T. Economon, B. Tracey
 * \version 4.0.0 "Cardinal"
 *
 * SU2 Lead Developers: Dr. Francisco Palacios (Francisco.D.Palacios@boeing.com).
 *                      Dr. Thomas D. Economon (economon@stanford.edu).
 *
 * SU2 Developers: Prof. Juan J. Alonso's group at Stanford University.
 *                 Prof. Piero Colonna's group at Delft University of Technology.
 *                 Prof. Nicolas R. Gauger's group at Kaiserslautern University of Technology.
 *                 Prof. Alberto Guardone's group at Polytechnic University of Milan.
 *                 Prof. Rafael Palacios' group at Imperial College London.
 *
 * SU2 is free software; you can redistribute it and/or
 * modify it under the terms of the GNU Lesser General Public
 * License as published by the Free Software Foundation; either
 * version 2.1 of the License, or (at your option) any later version.
 *
 * SU2 is distributed in the hope that it will be useful,
 * but WITHOUT ANY WARRANTY; without even the implied warranty of
 * MERCHANTABILITY or FITNESS FOR A PARTICULAR PURPOSE. See the GNU
 * Lesser General Public License for more details.
 *
 * You should have received a copy of the GNU Lesser General Public
 * License along with SU2. If not, see <http://www.gnu.org/licenses/>.
 */

#pragma once

#include "./mpi_structure.hpp"

#include <iostream>
#include <cstdlib>
#include <fstream>
#include <sstream>
#include <string>
#include <vector>
#include <stdlib.h>
#include <cmath>
#include <map>
#include <assert.h>

#include "./option_structure.hpp"
#include "./datatype_structure.hpp"

using namespace std;

/*!
 * \class CConfig
 * \brief Main class for defining the problem; basically this class reads the configuration file, and
 *        stores all the information.
 * \author F. Palacios
 * \version 4.0.0 "Cardinal"
 */

class CConfig {
private:
	unsigned short Kind_SU2; /*!< \brief Kind of SU2 software component.*/
  unsigned short Ref_NonDim; /*!< \brief Kind of of non dimensionalization.*/
  unsigned short iZone, nZone; /*!< \brief Number of zones in the mesh. */
	su2double OrderMagResidual; /*!< \brief Order of magnitude reduction. */
	su2double MinLogResidual; /*!< \brief Minimum value of the log residual. */
	su2double OrderMagResidualFSI; /*!< \brief Order of magnitude reduction. */
	su2double MinLogResidualFSI; /*!< \brief Minimum value of the log residual. */
<<<<<<< HEAD
	su2double Res_FEM_UTOL; 		/*!< \brief UTOL criteria for structural FEM. */
	su2double Res_FEM_RTOL; 		/*!< \brief RTOL criteria for structural FEM. */
	su2double Res_FEM_ETOL; 		/*!< \brief ETOL criteria for structural FEM. */
=======
>>>>>>> 25d363ff
	su2double EA_ScaleFactor; /*!< \brief Equivalent Area scaling factor */
	su2double* EA_IntLimit; /*!< \brief Integration limits of the Equivalent Area computation */
  su2double AdjointLimit; /*!< \brief Adjoint variable limit */
  bool MG_AdjointFlow; /*!< \brief MG with the adjoint flow problem */
  su2double* Subsonic_Engine_Box; /*!< \brief Coordinates of the box subsonic region */
  su2double* Hold_GridFixed_Coord; /*!< \brief Coordinates of the box to hold fixed the nbumerical grid */
  unsigned short ConvCriteria;	/*!< \brief Kind of convergence criteria. */
  unsigned short nFFD_Iter; 	/*!< \brief Iteration for the point inversion problem. */
  su2double FFD_Tol;  	/*!< \brief Tolerance in the point inversion problem. */
  bool Viscous_Limiter_Flow, Viscous_Limiter_Turb;			/*!< \brief Viscous limiters. */
  bool Write_Conv_FSI;			/*!< \brief Write convergence file for FSI problems. */
  bool Adjoint,			/*!< \brief Flag to know if the code is solving an adjoint problem. */
  Viscous,                /*!< \brief Flag to know if the code is solving a viscous problem. */
  EquivArea,				/*!< \brief Flag to know if the code is going to compute and plot the equivalent area. */
  InvDesign_Cp,				/*!< \brief Flag to know if the code is going to compute and plot the inverse design. */
  InvDesign_HeatFlux,				/*!< \brief Flag to know if the code is going to compute and plot the inverse design. */
  Linearized,				/*!< \brief Flag to know if the code is solving a linearized problem. */
  Grid_Movement,			/*!< \brief Flag to know if there is grid movement. */
  Wind_Gust,              /*!< \brief Flag to know if there is a wind gust. */
  Aeroelastic_Simulation, /*!< \brief Flag to know if there is an aeroelastic simulation. */
  Rotating_Frame,			/*!< \brief Flag to know if there is a rotating frame. */
	PoissonSolver,			/*!< \brief Flag to know if we are solving  poisson forces  in plasma solver. */
	Low_Mach_Precon,		/*!< \brief Flag to know if we are using a low Mach number preconditioner. */
	GravityForce,			/*!< \brief Flag to know if the gravity force is incuded in the formulation. */
	SmoothNumGrid,			/*!< \brief Smooth the numerical grid. */
	AdaptBoundary,			/*!< \brief Adapt the elements on the boundary. */
	Engine_Intake,			/*!< \brief Engine intake subsonic region. */
	Frozen_Visc,			/*!< \brief Flag for adjoint problem with/without frozen viscosity. */
	Sens_Remove_Sharp,			/*!< \brief Flag for removing or not the sharp edges from the sensitivity computation. */
	Hold_GridFixed,	/*!< \brief Flag hold fixed some part of the mesh during the deformation. */
	Axisymmetric, /*!< \brief Flag for axisymmetric calculations */
	DebugMode, /*!< \brief Flag for debug mode */
  ionization;  /*!< \brief Flag for determining if free electron gas is in the mixture */
  su2double Damp_Engine_Inflow;	/*!< \brief Damping factor for the engine inlet. */
  su2double Damp_Engine_Bleed;	/*!< \brief Damping factor for the engine bleed. */
  su2double Damp_Engine_Exhaust;	/*!< \brief Damping factor for the engine exhaust. */
  su2double Damp_Res_Restric,	/*!< \brief Damping factor for the residual restriction. */
	Damp_Correc_Prolong; /*!< \brief Damping factor for the correction prolongation. */
	su2double Position_Plane; /*!< \brief Position of the Near-Field (y coordinate 2D, and z coordinate 3D). */
	su2double WeightCd; /*!< \brief Weight of the drag coefficient. */
	unsigned short Unsteady_Simulation;	/*!< \brief Steady or unsteady (time stepping or dual time stepping) computation. */
	unsigned short Dynamic_Analysis;	/*!< \brief Static or dynamic structural analysis. */
	unsigned short nStartUpIter;	/*!< \brief Start up iterations using the fine grid. */
  su2double FixAzimuthalLine; /*!< \brief Fix an azimuthal line due to misalignments of the nearfield. */
	su2double *DV_Value;		/*!< \brief Previous value of the design variable. */
	su2double LimiterCoeff;				/*!< \brief Limiter coefficient */
  unsigned long LimiterIter;	/*!< \brief Freeze the value of the limiter after a number of iterations */
	su2double SharpEdgesCoeff;				/*!< \brief Coefficient to identify the limit of a sharp edge. */
  unsigned short SystemMeasurements; /*!< \brief System of measurements. */
  unsigned short Kind_Regime;  /*!< \brief Kind of adjoint function. */
  unsigned short Kind_ObjFunc;  /*!< \brief Kind of objective function. */
  unsigned short Kind_SensSmooth; /*!< \brief Kind of sensitivity smoothing technique. */
  unsigned short Continuous_Eqns; /*!< \brief Which equations to treat continuously (Hybrid adjoint)*/
  unsigned short Discrete_Eqns; /*!< \brief Which equations to treat discretely (Hybrid adjoint). */
	unsigned short *Design_Variable; /*!< \brief Kind of design variable. */
	su2double RatioDensity,				/*!< \brief Ratio of density for a free surface problem. */
	RatioViscosity,				/*!< \brief Ratio of viscosity for a free surface problem. */
	FreeSurface_Thickness,  /*!< \brief Thickness of the interfase for a free surface problem. */
	FreeSurface_Outlet,  /*!< \brief Outlet of the interfase for a free surface problem. */
	FreeSurface_Damping_Coeff,  /*!< \brief Damping coefficient of the free surface for a free surface problem. */
	FreeSurface_Damping_Length;  /*!< \brief Damping length of the free surface for a free surface problem. */
	unsigned short Kind_Adaptation;	/*!< \brief Kind of numerical grid adaptation. */
	unsigned short nTimeInstances;  /*!< \brief Number of periodic time instances for Time Spectral integration. */
	su2double TimeSpectral_Period;		/*!< \brief Period of oscillation to be used with time-spectral computations. */
	su2double New_Elem_Adapt;			/*!< \brief Elements to adapt in the numerical grid adaptation process. */
	su2double Delta_UnstTime,			/*!< \brief Time step for unsteady computations. */
	Delta_UnstTimeND;						/*!< \brief Time step for unsteady computations (non dimensional). */
  su2double Delta_DynTime,		/*!< \brief Time step for dynamic structural computations. */
	Total_DynTime,				/*!< \brief Total time for dynamic structural computations. */
	Current_DynTime;			/*!< \brief Global time of the dynamic structural computations. */
	su2double Total_UnstTime,						/*!< \brief Total time for unsteady computations. */
	Total_UnstTimeND;								/*!< \brief Total time for unsteady computations (non dimensional). */
	su2double Current_UnstTime,									/*!< \brief Global time of the unsteady simulation. */
	Current_UnstTimeND;									/*!< \brief Global time of the unsteady simulation. */
	unsigned short nMarker_Euler,	/*!< \brief Number of Euler wall markers. */
	nMarker_FarField,				/*!< \brief Number of far-field markers. */
	nMarker_Custom,
	nMarker_SymWall,				/*!< \brief Number of symmetry wall markers. */
  nMarker_Pressure,				/*!< \brief Number of pressure wall markers. */
	nMarker_PerBound,				/*!< \brief Number of periodic boundary markers. */
	nMarker_NearFieldBound,				/*!< \brief Number of near field boundary markers. */
  nMarker_ActDisk_Inlet, nMarker_ActDisk_Outlet,
	nMarker_InterfaceBound,				/*!< \brief Number of interface boundary markers. */
	nMarker_Dirichlet,				/*!< \brief Number of interface boundary markers. */
	nMarker_Dirichlet_Elec,				/*!< \brief Number of interface boundary markers. */
	nMarker_Inlet,					/*!< \brief Number of inlet flow markers. */
	nMarker_Riemann,					/*!< \brief Number of Riemann flow markers. */
	nMarker_Supersonic_Inlet,					/*!< \brief Number of supersonic inlet flow markers. */
  nMarker_Supersonic_Outlet,					/*!< \brief Number of supersonic outlet flow markers. */
  nMarker_Outlet,					/*!< \brief Number of outlet flow markers. */
	nMarker_Out_1D,         /*!< \brief Number of outlet flow markers over which to calculate 1D outputs */
	nMarker_Isothermal,     /*!< \brief Number of isothermal wall boundaries. */
  nMarker_IsothermalNonCatalytic, /*!< \brief Number of constant temperature wall boundaries. */
  nMarker_IsothermalCatalytic, /*!< \brief Number of constant temperature wall boundaries. */
	nMarker_HeatFlux,       /*!< \brief Number of constant heat flux wall boundaries. */
  nMarker_HeatFluxNonCatalytic, /*!< \brief Number of constant heat flux wall boundaries. */
  nMarker_HeatFluxCatalytic, /*!< \brief Number of constant heat flux wall boundaries. */
	nMarker_EngineExhaust,					/*!< \brief Number of nacelle exhaust flow markers. */
	nMarker_EngineInflow,					/*!< \brief Number of nacelle inflow flow markers. */
  nMarker_EngineBleed,					/*!< \brief Number of nacelle inflow flow markers. */
  nMarker_Clamped,						/*!< \brief Number of clamped markers in the FEM. */
  nMarker_Displacement,					/*!< \brief Number of displacement surface markers. */
	nMarker_Load,					/*!< \brief Number of load surface markers. */
	nMarker_Load_Dir,					/*!< \brief Number of load surface markers defined by magnitude and direction. */
	nMarker_Load_Sine,					/*!< \brief Number of load surface markers defined by magnitude and direction. */
	nMarker_FlowLoad,					/*!< \brief Number of load surface markers. */
	nMarker_Neumann,				/*!< \brief Number of Neumann flow markers. */
	nMarker_Neumann_Elec,				/*!< \brief Number of Neumann flow markers. */
	nMarker_All,					/*!< \brief Total number of markers using the grid information. */
  nMarker_Max,					/*!< \brief Max number of number of markers using the grid information. */
  nMarker_Config;					/*!< \brief Total number of markers using the config file
									(note that using parallel computation this number can be different
									from nMarker_All). */
	string *Marker_Euler,			/*!< \brief Euler wall markers. */
	*Marker_FarField,				/*!< \brief Far field markers. */
	*Marker_Custom,
	*Marker_SymWall,				/*!< \brief Symmetry wall markers. */
  *Marker_Pressure,				/*!< \brief Pressure boundary markers. */
	*Marker_PerBound,				/*!< \brief Periodic boundary markers. */
	*Marker_PerDonor,				/*!< \brief Rotationally periodic boundary donor markers. */
	*Marker_NearFieldBound,				/*!< \brief Near Field boundaries markers. */
	*Marker_InterfaceBound,				/*!< \brief Interface boundaries markers. */
  *Marker_ActDisk_Inlet,
  *Marker_ActDisk_Outlet,
	*Marker_Dirichlet,				/*!< \brief Interface boundaries markers. */
	*Marker_Dirichlet_Elec,				/*!< \brief Interface boundaries markers. */
	*Marker_Inlet,					/*!< \brief Inlet flow markers. */
	*Marker_Riemann,					/*!< \brief Riemann markers. */
	*Marker_Supersonic_Inlet,					/*!< \brief Supersonic inlet flow markers. */
  *Marker_Supersonic_Outlet,					/*!< \brief Supersonic outlet flow markers. */
  *Marker_Outlet,					/*!< \brief Outlet flow markers. */
	*Marker_Out_1D,         /*!< \brief Outlet flow markers over which to calculate 1D output. */
	*Marker_Isothermal,     /*!< \brief Isothermal wall markers. */
  *Marker_IsothermalNonCatalytic,     /*!< \brief Isothermal wall markers. */
  *Marker_IsothermalCatalytic,     /*!< \brief Isothermal wall markers. */
	*Marker_HeatFlux,       /*!< \brief Constant heat flux wall markers. */
  *Marker_HeatFluxNonCatalytic,       /*!< \brief Constant heat flux wall markers. */
  *Marker_HeatFluxCatalytic,       /*!< \brief Constant heat flux wall markers. */
	*Marker_EngineInflow,					/*!< \brief Engine Inflow flow markers. */
  *Marker_EngineBleed,					/*!< \brief Engine Inflow flow markers. */
  *Marker_EngineExhaust,					/*!< \brief Engine Exhaust flow markers. */
	*Marker_Clamped,						/*!< \brief Clamped markers. */
	*Marker_Displacement,					/*!< \brief Displacement markers. */
	*Marker_Load,					/*!< \brief Load markers. */
	*Marker_Load_Dir,					/*!< \brief Load markers defined in cartesian coordinates. */
	*Marker_Load_Sine,					/*!< \brief Sine-wave loaded markers defined in cartesian coordinates. */
	*Marker_FlowLoad,					/*!< \brief Flow Load markers. */
	*Marker_Neumann,					/*!< \brief Neumann flow markers. */
	*Marker_Neumann_Elec,					/*!< \brief Neumann flow markers. */
	*Marker_All_TagBound;				/*!< \brief Global index for markers using grid information. */
	su2double *Dirichlet_Value;    /*!< \brief Specified Dirichlet value at the boundaries. */
	su2double *Exhaust_Temperature_Target;    /*!< \brief Specified total temperatures for nacelle boundaries. */
	su2double *Exhaust_Pressure_Target;    /*!< \brief Specified total pressures for nacelle boundaries. */
	su2double *Inlet_Ttotal;    /*!< \brief Specified total temperatures for inlet boundaries. */
	su2double *Riemann_Var1, *Riemann_Var2;    /*!< \brief Specified values for Riemann boundary. */
	su2double **Riemann_FlowDir;  /*!< \brief Specified flow direction vector (unit vector) for Riemann boundaries. */
	su2double *Inlet_Ptotal;    /*!< \brief Specified total pressures for inlet boundaries. */
	su2double **Inlet_FlowDir;  /*!< \brief Specified flow direction vector (unit vector) for inlet boundaries. */
	su2double *Inlet_Temperature;    /*!< \brief Specified temperatures for a supersonic inlet boundaries. */
	su2double *Inlet_Pressure;    /*!< \brief Specified static pressures for supersonic inlet boundaries. */
	su2double **Inlet_Velocity;  /*!< \brief Specified flow velocity vectors for supersonic inlet boundaries. */
	su2double *Inflow_Mach_Target;    /*!< \brief Specified fan face mach for nacelle boundaries. */
	su2double *Inflow_Mach;    /*!< \brief Specified fan face mach for nacelle boundaries. */
	su2double *Inflow_Pressure;    /*!< \brief Specified fan face mach for nacelle boundaries. */
  su2double *Bleed_MassFlow_Target;    /*!< \brief Specified fan face mach for nacelle boundaries. */
  su2double *Bleed_MassFlow;    /*!< \brief Specified fan face mach for nacelle boundaries. */
  su2double *Bleed_Temperature_Target;    /*!< \brief Specified fan face mach for nacelle boundaries. */
  su2double *Bleed_Temperature;    /*!< \brief Specified fan face mach for nacelle boundaries. */
  su2double *Bleed_Pressure;    /*!< \brief Specified fan face mach for nacelle boundaries. */
  su2double *Exhaust_Pressure;    /*!< \brief Specified fan face mach for nacelle boundaries. */
  su2double *Exhaust_Temperature;    /*!< \brief Specified fan face mach for nacelle boundaries. */
  su2double *Outlet_Pressure;    /*!< \brief Specified back pressures (static) for outlet boundaries. */
	su2double *Isothermal_Temperature; /*!< \brief Specified isothermal wall temperatures (static). */
  su2double *Wall_Catalycity; /*!< \brief Specified wall species mass-fractions for catalytic boundaries. */
	su2double *Heat_Flux;  /*!< \brief Specified wall heat fluxes. */
  su2double *Heat_FluxNonCatalytic;  /*!< \brief Specified wall heat fluxes. */
  su2double *Heat_FluxCatalytic;  /*!< \brief Specified wall heat fluxes. */
	su2double *Displ_Value;    /*!< \brief Specified displacement for displacement boundaries. */
	su2double *Load_Value;    /*!< \brief Specified force for load boundaries. */
  su2double *Load_Dir_Value;    /*!< \brief Specified force for load boundaries defined in cartesian coordinates. */
	su2double *Load_Dir_Multiplier;    /*!< \brief Specified multiplier for load boundaries defined in cartesian coordinates. */
	su2double **Load_Dir;  /*!< \brief Specified flow direction vector (unit vector) for inlet boundaries. */
	su2double *Load_Sine_Amplitude;    /*!< \brief Specified amplitude for a sine-wave load. */
	su2double *Load_Sine_Frequency;    /*!< \brief Specified multiplier for load boundaries defined in cartesian coordinates. */
	su2double **Load_Sine_Dir;  /*!< \brief Specified flow direction vector (unit vector) for inlet boundaries. */
	su2double *FlowLoad_Value;    /*!< \brief Specified force for flow load boundaries. */
  su2double **ActDisk_Origin;
  su2double *ActDisk_RootRadius;
  su2double *ActDisk_TipRadius;
  su2double *ActDisk_PressJump;
  su2double *ActDisk_TempJump;
  su2double *ActDisk_Omega;
  unsigned short *ActDisk_Distribution;
  su2double **Periodic_RotCenter;  /*!< \brief Rotational center for each periodic boundary. */
	su2double **Periodic_RotAngles;      /*!< \brief Rotation angles for each periodic boundary. */
	su2double **Periodic_Translation;      /*!< \brief Translation vector for each periodic boundary. */
	unsigned short nPeriodic_Index;     /*!< \brief Number of SEND_RECEIVE periodic transformations. */
	su2double **Periodic_Center;         /*!< \brief Rotational center for each SEND_RECEIVE boundary. */
	su2double **Periodic_Rotation;      /*!< \brief Rotation angles for each SEND_RECEIVE boundary. */
	su2double **Periodic_Translate;      /*!< \brief Translation vector for each SEND_RECEIVE boundary. */
	string *Marker_CfgFile_TagBound;			/*!< \brief Global index for markers using config file. */
	unsigned short *Marker_All_KindBC,			/*!< \brief Global index for boundaries using grid information. */
	*Marker_CfgFile_KindBC;		/*!< \brief Global index for boundaries using config file. */
	short *Marker_All_SendRecv;		/*!< \brief Information about if the boundary is sended (+), received (-). */
	short *Marker_All_PerBound;	/*!< \brief Global index for periodic bc using the grid information. */
	unsigned long nExtIter;			/*!< \brief Number of external iterations. */
	unsigned long ExtIter;			/*!< \brief Current external iteration number. */
	unsigned long IntIter;			/*!< \brief Current internal iteration number. */
	unsigned long Unst_nIntIter;			/*!< \brief Number of internal iterations (Dual time Method). */
	unsigned long Dyn_nIntIter;			/*!< \brief Number of internal iterations (Newton-Raphson Method for nonlinear structural analysis). */
  long Unst_RestartIter;			/*!< \brief Iteration number to restart an unsteady simulation (Dual time Method). */
  long Unst_AdjointIter;			/*!< \brief Iteration number to begin the reverse time integration in the direct solver for the unsteady adjoint. */
	unsigned short nRKStep;			/*!< \brief Number of steps of the explicit Runge-Kutta method. */
	su2double *RK_Alpha_Step;			/*!< \brief Runge-Kutta beta coefficients. */
	unsigned short nMGLevels;		/*!< \brief Number of multigrid levels (coarse levels). */
	unsigned short nCFL;			/*!< \brief Number of CFL, one for each multigrid level. */
	su2double
	CFLRedCoeff_Turb,		/*!< \brief CFL reduction coefficient on the LevelSet problem. */
	CFLRedCoeff_AdjFlow,	/*!< \brief CFL reduction coefficient for the adjoint problem. */
	CFLRedCoeff_AdjTurb,	/*!< \brief CFL reduction coefficient for the adjoint problem. */
	CFLFineGrid,		/*!< \brief CFL of the finest grid. */
  Max_DeltaTime,  		/*!< \brief Max delta time. */
	Unst_CFL;		/*!< \brief Unsteady CFL number. */
	bool AddIndNeighbor;			/*!< \brief Include indirect neighbor in the agglomeration process. */
	unsigned short nDV;		/*!< \brief Number of design variables. */
  unsigned short nFFDBox;		/*!< \brief Number of ffd boxes. */
  unsigned short nGridMovement;		/*!< \brief Number of grid movement types specified. */
	unsigned short nParamDV;		/*!< \brief Number of parameters of the design variable. */
	su2double **ParamDV;				/*!< \brief Parameters of the design variable. */
  su2double **CoordFFDBox;				/*!< \brief Coordinates of the FFD boxes. */
  unsigned short **DegreeFFDBox;	/*!< \brief Degree of the FFD boxes. */
  string *FFDTag;				/*!< \brief Parameters of the design variable. */
  string *TagFFDBox;				/*!< \brief Tag of the FFD box. */
	unsigned short GeometryMode;			/*!< \brief Gemoetry mode (analysis or gradient computation). */
	unsigned short MGCycle;			/*!< \brief Kind of multigrid cycle. */
	unsigned short FinestMesh;		/*!< \brief Finest mesh for the full multigrid approach. */
	unsigned short nMG_PreSmooth,                 /*!< \brief Number of MG pre-smooth parameters found in config file. */
	nMG_PostSmooth,                             /*!< \brief Number of MG post-smooth parameters found in config file. */
	nMG_CorrecSmooth;                           /*!< \brief Number of MG correct-smooth parameters found in config file. */
	unsigned short *MG_PreSmooth,	/*!< \brief Multigrid Pre smoothing. */
	*MG_PostSmooth,					/*!< \brief Multigrid Post smoothing. */
	*MG_CorrecSmooth;					/*!< \brief Multigrid Jacobi implicit smoothing of the correction. */
	unsigned short Kind_Solver,	/*!< \brief Kind of solver Euler, NS, Continuous adjoint, etc.  */
	Kind_FluidModel,			/*!< \brief Kind of the Fluid Model: Ideal or Van der Walls, ... . */
	Kind_ViscosityModel,			/*!< \brief Kind of the Viscosity Model*/
	Kind_ConductivityModel,			/*!< \brief Kind of the Thermal Conductivity Model*/
	Kind_FreeStreamOption,			/*!< \brief Kind of free stream option to choose if initializing with density or temperature  */
	Kind_InitOption,			/*!< \brief Kind of Init option to choose if initializing with Reynolds number or with thermodynamic conditions   */
	Kind_GasModel,				/*!< \brief Kind of the Gas Model. */
	*Kind_GridMovement,    /*!< \brief Kind of the unsteady mesh movement. */
	Kind_Gradient_Method,		/*!< \brief Numerical method for computation of spatial gradients. */
	Kind_Linear_Solver,		/*!< \brief Numerical solver for the implicit scheme. */
	Kind_Linear_Solver_Prec,		/*!< \brief Preconditioner of the linear solver. */
	Kind_Linear_Solver_Prec_FSI_Struc,		/*!< \brief Preconditioner of the linear solver for the structural part in FSI problems. */
	Kind_AdjTurb_Linear_Solver,		/*!< \brief Numerical solver for the turbulent adjoint implicit scheme. */
	Kind_AdjTurb_Linear_Prec,		/*!< \brief Preconditioner of the turbulent adjoint linear solver. */
  Kind_DiscAdj_Linear_Solver, /*!< \brief Linear solver for the discrete adjoint system. */
  Kind_DiscAdj_Linear_Prec,  /*!< \brief Preconditioner of the discrete adjoint linear solver. */
	Kind_SlopeLimit,				/*!< \brief Global slope limiter. */
	Kind_SlopeLimit_Flow,		/*!< \brief Slope limiter for flow equations.*/
	Kind_SlopeLimit_TNE2,		/*!< \brief Slope limiter for flow equations.*/
  Kind_SlopeLimit_AdjTNE2,		/*!< \brief Slope limiter for flow equations.*/
	Kind_SlopeLimit_Turb,		/*!< \brief Slope limiter for the turbulence equation.*/
	Kind_SlopeLimit_AdjLevelSet,		/*!< \brief Slope limiter for the adjoint level set equation.*/
	Kind_SlopeLimit_AdjTurb,	/*!< \brief Slope limiter for the adjoint turbulent equation.*/
	Kind_SlopeLimit_AdjFlow,	/*!< \brief Slope limiter for the adjoint equation.*/
	Kind_TimeNumScheme,			/*!< \brief Global explicit or implicit time integration. */
	Kind_TimeIntScheme_Flow,	/*!< \brief Time integration for the flow equations. */
	Kind_TimeIntScheme_AdjFlow,		/*!< \brief Time integration for the adjoint flow equations. */
  Kind_TimeIntScheme_TNE2,	/*!< \brief Time integration for the flow equations. */
  Kind_TimeIntScheme_AdjTNE2, /*!< \brief Time integration for the flow equations. */
	Kind_TimeIntScheme_LinFlow,		/*!< \brief Time integration for the linearized flow equations. */
	Kind_TimeIntScheme_Turb,	/*!< \brief Time integration for the turbulence model. */
	Kind_TimeIntScheme_AdjLevelSet,	/*!< \brief Time integration for the adjoint level set model. */
	Kind_TimeIntScheme_AdjTurb,	/*!< \brief Time integration for the adjoint turbulence model. */
	Kind_TimeIntScheme_Wave,	/*!< \brief Time integration for the wave equations. */
	Kind_TimeIntScheme_Heat,	/*!< \brief Time integration for the wave equations. */
	Kind_TimeIntScheme_Poisson,	/*!< \brief Time integration for the wave equations. */
	Kind_TimeIntScheme_FEA,	/*!< \brief Time integration for the FEA equations. */
	Kind_SpaceIteScheme_FEA,	/*!< \brief Iterative scheme for nonlinear structural analysis. */
	Kind_ConvNumScheme,			/*!< \brief Global definition of the convective term. */
	Kind_ConvNumScheme_Flow,	/*!< \brief Centered or upwind scheme for the flow equations. */
	Kind_ConvNumScheme_Heat,	/*!< \brief Centered or upwind scheme for the flow equations. */
	Kind_ConvNumScheme_TNE2,	/*!< \brief Centered or upwind scheme for the flow equations. */
	Kind_ConvNumScheme_AdjFlow,		/*!< \brief Centered or upwind scheme for the adjoint flow equations. */
  Kind_ConvNumScheme_AdjTNE2,		/*!< \brief Centered or upwind scheme for the adjoint TNE2 equations. */
	Kind_ConvNumScheme_LinFlow,		/*!< \brief Centered or upwind scheme for the linearized flow equations. */
	Kind_ConvNumScheme_Turb,	/*!< \brief Centered or upwind scheme for the turbulence model. */
	Kind_ConvNumScheme_AdjTurb,	/*!< \brief Centered or upwind scheme for the adjoint turbulence model. */
	Kind_ConvNumScheme_AdjLevelSet,	/*!< \brief Centered or upwind scheme for the adjoint level set equation. */
	Kind_ConvNumScheme_Template,	/*!< \brief Centered or upwind scheme for the level set equation. */
	Kind_Centered,				/*!< \brief Centered scheme. */
	Kind_Centered_Flow,			/*!< \brief Centered scheme for the flow equations. */
	Kind_Centered_TNE2,			/*!< \brief Centered scheme for the flow equations. */
	Kind_Centered_AdjLevelSet,			/*!< \brief Centered scheme for the level set equation. */
	Kind_Centered_AdjFlow,			/*!< \brief Centered scheme for the adjoint flow equations. */
  Kind_Centered_AdjTNE2,			/*!< \brief Centered scheme for the adjoint TNE2 equations. */
	Kind_Centered_LinFlow,			/*!< \brief Centered scheme for the linearized flow equations. */
	Kind_Centered_Turb,			/*!< \brief Centered scheme for the turbulence model. */
	Kind_Centered_AdjTurb,		/*!< \brief Centered scheme for the adjoint turbulence model. */
	Kind_Centered_Template,		/*!< \brief Centered scheme for the template model. */
	Kind_Upwind,				/*!< \brief Upwind scheme. */
	Kind_Upwind_Flow,			/*!< \brief Upwind scheme for the flow equations. */
	Kind_Upwind_TNE2,			/*!< \brief Upwind scheme for the flow equations. */
	Kind_Upwind_AdjLevelSet,			/*!< \brief Upwind scheme for the level set equations. */
	Kind_Upwind_AdjFlow,			/*!< \brief Upwind scheme for the adjoint flow equations. */
  Kind_Upwind_AdjTNE2,			/*!< \brief Upwind scheme for the adjoint TNE2 equations. */
	Kind_Upwind_LinFlow,			/*!< \brief Upwind scheme for the linearized flow equations. */
	Kind_Upwind_Turb,			/*!< \brief Upwind scheme for the turbulence model. */
	Kind_Upwind_AdjTurb,		/*!< \brief Upwind scheme for the adjoint turbulence model. */
	Kind_Upwind_Template,			/*!< \brief Upwind scheme for the template model. */
  Kind_Solver_Fluid_FSI,		/*!< \brief Kind of solver for the fluid in FSI applications. */
	Kind_Solver_Struc_FSI,		/*!< \brief Kind of solver for the structure in FSI applications. */
  Kind_BGS_RelaxMethod,				/*!< \brief Kind of relaxation method for Block Gauss Seidel method in FSI problems. */
  SpatialOrder,		/*!< \brief Order of the spatial numerical integration.*/
  SpatialOrder_Flow,		/*!< \brief Order of the spatial numerical integration.*/
	SpatialOrder_Turb,		/*!< \brief Order of the spatial numerical integration.*/
	SpatialOrder_TNE2,		/*!< \brief Order of the spatial numerical integration.*/
  SpatialOrder_AdjFlow,		/*!< \brief Order of the spatial numerical integration.*/
	SpatialOrder_AdjTurb,		/*!< \brief Order of the spatial numerical integration.*/
	SpatialOrder_AdjTNE2,     /*!< \brief Order of the spatial numerical integration.*/
  SpatialOrder_AdjLevelSet;		/*!< \brief Order of the spatial numerical integration.*/
  bool FSI_Problem;			/*!< \brief Boolean to determine whether the simulation is FSI or not. */
  unsigned short Kind_Material_Compress,	/*!< \brief Determines if the material is compressible or incompressible (structural analysis). */
  Kind_Material,			/*!< \brief Determines the material model to be used (structural analysis). */
  Kind_Struct_Solver;		/*!< \brief Determines the geometric condition (small or large deformations) for structural analysis. */

  unsigned short Kind_Turb_Model;			/*!< \brief Turbulent model definition. */
  string ML_Turb_Model_File;  /*!< \brief File containing turbulence model. */
  string ML_Turb_Model_FeatureSet; /*! <\brief What are the input and ouput features > */
  string *ML_Turb_Model_Extra; /*! <\brief Store for extra variables coming from ML turb model */
  unsigned short nML_Turb_Model_Extra; /*!<\brief number of strings there */

  unsigned short Kind_Trans_Model,			/*!< \brief Transition model definition. */
	Kind_Inlet, *Kind_Data_Riemann;           /*!< \brief Kind of inlet boundary treatment. */
	su2double Linear_Solver_Error;		/*!< \brief Min error of the linear solver for the implicit formulation. */
	unsigned long Linear_Solver_Iter;		/*!< \brief Max iterations of the linear solver for the implicit formulation. */
	unsigned long Linear_Solver_Iter_FSI_Struc;		/*!< \brief Max iterations of the linear solver for FSI applications and structural solver. */
	unsigned long Linear_Solver_Restart_Frequency;   /*!< \brief Restart frequency of the linear solver for the implicit formulation. */
  su2double Roe_Kappa;		/*!< \brief Relaxation of the Roe scheme. */
  su2double Relaxation_Factor_Flow;		/*!< \brief Relaxation coefficient of the linear solver mean flow. */
  su2double Relaxation_Factor_Turb;		/*!< \brief Relaxation coefficient of the linear solver turbulence. */
  su2double Relaxation_Factor_AdjFlow;		/*!< \brief Relaxation coefficient of the linear solver adjoint mean flow. */
	su2double AdjTurb_Linear_Error;		/*!< \brief Min error of the turbulent adjoint linear solver for the implicit formulation. */
  su2double EntropyFix_Coeff;              /*!< \brief Entropy fix coefficient. */
	unsigned short AdjTurb_Linear_Iter;		/*!< \brief Min error of the turbulent adjoint linear solver for the implicit formulation. */
	su2double *Section_Location;                  /*!< \brief Airfoil section limit. */
  unsigned short nSections,      /*!< \brief Number of section cuts to make when calculating internal volume. */
  nVolSections;               /*!< \brief Number of sections. */
	su2double* Kappa_Flow,           /*!< \brief Numerical dissipation coefficients for the flow equations. */
	*Kappa_AdjFlow,                  /*!< \brief Numerical dissipation coefficients for the adjoint equations. */
  *Kappa_TNE2,             /*!< \brief Numerical dissipation coefficients for the TNE2 equations. */
  *Kappa_AdjTNE2,          /*!< \brief Numerical dissipation coefficients for the adjoint TNE2 equations. */
	*Kappa_LinFlow;                  /*!< \brief Numerical dissipation coefficients for the linearized equations. */
	su2double Kappa_1st_AdjFlow,	/*!< \brief JST 1st order dissipation coefficient for adjoint flow equations (coarse multigrid levels). */
	Kappa_2nd_AdjFlow,			/*!< \brief JST 2nd order dissipation coefficient for adjoint flow equations. */
	Kappa_4th_AdjFlow,			/*!< \brief JST 4th order dissipation coefficient for adjoint flow equations. */
	Kappa_1st_LinFlow,			/*!< \brief JST 1st order dissipation coefficient for linearized flow equations (coarse multigrid levels). */
	Kappa_4th_LinFlow,			/*!< \brief JST 4th order dissipation coefficient for linearized flow equations. */
	Kappa_1st_Flow,			/*!< \brief JST 1st order dissipation coefficient for flow equations (coarse multigrid levels). */
	Kappa_2nd_Flow,			/*!< \brief JST 2nd order dissipation coefficient for flow equations. */
	Kappa_4th_Flow,			/*!< \brief JST 4th order dissipation coefficient for flow equations. */
	Kappa_1st_TNE2,			/*!< \brief JST 1st order dissipation coefficient for flow equations (coarse multigrid levels). */
	Kappa_2nd_TNE2,			/*!< \brief JST 2nd order dissipation coefficient for flow equations. */
	Kappa_4th_TNE2,			/*!< \brief JST 4th order dissipation coefficient for flow equations. */
  Kappa_1st_AdjTNE2,			/*!< \brief JST 1st order dissipation coefficient for flow equations (coarse multigrid levels). */
	Kappa_2nd_AdjTNE2,			/*!< \brief JST 2nd order dissipation coefficient for flow equations. */
	Kappa_4th_AdjTNE2;			/*!< \brief JST 4th order dissipation coefficient for flow equations. */

	su2double Min_Beta_RoeTurkel,		/*!< \brief Minimum value of Beta for the Roe-Turkel low Mach preconditioner. */
	Max_Beta_RoeTurkel;		/*!< \brief Maximum value of Beta for the Roe-Turkel low Mach preconditioner. */
  unsigned long GridDef_Nonlinear_Iter, /*!< \brief Number of nonlinear increments for grid deformation. */
  GridDef_Linear_Iter; /*!< \brief Number of linear smoothing iterations for grid deformation. */
  unsigned short Deform_Stiffness_Type; /*!< \brief Type of element stiffness imposed for FEA mesh deformation. */
  bool Deform_Output;  /*!< \brief Print the residuals during mesh deformation to the console. */
  su2double Deform_Tol_Factor; /*!< Factor to multiply smallest volume for deform tolerance (0.001 default) */
  unsigned short Deform_Linear_Solver; /*!< Numerical method to deform the grid */
  unsigned short FFD_Continuity; /*!< Surface continuity at the intersection with the FFD */
  su2double Deform_ElasticityMod, Deform_PoissonRatio; /*!< young's modulus and poisson ratio for volume deformation stiffness model */
  bool Visualize_Deformation;	/*!< \brief Flag to visualize the deformation in MDC. */
	su2double Mach;		/*!< \brief Mach number. */
	su2double Reynolds;	/*!< \brief Reynolds number. */
	su2double Froude;	/*!< \brief Froude number. */
	su2double Length_Reynolds;	/*!< \brief Reynolds length (dimensional). */
	su2double AoA,			/*!< \brief Angle of attack (just external flow). */
	AoS;				/*!< \brief Angle of sideSlip (just external flow). */
  bool Fixed_CL_Mode;			/*!< \brief Activate fixed CL mode (external flow only). */
  su2double Target_CL;			/*!< \brief Specify a target CL instead of AoA (external flow only). */
  su2double Damp_Fixed_CL;			/*!< \brief Damping coefficient for fixed CL mode (external flow only). */
  unsigned long Iter_Fixed_CL;			/*!< \brief Iterations to re-evaluate the angle of attack (external flow only). */
  bool Update_AoA;			/*!< \brief Boolean flag for whether to update the AoA for fixed lift mode on a given iteration. */
	su2double ChargeCoeff;		/*!< \brief Charge coefficient (just for poisson problems). */
	su2double *U_FreeStreamND;			/*!< \brief Reference variables at the infinity, free stream values. */
	unsigned short Cauchy_Func_Flow,	/*!< \brief Function where to apply the convergence criteria in the flow problem. */
	Cauchy_Func_AdjFlow,				/*!< \brief Function where to apply the convergence criteria in the adjoint problem. */
	Cauchy_Func_LinFlow,				/*!< \brief Function where to apply the convergence criteria in the linearized problem. */
	Cauchy_Elems;						/*!< \brief Number of elements to evaluate. */
	unsigned short Residual_Func_Flow;	/*!< \brief Equation to apply residual convergence to. */
	unsigned long StartConv_Iter;	/*!< \brief Start convergence criteria at iteration. */
  su2double Cauchy_Eps;	/*!< \brief Epsilon used for the convergence. */
	unsigned long Wrt_Sol_Freq,	/*!< \brief Writing solution frequency. */
	Wrt_Sol_Freq_DualTime,	/*!< \brief Writing solution frequency for Dual Time. */
	Wrt_Con_Freq,				/*!< \brief Writing convergence history frequency. */
	Wrt_Con_Freq_DualTime;				/*!< \brief Writing convergence history frequency. */
	bool Wrt_Unsteady;  /*!< \brief Write unsteady data adding header and prefix. */
  bool Wrt_Dynamic;  		/*!< \brief Write dynamic data adding header and prefix. */
	bool LowFidelitySim;  /*!< \brief Compute a low fidelity simulation. */
	bool Restart,	/*!< \brief Restart solution (for direct, adjoint, and linearized problems).*/
	Restart_Flow;	/*!< \brief Restart flow solution for adjoint and linearized problems. */
	unsigned short nMarker_Monitoring,	/*!< \brief Number of markers to monitor. */
	nMarker_Designing,					/*!< \brief Number of markers for the objective function. */
	nMarker_GeoEval,					/*!< \brief Number of markers for the objective function. */
	nMarker_Plotting,					/*!< \brief Number of markers to plot. */
	nMarker_FSIinterface,					/*!< \brief Number of markers in the FSI interface. */
  nMarker_Moving,               /*!< \brief Number of markers in motion (DEFORMING, MOVING_WALL, or FLUID_STRUCTURE). */
	nMarker_DV;               /*!< \brief Number of markers affected by the design variables. */
  string *Marker_Monitoring,     /*!< \brief Markers to monitor. */
  *Marker_Designing,         /*!< \brief Markers to plot. */
  *Marker_GeoEval,         /*!< \brief Markers to plot. */
  *Marker_Plotting,          /*!< \brief Markers to plot. */
  *Marker_FSIinterface,          /*!< \brief Markers in the FSI interface. */
  *Marker_Moving,            /*!< \brief Markers in motion (DEFORMING, MOVING_WALL, or FLUID_STRUCTURE). */
  *Marker_DV;            /*!< \brief Markers affected by the design variables. */
  unsigned short  *Marker_All_Monitoring,        /*!< \brief Global index for monitoring using the grid information. */
  *Marker_All_GeoEval,       /*!< \brief Global index for geometrical evaluation. */
  *Marker_All_Plotting,        /*!< \brief Global index for plotting using the grid information. */
  *Marker_All_FSIinterface,        /*!< \brief Global index for FSI interface markers using the grid information. */
  *Marker_All_DV,          /*!< \brief Global index for design variable markers using the grid information. */
  *Marker_All_Moving,          /*!< \brief Global index for moving surfaces using the grid information. */
  *Marker_All_Designing,         /*!< \brief Global index for moving using the grid information. */
  *Marker_All_Out_1D,      /*!< \brief Global index for moving using 1D integrated output. */
  *Marker_CfgFile_Monitoring,     /*!< \brief Global index for monitoring using the config information. */
  *Marker_CfgFile_Designing,      /*!< \brief Global index for monitoring using the config information. */
  *Marker_CfgFile_GeoEval,      /*!< \brief Global index for monitoring using the config information. */
  *Marker_CfgFile_Plotting,     /*!< \brief Global index for plotting using the config information. */
  *Marker_CfgFile_FSIinterface,     /*!< \brief Global index for FSI interface using the config information. */
  *Marker_CfgFile_Out_1D,      /*!< \brief Global index for plotting using the config information. */
  *Marker_CfgFile_Moving,       /*!< \brief Global index for moving surfaces using the config information. */
  *Marker_CfgFile_DV,       /*!< \brief Global index for design variable markers using the config information. */
  *Marker_CfgFile_PerBound;     /*!< \brief Global index for periodic boundaries using the config information. */
  string *PlaneTag;      /*!< \brief Global index for the plane adaptation (upper, lower). */
	su2double DualVol_Power;			/*!< \brief Power for the dual volume in the grid adaptation sensor. */
	unsigned short Analytical_Surface;	/*!< \brief Information about the analytical definition of the surface for grid adaptation. */
	unsigned short Axis_Orientation;	/*!< \brief Axis orientation. */
	unsigned short Mesh_FileFormat;	/*!< \brief Mesh input format. */
	unsigned short Output_FileFormat;	/*!< \brief Format of the output files. */
  bool CFL_Adapt;      /*!< \brief Adaptive CFL number. */
	su2double RefAreaCoeff,		/*!< \brief Reference area for coefficient computation. */
	RefElemLength,				/*!< \brief Reference element length for computing the slope limiting epsilon. */
	RefSharpEdges,				/*!< \brief Reference coefficient for detecting sharp edges. */
	RefLengthMoment,			/*!< \brief Reference length for moment computation. */
  *RefOriginMoment,           /*!< \brief Origin for moment computation. */
  *RefOriginMoment_X,      /*!< \brief X Origin for moment computation. */
  *RefOriginMoment_Y,      /*!< \brief Y Origin for moment computation. */
  *RefOriginMoment_Z,      /*!< \brief Z Origin for moment computation. */
  *CFL_AdaptParam,      /*!< \brief Information about the CFL ramp. */
  *CFL,
	DomainVolume;		/*!< \brief Volume of the computational grid. */
  unsigned short nRefOriginMoment_X,    /*!< \brief Number of X-coordinate moment computation origins. */
	nRefOriginMoment_Y,           /*!< \brief Number of Y-coordinate moment computation origins. */
	nRefOriginMoment_Z;           /*!< \brief Number of Z-coordinate moment computation origins. */
	string Mesh_FileName,			/*!< \brief Mesh input file. */
	Mesh_Out_FileName,				/*!< \brief Mesh output file. */
	Solution_FlowFileName,			/*!< \brief Flow solution input file. */
	Solution_LinFileName,			/*!< \brief Linearized flow solution input file. */
	Solution_AdjFileName,			/*!< \brief Adjoint solution input file for drag functional. */
	Flow_FileName,					/*!< \brief Flow variables output file. */
	Structure_FileName,					/*!< \brief Structure variables output file. */
	SurfStructure_FileName,					/*!< \brief Surface structure variables output file. */
  SurfWave_FileName,					/*!< \brief Surface structure variables output file. */
	SurfHeat_FileName,					/*!< \brief Surface structure variables output file. */
	Wave_FileName,					/*!< \brief Wave variables output file. */
	Heat_FileName,					/*!< \brief Heat variables output file. */
	AdjWave_FileName,					/*!< \brief Adjoint wave variables output file. */
	Residual_FileName,				/*!< \brief Residual variables output file. */
	Conv_FileName,					/*!< \brief Convergence history output file. */
  Breakdown_FileName,			    /*!< \brief Breakdown output file. */
  Conv_FileName_FSI,					/*!< \brief Convergence history output file. */
  Restart_FlowFileName,			/*!< \brief Restart file for flow variables. */
	Restart_WaveFileName,			/*!< \brief Restart file for wave variables. */
	Restart_HeatFileName,			/*!< \brief Restart file for heat variables. */
	Restart_LinFileName,			/*!< \brief Restart file for linearized flow variables. */
	Restart_AdjFileName,			/*!< \brief Restart file for adjoint variables, drag functional. */
	Adj_FileName,					/*!< \brief Output file with the adjoint variables. */
	Lin_FileName,					/*!< \brief Output file with the linearized variables. */
	ObjFunc_Grad_FileName,			/*!< \brief Gradient of the objective function. */
	ObjFunc_Value_FileName,			/*!< \brief Objective function. */
	SurfFlowCoeff_FileName,			/*!< \brief Output file with the flow variables on the surface. */
	SurfAdjCoeff_FileName,			/*!< \brief Output file with the adjoint variables on the surface. */
	SurfLinCoeff_FileName,			/*!< \brief Output file with the linearized variables on the surface. */
	New_SU2_FileName;        		/*!< \brief Output SU2 mesh file converted from CGNS format. */
	unsigned short nSpecies, 		/*!< \brief No of species present in plasma */
	nReactions;									/*!< \brief Number of reactions in chemical model. */
	bool Low_MemoryOutput,      /*!< \brief Write a volume solution file */
  Wrt_Vol_Sol,                /*!< \brief Write a volume solution file */
	Wrt_Srf_Sol,                /*!< \brief Write a surface solution file */
	Wrt_Csv_Sol,                /*!< \brief Write a surface comma-separated values solution file */
	Wrt_Residuals,              /*!< \brief Write residuals to solution file */
  Wrt_Limiters,              /*!< \brief Write residuals to solution file */
	Wrt_SharpEdges,              /*!< \brief Write residuals to solution file */
  Wrt_Halo,                   /*!< \brief Write rind layers in solution files */
  Plot_Section_Forces,       /*!< \brief Write sectional forces for specified markers. */
	Wrt_1D_Output;                /*!< \brief Write average stagnation pressure specified markers. */
  unsigned short Console_Output_Verb;  /*!< \brief Level of verbosity for console output */
	su2double *ArrheniusCoefficient,					/*!< \brief Arrhenius reaction coefficient */
	*ArrheniusEta,								/*!< \brief Arrhenius reaction temperature exponent */
	*ArrheniusTheta,							/*!< \brief Arrhenius reaction characteristic temperature */
	*CharVibTemp,									/*!< \brief Characteristic vibrational temperature for e_vib */
  *RotationModes,				/*!< \brief Rotational modes of energy storage */
  *Ref_Temperature,   			/*!< \brief Reference temperature for thermodynamic relations */
  *Tcf_a,   /*!< \brief Rate controlling temperature exponent (fwd) */
  *Tcf_b,   /*!< \brief Rate controlling temperature exponent (fwd) */
  *Tcb_a,   /*!< \brief Rate controlling temperature exponent (bkw) */
  *Tcb_b,   /*!< \brief Rate controlling temperature exponent (bkw) */
  *Diss;                /*!< \brief Dissociation potential. */
	unsigned short nMass,                 /*!< \brief No of particle masses */
	nTemp;						/*!< \brief No of freestream temperatures specified */
<<<<<<< HEAD
	bool Inlet_Outlet_Defined; /*!< \brief  that inlet and outlet conditions are defined for each species*/
=======
>>>>>>> 25d363ff
  su2double *Particle_Mass,         /*!< \brief Mass of all particles present in the plasma */
  *Molar_Mass,               /*!< \brief Molar mass of species in the plasma [kg/kmol] */
  Mixture_Molar_mass,       /*!< \brief Molar mass of the multi-species fluid [kg/kmol] */
  *Gas_Composition,          /*!< \brief Initial mass fractions of flow [dimensionless] */
  *Enthalpy_Formation,     /*!< \brief Enthalpy of formation */
  **Blottner,               /*!< \brief Blottner viscosity coefficients */
  *Species_Ref_Temperature,  /*!< \brief Reference Temperature for viscosity of all particles present in the plasma */
  *Species_Ref_Viscosity;    /*!< \brief Reference viscosity  of all particles present in the plasma */
  unsigned short *nElStates; /*!< \brief Number of electron states. */
  su2double **CharElTemp, /*!< \brief Characteristic temperature of electron states. */
  **degen; /*!< \brief Degeneracy of electron states. */
	su2double Gamma,			/*!< \brief Ratio of specific heats of the gas. */
	Bulk_Modulus,			/*!< \brief Value of the bulk modulus for incompressible flows. */
	ArtComp_Factor,			/*!< \brief Value of the artificial compresibility factor for incompressible flows. */
	Gas_Constant,     /*!< \brief Specific gas constant. */
	Gas_ConstantND,     /*!< \brief Non-dimensional specific gas constant. */
	Gas_Constant_Ref, /*!< \brief Reference specific gas constant. */
	Temperature_Critical,   /*!< \brief Critical Temperature for real fluid model.  */
	Pressure_Critical,   /*!< \brief Critical Pressure for real fluid model.  */
	Density_Critical,   /*!< \brief Critical Density for real fluid model.  */
	Acentric_Factor,   /*!< \brief Acentric Factor for real fluid model.  */
	Mu_ConstantND,   /*!< \brief Constant Viscosity for ConstantViscosity model.  */
	Kt_ConstantND,   /*!< \brief Constant Thermal Conductivity for ConstantConductivity model.  */
	Mu_RefND,   /*!< \brief reference viscosity for Sutherland model.  */
	Mu_Temperature_RefND,   /*!< \brief reference Temperature for Sutherland model.  */
	Mu_SND,   /*!< \brief reference S for Sutherland model.  */
	FreeSurface_Zero,	/*!< \brief Coordinate of the level set zero. */
	FreeSurface_Depth,	/*!< \brief Coordinate of the level set zero. */
	*Velocity_FreeStream,     /*!< \brief Total velocity of the fluid.  */
	Energy_FreeStream,     /*!< \brief Total energy of the fluid.  */
	ModVel_FreeStream,     /*!< \brief Total density of the fluid.  */
	ModVel_FreeStreamND,     /*!< \brief Total density of the fluid.  */
	Density_FreeStream,     /*!< \brief Total density of the fluid. */
	Viscosity_FreeStream,     /*!< \brief Total density of the fluid.  */
	Tke_FreeStream,     /*!< \brief Total turbulent kinetic energy of the fluid.  */
	Intermittency_FreeStream,     /*!< \brief Freestream intermittency (for sagt transition model) of the fluid.  */
	TurbulenceIntensity_FreeStream,     /*!< \brief Freestream turbulent intensity (for sagt transition model) of the fluid.  */
	Turb2LamViscRatio_FreeStream,          /*!< \brief Ratio of turbulent to laminar viscosity. */
	NuFactor_FreeStream,  /*!< \brief Ratio of turbulent to laminar viscosity. */
  NuFactor_Engine,  /*!< \brief Ratio of turbulent to laminar viscosity at the engine. */
  Pressure_FreeStream,     /*!< \brief Total pressure of the fluid. */
	Temperature_FreeStream,  /*!< \brief Total temperature of the fluid.  */
  Temperature_ve_FreeStream,  /*!< \brief Total vibrational-electronic temperature of the fluid.  */
  *MassFrac_FreeStream, /*!< \brief Mixture mass fractions of the fluid. */
	Prandtl_Lam,      /*!< \brief Laminar Prandtl number for the gas.  */
	Prandtl_Turb,     /*!< \brief Turbulent Prandtl number for the gas.  */
	Length_Ref,       /*!< \brief Reference length for non-dimensionalization. */
	Pressure_Ref,     /*!< \brief Reference pressure for non-dimensionalization.  */
	Temperature_Ref,  /*!< \brief Reference temperature for non-dimensionalization.*/
	Density_Ref,      /*!< \brief Reference density for non-dimensionalization.*/
	Velocity_Ref,     /*!< \brief Reference velocity for non-dimensionalization.*/
	Time_Ref,         /*!< \brief Reference time for non-dimensionalization. */
	Viscosity_Ref,    /*!< \brief Reference viscosity for non-dimensionalization. */
	Conductivity_Ref,    /*!< \brief Reference conductivity for non-dimensionalization. */
	Energy_Ref,    /*!< \brief Reference viscosity for non-dimensionalization. */
	Wall_Temperature,    /*!< \brief Temperature at an isotropic wall in Kelvin. */
	Omega_Ref,        /*!< \brief Reference angular velocity for non-dimensionalization. */
	Force_Ref,        /*!< \brief Reference body force for non-dimensionalization. */
	Pressure_FreeStreamND,     /*!< \brief Farfield pressure value (external flow). */
	Temperature_FreeStreamND,  /*!< \brief Farfield temperature value (external flow). */
	Density_FreeStreamND,      /*!< \brief Farfield density value (external flow). */
  Velocity_FreeStreamND[3],    /*!< \brief Farfield velocity values (external flow). */
	Energy_FreeStreamND,       /*!< \brief Farfield energy value (external flow). */
	Viscosity_FreeStreamND,    /*!< \brief Farfield viscosity value (external flow). */
	Tke_FreeStreamND,    /*!< \brief Farfield kinetic energy (external flow). */
  Omega_FreeStreamND, /*!< \brief Specific dissipation (external flow). */
  Omega_FreeStream, /*!< \brief Specific dissipation (external flow). */
  pnorm_heat;           /*!< \brief pnorm for heat-flux objective functions. */
	int ***Reactions;					/*!< \brief Reaction map for chemically reacting, multi-species flows. */
  su2double ***Omega00,        /*!< \brief Collision integrals (Omega(0,0)) */
  ***Omega11;                  /*!< \brief Collision integrals (Omega(1,1)) */
	su2double ElasticyMod,			/*!< \brief Young's modulus of elasticity. */
	PoissonRatio,						/*!< \brief Poisson's ratio. */
	MaterialDensity,								/*!< \brief Material density. */
	Bulk_Modulus_Struct;				/*!< \brief Bulk modulus (on the structural side). */
	unsigned short Kind_2DElasForm;			/*!< \brief Kind of bidimensional elasticity solver. */
	unsigned short nIterFSI;	/*!< \brief Number of maximum number of subiterations in a FSI problem. */
	su2double AitkenStatRelax;			/*!< \brief Aitken's relaxation factor (if set as static) */
	su2double AitkenDynMaxInit;			/*!< \brief Aitken's maximum dynamic relaxation factor for the first iteration */
	su2double Wave_Speed;			/*!< \brief Wave speed used in the wave solver. */
	su2double Thermal_Diffusivity;			/*!< \brief Thermal diffusivity used in the heat solver. */
	su2double Cyclic_Pitch,          /*!< \brief Cyclic pitch for rotorcraft simulations. */
	Collective_Pitch;             /*!< \brief Collective pitch for rotorcraft simulations. */
	string Motion_Filename;				/*!< \brief Arbitrary mesh motion input base filename. */
	su2double Mach_Motion;			/*!< \brief Mach number based on mesh velocity and freestream quantities. */
  su2double *Motion_Origin_X,    /*!< \brief X-coordinate of the mesh motion origin. */
  *Motion_Origin_Y,           /*!< \brief Y-coordinate of the mesh motion origin. */
  *Motion_Origin_Z,           /*!< \brief Z-coordinate of the mesh motion origin. */
  *Translation_Rate_X,           /*!< \brief Translational velocity of the mesh in the x-direction. */
  *Translation_Rate_Y,           /*!< \brief Translational velocity of the mesh in the y-direction. */
  *Translation_Rate_Z,           /*!< \brief Translational velocity of the mesh in the z-direction. */
  *Rotation_Rate_X,           /*!< \brief Angular velocity of the mesh about the x-axis. */
  *Rotation_Rate_Y,           /*!< \brief Angular velocity of the mesh about the y-axis. */
  *Rotation_Rate_Z,           /*!< \brief Angular velocity of the mesh about the z-axis. */
  *Pitching_Omega_X,           /*!< \brief Angular frequency of the mesh pitching about the x-axis. */
  *Pitching_Omega_Y,           /*!< \brief Angular frequency of the mesh pitching about the y-axis. */
  *Pitching_Omega_Z,           /*!< \brief Angular frequency of the mesh pitching about the z-axis. */
  *Pitching_Ampl_X,           /*!< \brief Pitching amplitude about the x-axis. */
  *Pitching_Ampl_Y,           /*!< \brief Pitching amplitude about the y-axis. */
  *Pitching_Ampl_Z,           /*!< \brief Pitching amplitude about the z-axis. */
  *Pitching_Phase_X,           /*!< \brief Pitching phase offset about the x-axis. */
  *Pitching_Phase_Y,           /*!< \brief Pitching phase offset about the y-axis. */
  *Pitching_Phase_Z,           /*!< \brief Pitching phase offset about the z-axis. */
  *Plunging_Omega_X,           /*!< \brief Angular frequency of the mesh plunging in the x-direction. */
  *Plunging_Omega_Y,           /*!< \brief Angular frequency of the mesh plunging in the y-direction. */
  *Plunging_Omega_Z,           /*!< \brief Angular frequency of the mesh plunging in the z-direction. */
  *Plunging_Ampl_X,           /*!< \brief Plunging amplitude in the x-direction. */
  *Plunging_Ampl_Y,           /*!< \brief Plunging amplitude in the y-direction. */
  *Plunging_Ampl_Z;           /*!< \brief Plunging amplitude in the z-direction. */
  unsigned short nMotion_Origin_X,    /*!< \brief Number of X-coordinate mesh motion origins. */
	nMotion_Origin_Y,           /*!< \brief Number of Y-coordinate mesh motion origins. */
	nMotion_Origin_Z,           /*!< \brief Number of Z-coordinate mesh motion origins. */
	nTranslation_Rate_X,           /*!< \brief Number of Translational x-velocities for mesh motion. */
	nTranslation_Rate_Y,           /*!< \brief Number of Translational y-velocities for mesh motion. */
	nTranslation_Rate_Z,           /*!< \brief Number of Translational z-velocities for mesh motion. */
	nRotation_Rate_X,           /*!< \brief Number of Angular velocities about the x-axis for mesh motion. */
	nRotation_Rate_Y,           /*!< \brief Number of Angular velocities about the y-axis for mesh motion. */
	nRotation_Rate_Z,           /*!< \brief Number of Angular velocities about the z-axis for mesh motion. */
	nPitching_Omega_X,           /*!< \brief Number of Angular frequencies about the x-axis for pitching. */
	nPitching_Omega_Y,           /*!< \brief Number of Angular frequencies about the y-axis for pitching. */
	nPitching_Omega_Z,           /*!< \brief Number of Angular frequencies about the z-axis for pitching. */
	nPitching_Ampl_X,           /*!< \brief Number of Pitching amplitudes about the x-axis. */
	nPitching_Ampl_Y,           /*!< \brief Number of Pitching amplitudes about the y-axis. */
	nPitching_Ampl_Z,           /*!< \brief Number of Pitching amplitudes about the z-axis. */
	nPitching_Phase_X,           /*!< \brief Number of Pitching phase offsets about the x-axis. */
	nPitching_Phase_Y,           /*!< \brief Number of Pitching phase offsets about the y-axis. */
	nPitching_Phase_Z,           /*!< \brief Number of Pitching phase offsets about the z-axis. */
	nPlunging_Omega_X,           /*!< \brief Number of Angular frequencies in the x-direction for plunging. */
	nPlunging_Omega_Y,           /*!< \brief Number of Angular frequencies in the y-direction for plunging. */
	nPlunging_Omega_Z,           /*!< \brief Number of Angular frequencies in the z-direction for plunging. */
	nPlunging_Ampl_X,           /*!< \brief Number of Plunging amplitudes in the x-direction. */
	nPlunging_Ampl_Y,           /*!< \brief Number of Plunging amplitudes in the y-direction. */
	nPlunging_Ampl_Z,           /*!< \brief Number of Plunging amplitudes in the z-direction. */
  nMoveMotion_Origin,         /*!< \brief Number of motion origins. */
  *MoveMotion_Origin;         /*!< \brief Keeps track if we should move moment origin. */
  vector<vector<vector<su2double> > > Aeroelastic_np1, /*!< \brief Aeroelastic solution at time level n+1. */
  Aeroelastic_n, /*!< \brief Aeroelastic solution at time level n. */
	Aeroelastic_n1; /*!< \brief Aeroelastic solution at time level n-1. */
<<<<<<< HEAD
  su2double FreqPlungeAeroelastic, /*!< \brief Plunging natural frequency for Aeroelastic. */
	FreqPitchAeroelastic; /*!< \brief Pitch natural frequency for Aeroelastic. */
=======
  su2double FlutterSpeedIndex, /*!< \brief The flutter speed index. */
  PlungeNaturalFrequency, /*!< \brief Plunging natural frequency for Aeroelastic. */
  PitchNaturalFrequency, /*!< \brief Pitch natural frequency for Aeroelastic. */
  AirfoilMassRatio, /*!< \brief The airfoil mass ratio for Aeroelastic. */
  CG_Location, /*!< \brief Center of gravity location for Aeroelastic. */
  RadiusGyrationSquared; /*!< \brief The radius of gyration squared for Aeroelastic. */
>>>>>>> 25d363ff
  su2double *Aeroelastic_plunge, /*!< \brief Value of plunging coordinate at the end of an external iteration. */
	*Aeroelastic_pitch; /*!< \brief Value of pitching coordinate at the end of an external iteration. */
  unsigned short AeroelasticIter; /*!< \brief Solve the aeroelastic equations every given number of internal iterations. */
  unsigned short Gust_Type,	/*!< \brief Type of Gust. */
  Gust_Dir;   /*!< \brief Direction of the gust */
  su2double Gust_WaveLength,     /*!< \brief The gust wavelength. */
  Gust_Periods,              /*!< \brief Number of gust periods. */
  Gust_Ampl,                  /*!< \brief Gust amplitude. */
  Gust_Begin_Time,            /*!< \brief Time at which to begin the gust. */
  Gust_Begin_Loc;             /*!< \brief Location at which the gust begins. */
  long Visualize_CV; /*!< \brief Node number for the CV to be visualized */
  bool ExtraOutput;
<<<<<<< HEAD
  bool DeadLoad; 		/*!< Application of dead loads to the FE analysis */
  bool MatchingMesh; 	/*!< Matching mesh (while implementing interpolation procedures). */
  su2double Newmark_alpha,			/*!< \brief Parameter alpha for Newmark method. */
  Newmark_delta;				/*!< \brief Parameter delta for Newmark method. */
  bool Gradual_Load,		/*!< \brief Apply the load gradually. */
  Ramp_Load;				/*!< \brief Apply the load with linear increases. */
  bool IncrementalLoad;		/*!< \brief Apply the load in increments (for nonlinear structural analysis). */
  unsigned long IncLoad_Nincrements; /*!< \brief Number of increments. */
  su2double Ramp_Time;			/*!< \brief Time until the maximum load is applied. */
  su2double Static_Time;			/*!< \brief Time while the structure is not loaded in FSI applications. */
  unsigned short Pred_Order;  /*!< \brief Order of the predictor for FSI applications. */
  unsigned short Kind_Interpolation; /*!\brief type of interpolation to use for FSI applications. */
=======
  bool DeadLoad; /*!< Application of dead loads to the FE analysis */
    su2double Newmark_alpha,			/*!< \brief Parameter alpha for Newmark method. */
      Newmark_delta;				/*!< \brief Parameter delta for Newmark method. */
    bool Gradual_Load,		/*!< \brief Apply the load gradually. */
      Ramp_Load;				/*!< \brief Apply the load with linear increases. */
    su2double Ramp_Time;			/*!< \brief Time until the maximum load is applied. */
    su2double Static_Time;			/*!< \brief Time while the structure is not loaded in FSI applications. */
    unsigned short Pred_Order;  /*!< \brief Order of the predictor for FSI applications. */
>>>>>>> 25d363ff
  unsigned long Nonphys_Points, /*!< \brief Current number of non-physical points in the solution. */
  Nonphys_Reconstr;      /*!< \brief Current number of non-physical reconstructions for 2nd-order upwinding. */
  bool ParMETIS;      /*!< \brief Boolean for activating ParMETIS mode (while testing). */
  unsigned short DirectDiff; /*!< \brief Direct Differentation mode. */
  bool DiscreteAdjoint; /*!< \brief AD-based discrete adjoint mode. */
  /*!< \brief param is a map from the option name (config file string) to a pointer to an option child class */
//	map<string, CAnyOptionRef*> param;

  /*!<brief all_options is a map containing all of the options. This is used during config file parsing
  to track the options which have not been set (so the default values can be used). Without this map
   there would be no list of all the config file options. > */
  map<string, bool> all_options;

  /*<brief param is a map from the option name (config file string) to its decoder (the specific child
   class of COptionBase that turns the string into a value) */
  map<string, COptionBase*> option_map;


  // All of the addXxxOptions take in the name of the option, and a refernce to the field of that option
  // in the option structure. Depending on the specific type, it may take in a default value, and may
  // take in extra options. The addXxxOptions mostly follow the same pattern, so please see addDoubleOption
  // for detailed comments.
  //
  // List options are those that can be an unknown number of elements, and also take in a reference to
  // an integer. This integer will be populated with the number of elements of that type unmarshaled.
  //
  // Array options are those with a fixed number of elements.
  //
  // List and Array options should also be able to be specified with the string "NONE" indicating that there
  // are no elements. This allows the option to be present in a config file but left blank.

  /*!<\brief addDoubleOption creates a config file parser for an option with the given name whose
   value can be represented by a su2double.*/
  void addDoubleOption(const string name, su2double & option_field, su2double default_value) {
    // Check if the key is already in the map. If this fails, it is coder error
    // and not user error, so throw.
    assert(option_map.find(name) == option_map.end());

    // Add this option to the list of all the options
    all_options.insert(pair<string, bool>(name, true));

    // Create the parser for a su2double option with a reference to the option_field and the desired
    // default value. This will take the string in the config file, convert it to a su2double, and
    // place that su2double in the memory location specified by the reference.
    COptionBase* val = new COptionDouble(name, option_field, default_value);

    // Create an association between the option name ("CFL") and the parser generated above.
    // During configuration, the parsing script will get the option name, and use this map
    // to find how to parse that option.
    option_map.insert(pair<string, COptionBase *>(name, val));
  }

  void addStringOption(const string name, string & option_field, string default_value) {
    assert(option_map.find(name) == option_map.end());
    all_options.insert(pair<string, bool>(name, true));
    COptionBase* val = new COptionString(name, option_field, default_value);
    option_map.insert(pair<string, COptionBase *>(name, val));
  }

  void addIntegerOption(const string name, int & option_field, int default_value) {
    assert(option_map.find(name) == option_map.end());
    all_options.insert(pair<string, bool>(name, true));
    COptionBase* val = new COptionInt(name, option_field, default_value);
    option_map.insert(pair<string, COptionBase *>(name, val));
  }

  void addUnsignedLongOption(const string name, unsigned long & option_field, unsigned long default_value) {
    assert(option_map.find(name) == option_map.end());
    all_options.insert(pair<string, bool>(name, true));
    COptionBase* val = new COptionULong(name, option_field, default_value);
    option_map.insert(pair<string, COptionBase *>(name, val));
  }

  void addUnsignedShortOption(const string name, unsigned short & option_field, unsigned short default_value) {
    assert(option_map.find(name) == option_map.end());
    all_options.insert(pair<string, bool>(name, true));
    COptionBase* val = new COptionUShort(name, option_field, default_value);
    option_map.insert(pair<string, COptionBase *>(name, val));
  }

  void addLongOption(const string name, long & option_field, long default_value) {
    assert(option_map.find(name) == option_map.end());
    all_options.insert(pair<string, bool>(name, true));
    COptionBase* val = new COptionLong(name, option_field, default_value);
    option_map.insert(pair<string, COptionBase *>(name, val));
  }

  void addBoolOption(const string name, bool & option_field, bool default_value) {
    assert(option_map.find(name) == option_map.end());
    all_options.insert(pair<string, bool>(name, true));
    COptionBase* val = new COptionBool(name, option_field, default_value);
    option_map.insert(pair<string, COptionBase *>(name, val));
  }

  // enum types work differently than all of the others because there are a small number of valid
  // string entries for the type. One must also provide a list of all the valid strings of that type.
  template <class Tenum>
  void addEnumOption(const string name, unsigned short & option_field, const map<string, Tenum> & enum_map, Tenum default_value) {
    assert(option_map.find(name) == option_map.end());
    all_options.insert(pair<string, bool>(name, true));
    COptionBase* val = new COptionEnum<Tenum>(name, enum_map, option_field, default_value);
    option_map.insert(pair<string, COptionBase *>(name, val));
    return;
  }


  // input_size is the number of options read in from the config file
  template <class Tenum>
	void addEnumListOption(const string name, unsigned short & input_size, unsigned short * & option_field, const map<string, Tenum> & enum_map) {
    input_size = 0;
    assert(option_map.find(name) == option_map.end());
    all_options.insert(pair<string, bool>(name, true));
		COptionBase* val = new COptionEnumList<Tenum>(name, enum_map, option_field, input_size);
    option_map.insert( pair<string, COptionBase*>(name, val) );
	}

  void addDoubleArrayOption(const string name, const int size, su2double * & option_field, su2double * default_value) {

    su2double * def = new su2double [size];
    for (int i = 0; i < size; i++) {
      def[i] = default_value[i];
    }
    assert(option_map.find(name) == option_map.end());
    all_options.insert(pair<string, bool>(name, true));
    COptionBase* val = new COptionDoubleArray(name, size, option_field, def);
    option_map.insert(pair<string, COptionBase *>(name, val));
  }

  void addDoubleListOption(const string name, unsigned short & size, su2double * & option_field) {
    assert(option_map.find(name) == option_map.end());
    all_options.insert(pair<string, bool>(name, true));
    COptionBase* val = new COptionDoubleList(name, size, option_field);
    option_map.insert(pair<string, COptionBase *>(name, val));
  }

  void addUShortListOption(const string name, unsigned short & size, unsigned short * & option_field) {
    assert(option_map.find(name) == option_map.end());
    all_options.insert(pair<string, bool>(name, true));
    COptionBase* val = new COptionUShortList(name, size, option_field);
    option_map.insert(pair<string, COptionBase *>(name, val));
  }

  void addStringListOption(const string name, unsigned short & num_marker, string* & option_field) {
    assert(option_map.find(name) == option_map.end());
    all_options.insert(pair<string, bool>(name, true));
    COptionBase* val = new COptionStringList(name, num_marker, option_field);
    option_map.insert(pair<string, COptionBase *>(name, val));
  }

  void addConvectOption(const string name, unsigned short & space_field, unsigned short & centered_field, unsigned short & upwind_field) {
    assert(option_map.find(name) == option_map.end());
    all_options.insert(pair<string, bool>(name, true));
    COptionBase* val = new COptionConvect(name, space_field, centered_field, upwind_field);
    option_map.insert(pair<string, COptionBase *>(name, val));
  }

  void addMathProblemOption(const string name, bool & Adjoint, const bool & Adjoint_default,
                      bool & Linearized, const bool & Linearized_default,
                            bool & Restart_Flow, const bool & Restart_Flow_default,
                            bool &DiscreteAdjoint, const bool & DiscreteAdjoint_default) {
    assert(option_map.find(name) == option_map.end());
    all_options.insert(pair<string, bool>(name, true));
    COptionBase* val = new COptionMathProblem(name, Adjoint, Adjoint_default, Linearized, Linearized_default, Restart_Flow, Restart_Flow_default, DiscreteAdjoint, DiscreteAdjoint_default);
    option_map.insert(pair<string, COptionBase *>(name, val));
  }

  void addDVParamOption(const string name, unsigned short & nDV_field, su2double** & paramDV, string* & FFDTag,
                        unsigned short* & design_variable) {
    assert(option_map.find(name) == option_map.end());
    all_options.insert(pair<string, bool>(name, true));
    COptionBase* val = new COptionDVParam(name, nDV_field, paramDV, FFDTag, design_variable);
    option_map.insert(pair<string, COptionBase *>(name, val));
  }
  
  void addFFDDefOption(const string name, unsigned short & nFFD_field, su2double** & coordFFD, string* & FFDTag) {
    assert(option_map.find(name) == option_map.end());
    all_options.insert(pair<string, bool>(name, true));
    COptionBase* val = new COptionFFDDef(name, nFFD_field, coordFFD, FFDTag);
    option_map.insert(pair<string, COptionBase *>(name, val));
  }
  
  void addFFDDegreeOption(const string name, unsigned short & nFFD_field, unsigned short** & degreeFFD) {
    assert(option_map.find(name) == option_map.end());
    all_options.insert(pair<string, bool>(name, true));
    COptionBase* val = new COptionFFDDegree(name, nFFD_field, degreeFFD);
    option_map.insert(pair<string, COptionBase *>(name, val));
  }

  void addStringDoubleListOption(const string name, unsigned short & list_size, string * & string_field,
                        su2double* & double_field) {
    assert(option_map.find(name) == option_map.end());
    all_options.insert(pair<string, bool>(name, true));
    COptionBase* val = new COptionStringDoubleList(name, list_size, string_field, double_field);
    option_map.insert(pair<string, COptionBase *>(name, val));
  }

  void addInletOption(const string name, unsigned short & nMarker_Inlet, string * & Marker_Inlet,
                                 su2double* & Ttotal, su2double* & Ptotal, su2double** & FlowDir) {
    assert(option_map.find(name) == option_map.end());
    all_options.insert(pair<string, bool>(name, true));
    COptionBase* val = new COptionInlet(name, nMarker_Inlet, Marker_Inlet, Ttotal, Ptotal, FlowDir);
    option_map.insert(pair<string, COptionBase *>(name, val));
  }
  template <class Tenum>
  
  void addRiemannOption(const string name, unsigned short & nMarker_Riemann, string * & Marker_Riemann, unsigned short* & option_field, const map<string, Tenum> & enum_map,
                                 su2double* & var1, su2double* & var2, su2double** & FlowDir) {
    assert(option_map.find(name) == option_map.end());
    all_options.insert(pair<string, bool>(name, true));
    COptionBase* val = new COptionRiemann<Tenum>(name, nMarker_Riemann, Marker_Riemann, option_field, enum_map, var1, var2, FlowDir);
    option_map.insert(pair<string, COptionBase *>(name, val));
  }

  void addExhaustOption(const string name, unsigned short & nMarker_Exhaust, string * & Marker_Exhaust,
                      su2double* & Ttotal, su2double* & Ptotal) {
    assert(option_map.find(name) == option_map.end());
    all_options.insert(pair<string, bool>(name, true));
    COptionBase* val = new COptionExhaust(name, nMarker_Exhaust, Marker_Exhaust, Ttotal, Ptotal);
    option_map.insert(pair<string, COptionBase *>(name, val));
  }
  
  void addBleedOption(const string name, unsigned short & nMarker_Bleed, string * & Marker_Bleed,
                        su2double* & MassFlow_Target, su2double* & Temp_Target) {
    assert(option_map.find(name) == option_map.end());
    all_options.insert(pair<string, bool>(name, true));
    COptionBase* val = new COptionBleed(name, nMarker_Bleed, Marker_Bleed, MassFlow_Target, Temp_Target);
    option_map.insert(pair<string, COptionBase *>(name, val));
  }

  void addPeriodicOption(const string & name, unsigned short & nMarker_PerBound,
                    string* & Marker_PerBound, string* & Marker_PerDonor,
                         su2double** & RotCenter, su2double** & RotAngles, su2double** & Translation) {
    assert(option_map.find(name) == option_map.end());
    all_options.insert(pair<string, bool>(name, true));
    COptionBase* val = new COptionPeriodic(name, nMarker_PerBound, Marker_PerBound, Marker_PerDonor, RotCenter, RotAngles, Translation);
    option_map.insert(pair<string, COptionBase *>(name, val));
  }

  void addActuatorDiskOption(const string & name, unsigned short & nMarker_ActDisk_Inlet, unsigned short & nMarker_ActDisk_Outlet,
                             string* & Marker_ActDisk_Inlet, string* & Marker_ActDisk_Outlet,
                             su2double** & ActDisk_Origin, su2double* & ActDisk_RootRadius, su2double* & ActDisk_TipRadius,
                             su2double* & ActDisk_PressJump, su2double* & ActDisk_TempJump, su2double* & ActDisk_Omega,
                             unsigned short* & ActDisk_Distribution) {
    assert(option_map.find(name) == option_map.end());
    all_options.insert(pair<string, bool>(name, true));
    COptionBase* val = new COptionActuatorDisk(name, nMarker_ActDisk_Inlet, nMarker_ActDisk_Outlet, Marker_ActDisk_Inlet, Marker_ActDisk_Outlet, ActDisk_Origin, ActDisk_RootRadius, ActDisk_TipRadius, ActDisk_PressJump, ActDisk_TempJump, ActDisk_Omega, ActDisk_Distribution);
    option_map.insert(pair<string, COptionBase *>(name, val));
  }

  void addPythonOption(const string name) {
    assert(option_map.find(name) == option_map.end());
    all_options.insert(pair<string, bool>(name, true));
    COptionBase* val = new COptionPython(name);
    option_map.insert(pair<string, COptionBase *>(name, val));
  }

public:

	vector<string> fields; /*!< \brief Tags for the different fields in a restart file. */

	/*!
	 * \brief Constructor of the class which reads the input file.
	 */
	CConfig(char case_filename[MAX_STRING_SIZE], unsigned short val_software, unsigned short val_iZone, unsigned short val_nZone, unsigned short val_nDim, unsigned short verb_level);

	/*!
	 * \brief Constructor of the class which reads the input file.
	 */
	CConfig(char case_filename[MAX_STRING_SIZE], unsigned short val_software);
  
  /*!
   * \brief Constructor of the class which reads the input file.
   */
  CConfig(char case_filename[MAX_STRING_SIZE], CConfig *config);

	/*!
	 * \brief Destructor of the class.
	 */
	~CConfig(void);

  /*!
   * \brief Initializes pointers to null
   */
	void SetPointersNull(void);

	/*!
	 * \brief breaks an input line from the config file into a set of tokens
	 * \param[in] str - the input line string
	 * \param[out] option_name - the name of the option found at the beginning of the line
	 * \param[out] option_value - the tokens found after the "=" sign on the line
	 * \returns false if the line is empty or a commment, true otherwise
	 */
	bool TokenizeString(string & str, string & option_name,
			vector<string> & option_value);

	/*!
	 * \brief Get reference origin for moment computation.
     * \param[in] val_marker - the marker we are monitoring.
	 * \return Reference origin (in cartesians coordinates) for moment computation.
	 */
	su2double *GetRefOriginMoment(unsigned short val_marker);

  /*!
	 * \brief Get reference origin x-coordinate for moment computation.
   * \param[in] val_marker - the marker we are monitoring.
	 * \return Reference origin x-coordinate (in cartesians coordinates) for moment computation.
	 */
	su2double GetRefOriginMoment_X(unsigned short val_marker);

  /*!
	 * \brief Get reference origin y-coordinate for moment computation.
   * \param[in] val_marker - the marker we are monitoring.
	 * \return Reference origin y-coordinate (in cartesians coordinates) for moment computation.
	 */
	su2double GetRefOriginMoment_Y(unsigned short val_marker);

  /*!
	 * \brief Get reference origin z-coordinate for moment computation.
   * \param[in] val_marker - the marker we are monitoring.
	 * \return Reference origin z-coordinate (in cartesians coordinates) for moment computation.
	 */
	su2double GetRefOriginMoment_Z(unsigned short val_marker);

  /*!
	 * \brief Set reference origin x-coordinate for moment computation.
   * \param[in] val_marker - the marker we are monitoring.
	 * \param[in] val_origin - New x-coordinate of the mesh motion origin.
	 */
	void SetRefOriginMoment_X(unsigned short val_marker, su2double val_origin);

  /*!
	 * \brief Set reference origin y-coordinate for moment computation.
   * \param[in] val_marker - the marker we are monitoring.
	 * \param[in] val_origin - New y-coordinate of the mesh motion origin.
	 */
	void SetRefOriginMoment_Y(unsigned short val_marker, su2double val_origin);

  /*!
	 * \brief Set reference origin z-coordinate for moment computation.
   * \param[in] val_marker - the marker we are monitoring.
	 * \param[in] val_origin - New z-coordinate of the mesh motion origin.
	 */
	void SetRefOriginMoment_Z(unsigned short val_marker, su2double val_origin);

	/*!
	 * \brief Get index of the upper and lower horizontal plane.
	 * \param[in] index - 0 means upper surface, and 1 means lower surface.
	 * \return Index of the upper and lower surface.
	 */
	string GetPlaneTag(unsigned short index);

	/*!
	 * \brief Get the integration limits for the equivalent area computation.
	 * \param[in] index - 0 means x_min, and 1 means x_max.
	 * \return Integration limits for the equivalent area computation.
	 */
	su2double GetEA_IntLimit(unsigned short index);
  
  /*!
	 * \brief Get the integration limits for the equivalent area computation.
	 * \param[in] index - 0 means x_min, and 1 means x_max.
	 * \return Integration limits for the equivalent area computation.
	 */
	su2double GetEA_ScaleFactor(void);

  /*!
	 * \brief Get the limit value for the adjoint variables.
	 * \return Limit value for the adjoint variables.
	 */
	su2double GetAdjointLimit(void);

	/*!
	 * \brief Get the the coordinates where of the box where the grid is going to be deformed.
	 * \return Coordinates where of the box where the grid is going to be deformed.
	 */
	su2double *GetHold_GridFixed_Coord(void);

  /*!
   * \brief Get the the coordinates where of the box where a subsonic region is imposed.
   * \return Coordinates where of the box where the grid is going to be a subsonic region.
   */
  su2double *GetSubsonic_Engine_Box(void);
  
	/*!
	 * \brief Get the power of the dual volume in the grid adaptation sensor.
	 * \return Power of the dual volume in the grid adaptation sensor.
	 */
	su2double GetDualVol_Power(void);

	/*!
	 * \brief Get Information about if there is an analytical definition of the surface for doing the
	 *        grid adaptation.
	 * \return Definition of the surfaces. NONE implies that there isn't any analytical definition
	 *         and it will use and interpolation.
	 */
	unsigned short GetAnalytical_Surface(void);

  /*!
	 * \brief Get Information about if there is an analytical definition of the surface for doing the
	 *        grid adaptation.
	 * \return Definition of the surfaces. NONE implies that there isn't any analytical definition
	 *         and it will use and interpolation.
	 */
	unsigned short GetAxis_Orientation(void);

	/*!
	 * \brief Get the ratio of density for a free surface problem.
	 * \return Ratio of density for a free surface problem.
	 */
	su2double GetRatioDensity(void);

	/*!
	 * \brief Get the ratio of viscosity for a free surface problem.
	 * \return Ratio of viscosity for a free surface problem.
	 */
	su2double GetRatioViscosity(void);

	/*!
	 * \brief Get the thickness of the interfase for a free surface problem.
	 * \return Thickness of the interfase for a free surface problem.
	 */
	su2double GetFreeSurface_Thickness(void);

	/*!
	 * \brief Get the damping of the free surface for a free surface problem.
	 * \return Damping of the interfase for a free surface problem.
	 */
	su2double GetFreeSurface_Damping_Coeff(void);

	/*!
	 * \brief Get the damping of the free surface for a free surface problem.
	 * \return Damping of the interfase for a free surface problem.
	 */
	su2double GetFreeSurface_Damping_Length(void);

	/*!
	 * \brief Get the outlet position of the free surface for a free surface problem.
	 * \return Outlet position of the interfase for a free surface problem.
	 */
	su2double GetFreeSurface_Outlet(void);

  /*!
	 * \brief Creates a tecplot file to visualize the partition made by the DDC software.
	 * \return <code>TRUE</code> if the partition is going to be plotted; otherwise <code>FALSE</code>.
	 */
  bool GetExtraOutput(void);

	/*!
	 * \brief Get the value of the Mach number (velocity divided by speed of sound).
	 * \return Value of the Mach number.
	 */
	su2double GetMach(void);

	/*!
	 * \brief Get the value of the Gamma of fluid (ratio of specific heats).
	 * \return Value of the constant: Gamma
	 */
	su2double GetGamma(void);
<<<<<<< HEAD

	/*!
	 * \brief Get the value of the Gamma of fluid (ratio of specific heats) for a particular species.
	 * \param[in] - val_Species: Index of desired species specific heat ratio.
	 * \return Value of the constant: Species_Gamma[iSpecies]
	 */
	su2double GetSpecies_Gamma(unsigned short val_Species);

	/*!
	 * \brief Get the value of the charge number for a particular species (1 for ions, -1 for electrons, 0 for neutral).
	 * \param[in] - val_Species: Index of desired species charge number.
	 * \return Value of the constant: Charge_Number[val_Species]
	 */
	int GetCharge_Number(unsigned short val_Species);
=======
>>>>>>> 25d363ff
  
  /*!
   * \brief Get the values of the CFL adapation.
   * \return Value of CFL adapation
   */
  su2double GetCFL_AdaptParam(unsigned short val_index);
  
  /*!
   * \brief Get the values of the CFL adapation.
   * \return Value of CFL adapation
   */
  bool GetCFL_Adapt(void);
  
  /*!
	 * \brief Get the value of the limits for the sections.
	 * \return Value of the limits for the sections.
	 */
	su2double GetSection_Location(unsigned short val_var);

	/*!
	 * \brief Get the array that maps chemical consituents to each chemical reaction.
	 * \return Memory location of the triple pointer to the 3-D reaction map array.
	 */
	int ***GetReaction_Map(void);

	/*!
	 * \brief Get the array containing the curve fit coefficients for the Omega(0,0) collision integrals.
	 * \return Memory location of the triple pointer to the 3-D collision integral array.
	 */
	su2double ***GetCollisionIntegral00(void);

	/*!
	 * \brief Get the array containing the curve fit coefficients for the Omega(1,1) collision integrals.
	 * \return Memory location of the triple pointer to the 3-D collision integral array.
	 */
	su2double ***GetCollisionIntegral11(void);

	/*!
	 * \brief Get the value of the bulk modulus.
	 * \return Value of the bulk modulus.
	 */
	su2double GetBulk_Modulus(void);
<<<<<<< HEAD

	/*!
	 * \brief Get the value of the Gamma of fluid (ratio of specific heats) for monatomic species.
	 * \return Value of the constant: GammaMonatomic
	 */
	su2double GetGammaMonatomic(void);

	/*!
	 * \brief Get the value of the Gamma of fluid (ratio of specific heats) for diatomic species.
	 * \return Value of the constant: Gamma
	 */
	su2double GetGammaDiatomic(void);
=======
>>>>>>> 25d363ff

	/*!
	 * \brief Get the artificial compresibility factor.
	 * \return Value of the artificial compresibility factor.
	 */
	su2double GetArtComp_Factor(void);

	/*!
	 * \brief Get the Level set zero for free surface .
	 * \return Value of the level set zero coordinate
	 */
	su2double GetFreeSurface_Zero(void);

	/*!
	 * \brief Get the Level set zero for free surface .
	 * \return Value of the level set zero coordinate
	 */
	su2double GetFreeSurface_Depth(void);

	/*!
	 * \brief Get the value of specific gas constant.
	 * \return Value of the constant: Gamma
	 */
	su2double GetGas_Constant(void);

  /*!
	 * \brief Get the value of specific gas constant.
	 * \return Value of the constant: Gamma
	 */
	su2double GetGas_ConstantND(void);
<<<<<<< HEAD

	/*!
	 * \brief Get the value of specific gas constant for a particular species.
	 * \param[in] val_Species - Index of desired species gas constant.
	 * \return Value of the constant: R
	 */
	su2double GetSpecies_Gas_Constant(unsigned short val_Species);
=======
>>>>>>> 25d363ff

	/*!
	 * \brief Get the coefficients of the Blottner viscosity model
	 * \param[in] val_Species - Index of the species
	 * \param[in] val_Coeff - Index of the coefficient (As, Bs, Cs)
	 * \return Value of the Blottner coefficient
	 */
	su2double GetBlottnerCoeff(unsigned short val_Species, unsigned short val_Coeff);

  /*!
	 * \brief Get the p-norm for heat-flux objective functions (adjoint problem).
	 * \return Value of the heat flux p-norm
	 */
	su2double GetPnormHeat(void);

	/*!
	 * \brief Get the value of wall temperature.
	 * \return Value of the constant: Temperature
	 */
	su2double GetWallTemperature(void);

	/*!
	 * \brief Get the reference value for the specific gas constant.
	 * \return Reference value for the specific gas constant.
	 */
	su2double GetGas_Constant_Ref(void);

	/*!
	 * \brief Get the value of the frestream temperature.
	 * \return Freestream temperature.
	 */
	su2double GetTemperature_FreeStream(void);

  /*!
	 * \brief Get the value of the frestream temperature.
	 * \return Freestream temperature.
	 */
	su2double GetEnergy_FreeStream(void);

  /*!
	 * \brief Get the value of the frestream temperature.
	 * \return Freestream temperature.
	 */
	su2double GetViscosity_FreeStream(void);

  /*!
	 * \brief Get the value of the frestream temperature.
	 * \return Freestream temperature.
	 */
	su2double GetDensity_FreeStream(void);

  /*!
	 * \brief Get the value of the frestream temperature.
	 * \return Freestream temperature.
	 */
	su2double GetModVel_FreeStream(void);

  /*!
	 * \brief Get the value of the frestream temperature.
	 * \return Freestream temperature.
	 */
	su2double GetModVel_FreeStreamND(void);

  /*!
	 * \brief Get the value of the frestream vibrational-electronic temperature.
	 * \return Freestream temperature.
	 */
	su2double GetTemperature_ve_FreeStream(void);

	/*!
	 * \brief Get the value of the laminar Prandtl number.
	 * \return Laminar Prandtl number.
	 */
	su2double GetPrandtl_Lam(void);

	/*!
	 * \brief Get the value of the turbulent Prandtl number.
	 * \return Turbulent Prandtl number.
	 */
	su2double GetPrandtl_Turb(void);

	/*!
	 * \brief Get the value of the reference length for non-dimensionalization.
	 *        This value should always be 1 internally, and is not user-specified.
	 * \return Reference length for non-dimensionalization.
	 */
	su2double GetLength_Ref(void);

	/*!
	 * \brief Get the value of the reference pressure for non-dimensionalization.
	 * \return Reference pressure for non-dimensionalization.
	 */
	su2double GetPressure_Ref(void);

  /*!
	 * \brief Get the value of the reference pressure for non-dimensionalization.
	 * \return Reference pressure for non-dimensionalization.
	 */
	su2double GetEnergy_Ref(void);

	/*!
	 * \brief Get the value of the reference temperature for non-dimensionalization.
	 * \return Reference temperature for non-dimensionalization.
	 */
	su2double GetTemperature_Ref(void);

	/*!
	 * \brief Get the value of the reference density for non-dimensionalization.
	 * \return Reference density for non-dimensionalization.
	 */
	su2double GetDensity_Ref(void);

	/*!
	 * \brief Get the value of the reference velocity for non-dimensionalization.
	 * \return Reference velocity for non-dimensionalization.
	 */
	su2double GetVelocity_Ref(void);

	/*!
	 * \brief Get the value of the reference time for non-dimensionalization.
	 * \return Reference time for non-dimensionalization.
	 */
	su2double GetTime_Ref(void);

	/*!
	 * \brief Get the value of the reference viscosity for non-dimensionalization.
	 * \return Reference viscosity for non-dimensionalization.
	 */
	su2double GetViscosity_Ref(void);

	/*!
	 * \brief Get the value of the reference conductivity for non-dimensionalization.
	 * \return Reference conductivity for non-dimensionalization.
	 */
	su2double GetConductivity_Ref(void);

	/*!
	 * \brief Get the value of the reference angular velocity for non-dimensionalization.
	 * \return Reference angular velocity for non-dimensionalization.
	 */
	su2double GetOmega_Ref(void);

	/*!
	 * \brief Get the value of the reference force for non-dimensionalization.
	 * \return Reference force for non-dimensionalization.
	 */
	su2double GetForce_Ref(void);

  /*!
	 * \brief Get the value of the non-dimensionalized freestream pressure.
	 * \return Non-dimensionalized freestream pressure.
	 */
	su2double GetPressure_FreeStream(void);

	/*!
	 * \brief Get the value of the non-dimensionalized freestream pressure.
	 * \return Non-dimensionalized freestream pressure.
	 */
	su2double GetPressure_FreeStreamND(void);

	/*!
	 * \brief Get the vector of the dimensionalized freestream velocity.
	 * \return Dimensionalized freestream velocity vector.
	 */
	su2double* GetVelocity_FreeStream(void);

	/*!
	 * \brief Get the value of the non-dimensionalized freestream temperature.
	 * \return Non-dimensionalized freestream temperature.
	 */
	su2double GetTemperature_FreeStreamND(void);

	/*!
	 * \brief Get the value of the non-dimensionalized freestream density.
	 * \return Non-dimensionalized freestream density.
	 */
	su2double GetDensity_FreeStreamND(void);

	/*!
	 * \brief Get the vector of the non-dimensionalized freestream velocity.
	 * \return Non-dimensionalized freestream velocity vector.
	 */
	su2double* GetVelocity_FreeStreamND(void);

	/*!
	 * \brief Get the value of the non-dimensionalized freestream energy.
	 * \return Non-dimensionalized freestream energy.
	 */
	su2double GetEnergy_FreeStreamND(void);

	/*!
	 * \brief Get the value of the non-dimensionalized freestream viscosity.
	 * \return Non-dimensionalized freestream viscosity.
	 */
	su2double GetViscosity_FreeStreamND(void);

  /*!
	 * \brief Get the value of the non-dimensionalized freestream viscosity.
	 * \return Non-dimensionalized freestream viscosity.
	 */
	su2double GetTke_FreeStreamND(void);

  /*!
	 * \brief Get the value of the non-dimensionalized freestream viscosity.
	 * \return Non-dimensionalized freestream viscosity.
	 */
	su2double GetOmega_FreeStreamND(void);

  /*!
	 * \brief Get the value of the non-dimensionalized freestream viscosity.
	 * \return Non-dimensionalized freestream viscosity.
	 */
	su2double GetTke_FreeStream(void);

  /*!
	 * \brief Get the value of the non-dimensionalized freestream viscosity.
	 * \return Non-dimensionalized freestream viscosity.
	 */
	su2double GetOmega_FreeStream(void);

	/*!
	 * \brief Get the value of the non-dimensionalized freestream intermittency.
	 * \return Non-dimensionalized freestream intermittency.
	 */
	su2double GetIntermittency_FreeStream(void);

	/*!
	 * \brief Get the value of the non-dimensionalized freestream turbulence intensity.
	 * \return Non-dimensionalized freestream intensity.
	 */
	su2double GetTurbulenceIntensity_FreeStream(void);

	/*!
	 * \brief Get the value of the non-dimensionalized freestream turbulence intensity.
	 * \return Non-dimensionalized freestream intensity.
	 */
	su2double GetNuFactor_FreeStream(void);
  
  /*!
   * \brief Get the value of the non-dimensionalized engine turbulence intensity.
   * \return Non-dimensionalized engine intensity.
   */
  su2double GetNuFactor_Engine(void);

	/*!
	 * \brief Get the value of the turbulent to laminar viscosity ratio.
	 * \return Ratio of turbulent to laminar viscosity ratio.
	 */
	su2double GetTurb2LamViscRatio_FreeStream(void);

  /*!
	 * \brief Get the vector of free stream mass fraction values.
	 * \return Ratio of species mass to mixture mass.
	 */
	su2double* GetMassFrac_FreeStream(void);

	/*!
	 * \brief Get the value of the Reynolds length.
	 * \return Reynolds length.
	 */
	su2double GetLength_Reynolds(void);

	/*!
	 * \brief Get the start up iterations using the fine grid, this works only for multigrid problems.
	 * \return Start up iterations using the fine grid.
	 */
	unsigned short GetnStartUpIter(void);

	/*!
	 * \brief Get the reference area for non dimensional coefficient computation. If the value from the
	 *        is 0 then, the code will compute the reference area using the projection of the shape into
	 *        the z plane (3D) or the x plane (2D).
	 * \return Value of the reference area for coefficient computation.
	 */
	su2double GetRefAreaCoeff(void);

	/*!
	 * \brief Get the wave speed.
	 * \return Value of the wave speed.
	 */
	su2double GetWaveSpeed(void);

	/*!
	 * \brief Get the wave speed.
	 * \return Value of the wave speed.
	 */
	su2double GetThermalDiffusivity(void);

	/*!
	 * \brief Get the Young's modulus of elasticity.
	 * \return Value of the Young's modulus of elasticity.
	 */
	su2double GetElasticyMod(void);
<<<<<<< HEAD

	/*!
	 * \brief Get the value of the bulk modulus on the structural side.
	 * \return Value of the bulk modulus on the structural side.
	 */
	su2double GetBulk_Modulus_Struct(void);
=======
>>>>>>> 25d363ff

    /*!
	 * \brief Formulation for 2D elasticity (plane stress - strain)
	 * \return Flag to 2D elasticity model.
	 */
	unsigned short GetElas2D_Formulation(void);

	/*!
	 * \brief Get the Poisson's ratio.
	 * \return Value of the Poisson's ratio.
	 */
	su2double GetPoissonRatio(void);

	/*!
	 * \brief Get the Material Density.
	 * \return Value of the Material Density.
	 */
	su2double GetMaterialDensity(void);
<<<<<<< HEAD

    /*!
	 * \brief Compressibility/incompressibility of the solids analysed using the structural solver.
	 * \return Compressible or incompressible.
	 */
	unsigned short GetMaterialCompressibility(void);

    /*!
	 * \brief Compressibility/incompressibility of the solids analysed using the structural solver.
	 * \return Compressible or incompressible.
	 */
	unsigned short GetMaterialModel(void);

    /*!
	 * \brief Geometric conditions for the structural solver.
	 * \return Small or large deformation structural analysis.
	 */
	unsigned short GetGeometricConditions(void);
=======
>>>>>>> 25d363ff

	/*!
	 * \brief Get the reference length for computing moment (the default value is 1).
	 * \return Reference length for moment computation.
	 */
	su2double GetRefLengthMoment(void);

	/*!
	 * \brief Get the reference element length for computing the slope limiting epsilon.
	 * \return Reference element length for slope limiting epsilon.
	 */
	su2double GetRefElemLength(void);

  /*!
	 * \brief Get the reference coefficient for detecting sharp edges.
	 * \return Reference coefficient for detecting sharp edges.
	 */
	su2double GetRefSharpEdges(void);

	/*!
	 * \brief Get the volume of the whole domain using the fine grid, this value is common for all the grids
	 *        in the multigrid method.
	 * \return Volume of the whole domain.
	 */
	su2double GetDomainVolume(void);

	/*!
	 * \brief In case the <i>RefAreaCoeff</i> is equal to 0 then, it is necessary to compute a reference area,
	 *        with this function we set the value of the reference area.
	 * \param[in] val_area - Value of the reference area for non dimensional coefficient computation.
	 */
	void SetRefAreaCoeff(su2double val_area);

	/*!
	 * \brief Set the value of the domain volume computed on the finest grid.
	 * \note This volume do not include the volume of the body that is being simulated.
	 * \param[in] val_volume - Value of the domain volume computed on the finest grid.
	 */
	void SetDomainVolume(su2double val_volume);

	/*!
	 * \brief Set the finest mesh in a multigrid strategy.
	 * \note If we are using a Full Multigrid Strategy or a start up with finest grid, it is necessary
	 *       to change several times the finest grid.
	 * \param[in] val_finestmesh - Index of the finest grid.
	 */
	void SetFinestMesh(unsigned short val_finestmesh);

	/*!
	 * \brief Set the kind of time integration scheme.
	 * \note If we are solving different equations it will be necessary to change several
	 *       times the kind of time integration, to choose the right scheme.
	 * \param[in] val_kind_timeintscheme - Kind of time integration scheme.
	 */
	void SetKind_TimeIntScheme(unsigned short val_kind_timeintscheme);

	/*!
	 * \brief Set the parameters of the convective numerical scheme.
	 * \note The parameters will change because we are solving different kind of equations.
	 * \param[in] val_kind_convnumscheme - Center or upwind scheme.
	 * \param[in] val_kind_centered - If centered scheme, kind of centered scheme (JST, etc.).
	 * \param[in] val_kind_upwind - If upwind scheme, kind of upwind scheme (Roe, etc.).
	 * \param[in] val_kind_slopelimit - If upwind scheme, kind of slope limit.
	 */
	void SetKind_ConvNumScheme(unsigned short val_kind_convnumscheme, unsigned short val_kind_centered,
			unsigned short val_kind_upwind, unsigned short val_kind_slopelimit, unsigned short val_order_spatial_int);

	/*!
	 * \brief Get the value of limiter coefficient.
	 * \return Value of the limiter coefficient.
	 */
	su2double GetLimiterCoeff(void);
  
  /*!
	 * \brief Freeze the value of the limiter after a number of iterations.
	 * \return Number of iterations.
	 */
	unsigned long GetLimiterIter(void);

  /*!
	 * \brief Get the value of sharp edge limiter.
	 * \return Value of the sharp edge limiter coefficient.
	 */
	su2double GetSharpEdgesCoeff(void);

	/*!
	 * \brief Get the Reynolds number. Dimensionless number that gives a measure of the ratio of inertial forces
	 *        to viscous forces and consequently quantifies the relative importance of these two types of forces
	 *        for given flow condition.
	 * \return Value of the Reynolds number.
	 */
	su2double GetReynolds(void);

	/*!
	 * \brief Get the Froude number for free surface problems.
	 * \return Value of the Froude number.
	 */
	su2double GetFroude(void);

  /*!
	 * \brief Set the Froude number for free surface problems.
	 * \return Value of the Froude number.
	 */
	void SetFroude(su2double val_froude);

  /*!
	 * \brief Set the Froude number for free surface problems.
	 * \return Value of the Froude number.
	 */
	void SetMach(su2double val_mach);

  /*!
	 * \brief Set the Froude number for free surface problems.
	 * \return Value of the Froude number.
	 */
	void SetReynolds(su2double val_reynolds);

  /*!
	 * \brief Set the Froude number for free surface problems.
	 * \return Value of the Froude number.
	 */
	void SetLength_Ref(su2double val_length_ref);

  /*!
	 * \brief Set the Froude number for free surface problems.
	 * \return Value of the Froude number.
	 */
	void SetVelocity_Ref(su2double val_velocity_ref);

  /*!
	 * \brief Set the Froude number for free surface problems.
	 * \return Value of the Froude number.
	 */
	void SetPressure_Ref(su2double val_pressure_ref);

  /*!
	 * \brief Set the Froude number for free surface problems.
	 * \return Value of the Froude number.
	 */
	void SetDensity_Ref(su2double val_density_ref);
  
  /*!
   * \brief Set the reference temperature.
   * \return Value of the Froude number.
   */
  void SetTemperature_Ref(su2double val_temperature_ref);

  /*!
	 * \brief Set the Froude number for free surface problems.
	 * \return Value of the Froude number.
	 */
	void SetTime_Ref(su2double val_time_ref);

  /*!
	 * \brief Set the Froude number for free surface problems.
	 * \return Value of the Froude number.
	 */
	void SetEnergy_Ref(su2double val_energy_ref);

  /*!
	 * \brief Set the Froude number for free surface problems.
	 * \return Value of the Froude number.
	 */
	void SetOmega_Ref(su2double val_omega_ref);

  /*!
	 * \brief Set the Froude number for free surface problems.
	 * \return Value of the Froude number.
	 */
	void SetForce_Ref(su2double val_force_ref);

  /*!
	 * \brief Set the Froude number for free surface problems.
	 * \return Value of the Froude number.
	 */
	void SetGas_Constant_Ref(su2double val_gas_constant_ref);

  /*!
	 * \brief Set the Froude number for free surface problems.
	 * \return Value of the Froude number.
	 */
	void SetGas_Constant(su2double val_gas_constant);

  /*!
	 * \brief Set the Froude number for free surface problems.
	 * \return Value of the Froude number.
	 */
	void SetViscosity_Ref(su2double val_viscosity_ref);

   /*!
    * \brief Set the Froude number for free surface problems.
	* \return Value of the Froude number.
	*/
	void SetConductivity_Ref(su2double val_conductivity_ref);

  /*!
	 * \brief Set the Froude number for free surface problems.
	 * \return Value of the Froude number.
	 */
	void SetPressure_FreeStreamND(su2double val_pressure_freestreamnd);

  /*!
	 * \brief Set the Froude number for free surface problems.
	 * \return Value of the Froude number.
	 */
	void SetPressure_FreeStream(su2double val_pressure_freestream);

  /*!
	 * \brief Set the Froude number for free surface problems.
	 * \return Value of the Froude number.
	 */
	void SetDensity_FreeStreamND(su2double val_density_freestreamnd);

  /*!
	 * \brief Set the Froude number for free surface problems.
	 * \return Value of the Froude number.
	 */
	void SetDensity_FreeStream(su2double val_density_freestream);

  /*!
	 * \brief Set the Froude number for free surface problems.
	 * \return Value of the Froude number.
	 */
	void SetViscosity_FreeStream(su2double val_viscosity_freestream);

  /*!
	 * \brief Set the Froude number for free surface problems.
	 * \return Value of the Froude number.
	 */
	void SetModVel_FreeStream(su2double val_modvel_freestream);

  /*!
	 * \brief Set the Froude number for free surface problems.
	 * \return Value of the Froude number.
	 */
	void SetModVel_FreeStreamND(su2double val_modvel_freestreamnd);

  /*!
	 * \brief Set the Froude number for free surface problems.
	 * \return Value of the Froude number.
	 */
	void SetTemperature_FreeStream(su2double val_temperature_freestream);
  
  /*!
	 * \brief Set the Froude number for free surface problems.
	 * \return Value of the Froude number.
	 */
	void SetTemperature_FreeStreamND(su2double val_temperature_freestreamnd);

  /*!
	 * \brief Set the Froude number for free surface problems.
	 * \return Value of the Froude number.
	 */
	void SetGas_ConstantND(su2double val_gas_constantnd);

  /*!
	 * \brief Set the Froude number for free surface problems.
	 * \return Value of the Froude number.
	 */
	void SetVelocity_FreeStreamND(su2double val_velocity_freestreamnd, unsigned short val_dim);

  /*!
	 * \brief Set the Froude number for free surface problems.
	 * \return Value of the Froude number.
	 */
	void SetViscosity_FreeStreamND(su2double val_viscosity_freestreamnd);

  /*!
	 * \brief Set the Froude number for free surface problems.
	 * \return Value of the Froude number.
	 */
	void SetTke_FreeStreamND(su2double val_tke_freestreamnd);

  /*!
	 * \brief Set the Froude number for free surface problems.
	 * \return Value of the Froude number.
	 */
	void SetOmega_FreeStreamND(su2double val_omega_freestreamnd);

  /*!
	 * \brief Set the Froude number for free surface problems.
	 * \return Value of the Froude number.
	 */
	void SetTke_FreeStream(su2double val_tke_freestream);

  /*!
	 * \brief Set the Froude number for free surface problems.
	 * \return Value of the Froude number.
	 */
	void SetOmega_FreeStream(su2double val_omega_freestream);

  /*!
	 * \brief Set the Froude number for free surface problems.
	 * \return Value of the Froude number.
	 */
	void SetEnergy_FreeStreamND(su2double val_energy_freestreamnd);

  /*!
	 * \brief Set the Froude number for free surface problems.
	 * \return Value of the Froude number.
	 */
	void SetEnergy_FreeStream(su2double val_energy_freestream);

  /*!
	 * \brief Set the Froude number for free surface problems.
	 * \return Value of the Froude number.
	 */
	void SetTotal_UnstTimeND(su2double val_total_unsttimend);

	/*!
	 * \brief Get the angle of attack of the body. This is the angle between a reference line on a lifting body
	 *        (often the chord line of an airfoil) and the vector representing the relative motion between the
	 *        lifting body and the fluid through which it is moving.
	 * \return Value of the angle of attack.
	 */
	su2double GetAoA(void);

	/*!
	 * \brief Set the angle of attack.
	 * \param[in] val_AoA - Value of the angle of attack.
	 */
	void SetAoA(su2double val_AoA);

  /*!
	 * \brief Set the angle of attack.
	 * \param[in] val_AoA - Value of the angle of attack.
	 */
	void SetAoS(su2double val_AoS);

	/*!
	 * \brief Get the angle of sideslip of the body. It relates to the rotation of the aircraft centerline from
	 *        the relative wind.
	 * \return Value of the angle of sideslip.
	 */
	su2double GetAoS(void);

	/*!
	 * \brief Get the charge coefficient that is used in the poissonal potential simulation.
	 * \return Value of the charge coefficient.
	 */
	su2double GetChargeCoeff(void);

	/*!
	 * \brief Get the number of multigrid levels.
	 * \return Number of multigrid levels (without including the original grid).
	 */
	unsigned short GetnMGLevels(void);

	/*!
	 * \brief Set the number of multigrid levels.
	 * \param[in] val_nMGLevels - Index of the mesh were the CFL is applied
	 */
	void SetMGLevels(unsigned short val_nMGLevels);

	/*!
	 * \brief Get the index of the finest grid.
	 * \return Index of the finest grid in a multigrid strategy, this is 0 unless we are
		       performing a Full multigrid.
	 */
	unsigned short GetFinestMesh(void);

	/*!
	 * \brief Get the kind of multigrid (V or W).
	 * \note This variable is used in a recursive way to perform the different kind of cycles
	 * \return 0 or 1 depending of we are dealing with a V or W cycle.
	 */
	unsigned short GetMGCycle(void);

	/*!
	 * \brief Get the king of evaluation in the geometrical module.
	 * \return 0 or 1 depending of we are dealing with a V or W cycle.
	 */
	unsigned short GetGeometryMode(void);

	/*!
	 * \brief Get the Courant Friedrich Levi number for each grid.
	 * \param[in] val_mesh - Index of the mesh were the CFL is applied.
	 * \return CFL number for each grid.
	 */
	su2double GetCFL(unsigned short val_mesh);
  
  /*!
	 * \brief Get the Courant Friedrich Levi number for each grid.
	 * \param[in] val_mesh - Index of the mesh were the CFL is applied.
	 * \return CFL number for each grid.
	 */
	void SetCFL(unsigned short val_mesh, su2double val_cfl);
<<<<<<< HEAD

	/*!
	 * \brief Get the Courant Friedrich Levi number for each grid, for each species
	 * \param[in] val_mesh - Index of the mesh were the CFL is applied.
	 * \param[in] val_Species - Index of the chemical species
	 * \return CFL number for each grid.
	 */
	su2double GetCFL(unsigned short val_mesh, unsigned short val_Species);
=======
>>>>>>> 25d363ff

	/*!
	 * \brief Get the Courant Friedrich Levi number for unsteady simulations.
	 * \return CFL number for unsteady simulations.
	 */
	su2double GetUnst_CFL(void);
  
  /*!
   * \brief Get the Courant Friedrich Levi number for unsteady simulations.
   * \return CFL number for unsteady simulations.
   */
  su2double GetMax_DeltaTime(void);
  
	/*!
	 * \brief Get a parameter of the particular design variable.
	 * \param[in] val_dv - Number of the design variable that we want to read.
	 * \param[in] val_param - Index of the parameter that we want to read.
	 * \return Design variable parameter.
	 */
	su2double GetParamDV(unsigned short val_dv, unsigned short val_param);

  /*!
   * \brief Get a parameter of the particular design variable.
   * \param[in] val_ffd - Number of the ffd that we want to read.
   * \param[in] val_coord - Index of the coordinate that we want to read.
   * \return FFD parameter.
   */
  su2double GetCoordFFDBox(unsigned short val_ffd, unsigned short val_coord);

  /*!
   * \brief Get a parameter of the particular design variable.
   * \param[in] val_ffd - Number of the ffd that we want to read.
   * \param[in] val_coord - Index of the coordinate that we want to read.
   * \return FFD parameter.
   */
  unsigned short GetDegreeFFDBox(unsigned short val_ffd, unsigned short val_degree);

  /*!
	 * \brief Get the FFD Tag of a particular design variable.
	 * \param[in] val_dv - Number of the design variable that we want to read.
	 * \return Design variable parameter.
	 */
	string GetFFDTag(unsigned short val_dv);
  
  /*!
   * \brief Get the FFD Tag of a particular design variable.
   * \param[in] val_dv - Number of the design variable that we want to read.
   * \return Design variable parameter.
   */
  string GetTagFFDBox(unsigned short val_ffd);

	/*!
	 * \brief Get the number of design variables.
	 * \return Number of the design variables.
	 */
	unsigned short GetnDV(void);
  
  /*!
   * \brief Get the number of design variables.
   * \return Number of the design variables.
   */
  unsigned short GetnFFDBox(void);
  
  /*!
   * \brief Get the required continuity level at the surface intersection with the FFD
   * \return Continuity level at the surface intersection.
   */
  unsigned short GetFFD_Continuity(void);

	/*!
	 * \brief Get the number of Runge-Kutta steps.
	 * \return Number of Runge-Kutta steps.
	 */
	unsigned short GetnRKStep(void);

	/*!
	 * \brief Get the total number of boundary markers.
	 * \return Total number of boundary markers.
	 */
	unsigned short GetnMarker_All(void);
  
  /*!
   * \brief Get the total number of boundary markers.
   * \return Total number of boundary markers.
   */
  unsigned short GetnMarker_Max(void);

    /*!
	 * \brief Get the total number of boundary markers.
	 * \return Total number of boundary markers.
	 */
	unsigned short GetnMarker_EngineInflow(void);
  
  /*!
   * \brief Get the total number of boundary markers.
   * \return Total number of boundary markers.
   */
  unsigned short GetnMarker_EngineBleed(void);

  /*!
	 * \brief Get the total number of boundary markers.
	 * \return Total number of boundary markers.
	 */
	unsigned short GetnMarker_EngineExhaust(void);

    /*!
	 * \brief Get the total number of boundary markers.
	 * \return Total number of boundary markers.
	 */
	unsigned short GetnMarker_NearFieldBound(void);

    /*!
	 * \brief Get the total number of boundary markers.
	 * \return Total number of boundary markers.
	 */
	unsigned short GetnMarker_InterfaceBound(void);

  /*!
	 * \brief Get the total number of boundary markers.
	 * \return Total number of boundary markers.
	 */
	unsigned short GetnMarker_ActDisk_Inlet(void);

  /*!
	 * \brief Get the total number of boundary markers.
	 * \return Total number of boundary markers.
	 */
	unsigned short GetnMarker_ActDisk_Outlet(void);

  /*!
   * \brief Get the total number of 1D output markers.
   * \return Total number of monitoring markers.
   */
  unsigned short GetnMarker_Out_1D(void);


    /*!
	 * \brief Get the total number of monitoring markers.
	 * \return Total number of monitoring markers.
	 */
	unsigned short GetnMarker_Monitoring(void);

  /*!
	 * \brief Get the total number of moving markers.
	 * \return Total number of moving markers.
	 */
	unsigned short GetnMarker_Moving(void);

	/*!
	 * \brief Stores the number of marker in the simulation.
	 * \param[in] val_nmarker - Number of markers of the problem.
	 */
	void SetnMarker_All(unsigned short val_nmarker);

	/*!
	 * \brief Get the number of external iterations.
	 * \return Number of external iterations.
	 */
	unsigned long GetnExtIter(void);

	/*!
	 * \brief Get the number of internal iterations.
	 * \return Number of internal iterations.
	 */
	unsigned long GetUnst_nIntIter(void);

	/*!
	 * \brief Get the number of internal iterations for the Newton-Raphson Method in nonlinear structural applications.
	 * \return Number of internal iterations.
	 */
	unsigned long GetDyn_nIntIter(void);

  /*!
	 * \brief Get the restart iteration number for unsteady simulations.
	 * \return Restart iteration number for unsteady simulations.
	 */
  long GetUnst_RestartIter(void);

  /*!
	 * \brief Get the starting direct iteration number for the unsteady adjoint (reverse time integration).
	 * \return Starting direct iteration number for the unsteady adjoint.
	 */
  long GetUnst_AdjointIter(void);

	/*!
	 * \brief Retrieves the number of periodic time instances for Time Spectral.
	 * \return: Number of periodic time instances for Time Spectral.
	 */
	unsigned short GetnTimeInstances(void);

	/*!
	 * \brief Retrieves the period of oscillations to be used with Time Spectral.
	 * \return: Period for Time Spectral.
	 */
	su2double GetTimeSpectral_Period(void);

	/*!
	 * \brief Set the number of external iterations.
	 * \note This is important in no time depending methods, where only
	 *       one external iteration is needed.
	 * \param[in] val_niter - Set the number of external iterations.
	 */
	void SetnExtIter(unsigned long val_niter);

	/*!
	 * \brief Set the current external iteration number.
	 * \param[in] val_iter - Current external iteration number.
	 */
	void SetExtIter(unsigned long val_iter);

	/*!
	 * \brief Set the current internal iteration number.
	 * \param[in] val_iter - Current external iteration number.
	 */
	void SetIntIter(unsigned long val_iter);

	/*!
	 * \brief Get the current internal iteration number.
	 * \return Current external iteration.
	 */
	unsigned long GetExtIter(void);

	/*!
	 * \brief Get the current external iteration number.
	 * \return Current external iteration.
	 */
	unsigned long GetIntIter(void);

	/*!
	 * \brief Get the frequency for writing the solution file.
	 * \return It writes the solution file with this frequency.
	 */
	unsigned long GetWrt_Sol_Freq(void);

	/*!
	 * \brief Get the frequency for writing the solution file in Dual Time.
	 * \return It writes the solution file with this frequency.
	 */
	unsigned long GetWrt_Sol_Freq_DualTime(void);

	/*!
	 * \brief Get the frequency for writing the convergence file.
	 * \return It writes the convergence file with this frequency.
	 */
	unsigned long GetWrt_Con_Freq(void);

	/*!
	 * \brief Get the frequency for writing the convergence file in Dual Time.
	 * \return It writes the convergence file with this frequency.
	 */
	unsigned long GetWrt_Con_Freq_DualTime(void);

	/*!
	 * \brief Get information about writing unsteady headers and file extensions.
	 * \return 	<code>TRUE</code> means that unsteady solution files will be written.
	 */
	bool GetWrt_Unsteady(void);

	/*!
	 * \brief Get information about performing a low fidelity simulation.
	 * \return 	<code>TRUE</code> means that a low fidelity simulation will be performed.
	 */
	bool GetLowFidelitySim(void);

	/*!
	 * \brief Get information about writing a volume solution file.
	 * \return <code>TRUE</code> means that a volume solution file will be written.
	 */
	bool GetWrt_Vol_Sol(void);
  
  /*!
	 * \brief Get information about writing a volume solution file.
	 * \return <code>TRUE</code> means that a volume solution file will be written.
	 */
  bool GetLow_MemoryOutput(void);

	/*!
	 * \brief Get information about writing a surface solution file.
	 * \return <code>TRUE</code> means that a surface solution file will be written.
	 */
	bool GetWrt_Srf_Sol(void);

	/*!
	 * \brief Get information about writing a surface comma-separated values (CSV) solution file.
	 * \return <code>TRUE</code> means that a surface comma-separated values (CSV) solution file will be written.
	 */
	bool GetWrt_Csv_Sol(void);

	/*!
	 * \brief Get information about writing residuals to volume solution file.
	 * \return <code>TRUE</code> means that residuals will be written to the solution file.
	 */
	bool GetWrt_Residuals(void);
  
	/*!
	 * \brief Get information about writing residuals to volume solution file.
	 * \return <code>TRUE</code> means that residuals will be written to the solution file.
	 */
	bool GetWrt_Limiters(void);
  
	/*!
	 * \brief Get information about writing residuals to volume solution file.
	 * \return <code>TRUE</code> means that residuals will be written to the solution file.
	 */
	bool GetWrt_SharpEdges(void);

  /*!
	 * \brief Get information about writing rind layers to the solution files.
	 * \return <code>TRUE</code> means that rind layers will be written to the solution file.
	 */
	bool GetWrt_Halo(void);

  /*!
	 * \brief Get information about writing sectional force files.
	 * \return <code>TRUE</code> means that sectional force files will be written for specified markers.
	 */
	bool GetPlot_Section_Forces(void);

  /*!
   * \brief Get information about writing average stagnation pressure
   * \return <code>TRUE</code> means that the average stagnation pressure will be output for specified markers.
   */
  bool GetWrt_1D_Output(void);

	/*!
	 * \brief Get the alpha (convective) coefficients for the Runge-Kutta integration scheme.
	 * \param[in] val_step - Index of the step.
	 * \return Alpha coefficient for the Runge-Kutta integration scheme.
	 */
	su2double Get_Alpha_RKStep(unsigned short val_step);

	/*!
	 * \brief Get the index of the surface defined in the geometry file.
	 * \param[in] val_marker - Value of the marker in which we are interested.
	 * \return Value of the index that is in the geometry file for the surface that
	 *         has the marker <i>val_marker</i>.
	 */
	string GetMarker_All_TagBound(unsigned short val_marker);

  /*!
   * \brief Get the index of the surface defined in the geometry file.
   * \param[in] val_marker - Value of the marker in which we are interested.
   * \return Value of the index that is in the geometry file for the surface that
   *         has the marker <i>val_marker</i>.
   */
  string GetMarker_ActDisk_Inlet(unsigned short val_marker);

  /*!
   * \brief Get the index of the surface defined in the geometry file.
   * \param[in] val_marker - Value of the marker in which we are interested.
   * \return Value of the index that is in the geometry file for the surface that
   *         has the marker <i>val_marker</i>.
   */
  string GetMarker_ActDisk_Outlet(unsigned short val_marker);
  
	/*!
	 * \brief Get the index of the surface defined in the geometry file.
	 * \param[in] val_marker - Value of the marker in which we are interested.
	 * \return Value of the index that is in the geometry file for the surface that
	 *         has the marker <i>val_marker</i>.
	 */
	string GetMarker_EngineInflow(unsigned short val_marker);
  
  /*!
   * \brief Get the index of the surface defined in the geometry file.
   * \param[in] val_marker - Value of the marker in which we are interested.
   * \return Value of the index that is in the geometry file for the surface that
   *         has the marker <i>val_marker</i>.
   */
  string GetMarker_EngineBleed(unsigned short val_marker);

	/*!
	 * \brief Get the index of the surface defined in the geometry file.
	 * \param[in] val_marker - Value of the marker in which we are interested.
	 * \return Value of the index that is in the geometry file for the surface that
	 *         has the marker <i>val_marker</i>.
	 */
	string GetMarker_EngineExhaust(unsigned short val_marker);

    /*!
	 * \brief Get the name of the surface defined in the geometry file.
	 * \param[in] val_marker - Value of the marker in which we are interested.
	 * \return Name that is in the geometry file for the surface that
	 *         has the marker <i>val_marker</i>.
	 */
	string GetMarker_Monitoring(unsigned short val_marker);

	/*!
	 * \brief Get the tag if the iMarker defined in the geometry file.
	 * \param[in] val_tag - Value of the tag in which we are interested.
	 * \return Value of the marker <i>val_marker</i> that is in the geometry file
	 *         for the surface that has the tag.
	 */
  short GetMarker_All_TagBound(string val_tag);

	/*!
	 * \brief Get the kind of boundary for each marker.
	 * \param[in] val_marker - Index of the marker in which we are interested.
	 * \return Kind of boundary for the marker <i>val_marker</i>.
	 */
	unsigned short GetMarker_All_KindBC(unsigned short val_marker);

  /*!
   * \brief Get the kind of boundary for each marker.
   * \param[in] val_marker - Index of the marker in which we are interested.
   * \return Kind of boundary for the marker <i>val_marker</i>.
   */
  unsigned short GetMarker_All_Out_1D(unsigned short val_marker);

  /*!
   * \brief Set the value of the boundary <i>val_boundary</i> (read from the config file)
   *        for the marker <i>val_marker</i>.
   * \param[in] val_marker - Index of the marker in which we are interested.
   * \param[in] val_boundary - Kind of boundary read from config file.
   */
  void SetMarker_All_Out_1D(unsigned short val_marker, unsigned short val_boundary);


	/*!
	 * \brief Set the value of the boundary <i>val_boundary</i> (read from the config file)
	 *        for the marker <i>val_marker</i>.
	 * \param[in] val_marker - Index of the marker in which we are interested.
	 * \param[in] val_boundary - Kind of boundary read from config file.
	 */
	void SetMarker_All_KindBC(unsigned short val_marker, unsigned short val_boundary);

	/*!
	 * \brief Set the value of the index <i>val_index</i> (read from the geometry file) for
	 *        the marker <i>val_marker</i>.
	 * \param[in] val_marker - Index of the marker in which we are interested.
	 * \param[in] val_index - Index of the surface read from geometry file.
	 */
	void SetMarker_All_TagBound(unsigned short val_marker, string val_index);

	/*!
	 * \brief Set if a marker <i>val_marker</i> is going to be monitored <i>val_monitoring</i>
	 *        (read from the config file).
	 * \note This is important for non dimensional coefficient computation.
	 * \param[in] val_marker - Index of the marker in which we are interested.
	 * \param[in] val_monitoring - 0 or 1 depending if the the marker is going to be monitored.
	 */
	void SetMarker_All_Monitoring(unsigned short val_marker, unsigned short val_monitoring);

  /*!
	 * \brief Set if a marker <i>val_marker</i> is going to be monitored <i>val_monitoring</i>
	 *        (read from the config file).
	 * \note This is important for non dimensional coefficient computation.
	 * \param[in] val_marker - Index of the marker in which we are interested.
	 * \param[in] val_monitoring - 0 or 1 depending if the the marker is going to be monitored.
	 */
	void SetMarker_All_GeoEval(unsigned short val_marker, unsigned short val_geoeval);

  /*!
	 * \brief Set if a marker <i>val_marker</i> is going to be designed <i>val_designing</i>
	 *        (read from the config file).
	 * \note This is important for non dimensional coefficient computation.
	 * \param[in] val_marker - Index of the marker in which we are interested.
	 * \param[in] val_monitoring - 0 or 1 depending if the the marker is going to be designed.
	 */
	void SetMarker_All_Designing(unsigned short val_marker, unsigned short val_designing);

	/*!
	 * \brief Set if a marker <i>val_marker</i> is going to be plot <i>val_plotting</i>
	 *        (read from the config file).
	 * \param[in] val_marker - Index of the marker in which we are interested.
	 * \param[in] val_plotting - 0 or 1 depending if the the marker is going to be plot.
	 */
	void SetMarker_All_Plotting(unsigned short val_marker, unsigned short val_plotting);

	/*!
	 * \brief Set if a marker <i>val_marker</i> is part of the FSI interface <i>val_plotting</i>
	 *        (read from the config file).
	 * \param[in] val_marker - Index of the marker in which we are interested.
	 * \param[in] val_plotting - 0 or 1 depending if the the marker is part of the FSI interface.
	 */
	void SetMarker_All_FSIinterface(unsigned short val_marker, unsigned short val_fsiinterface);

	/*!
	 * \brief Set if a marker <i>val_marker</i> is going to be affected by design variables <i>val_moving</i>
	 *        (read from the config file).
	 * \param[in] val_marker - Index of the marker in which we are interested.
	 * \param[in] val_DV - 0 or 1 depending if the the marker is affected by design variables.
	 */
	void SetMarker_All_DV(unsigned short val_marker, unsigned short val_DV);

  /*!
	 * \brief Set if a marker <i>val_marker</i> is going to be moved <i>val_moving</i>
	 *        (read from the config file).
	 * \param[in] val_marker - Index of the marker in which we are interested.
	 * \param[in] val_moving - 0 or 1 depending if the the marker is going to be moved.
	 */
	void SetMarker_All_Moving(unsigned short val_marker, unsigned short val_moving);

	/*!
	 * \brief Set if a marker <i>val_marker</i> is going to be periodic <i>val_perbound</i>
	 *        (read from the config file).
	 * \param[in] val_marker - Index of the marker in which we are interested.
	 * \param[in] val_perbound - Index of the surface with the periodic boundary.
	 */
	void SetMarker_All_PerBound(unsigned short val_marker, short val_perbound);

	/*!
	 * \brief Set if a marker <i>val_marker</i> is going to be sent or receive <i>val_index</i>
	 *        from another domain.
	 * \param[in] val_marker - 0 or 1 depending if the the marker is going to be moved.
	 * \param[in] val_index - Index of the surface read from geometry file.
	 */
	void SetMarker_All_SendRecv(unsigned short val_marker, short val_index);

	/*!
	 * \brief Get the send-receive information for a marker <i>val_marker</i>.
	 * \param[in] val_marker - 0 or 1 depending if the the marker is going to be moved.
	 * \return If positive, the information is sended to that domain, in case negative
	 *         the information is receive from that domain.
	 */
	short GetMarker_All_SendRecv(unsigned short val_marker);

	/*!
	 * \brief Get an internal index that identify the periodic boundary conditions.
	 * \param[in] val_marker - Value of the marker that correspond with the periodic boundary.
	 * \return The internal index of the periodic boundary condition.
	 */
	short GetMarker_All_PerBound(unsigned short val_marker);

	/*!
	 * \brief Get the monitoring information for a marker <i>val_marker</i>.
	 * \param[in] val_marker - 0 or 1 depending if the the marker is going to be monitored.
	 * \return 0 or 1 depending if the marker is going to be monitored.
	 */
	unsigned short GetMarker_All_Monitoring(unsigned short val_marker);

  /*!
	 * \brief Get the monitoring information for a marker <i>val_marker</i>.
	 * \param[in] val_marker - 0 or 1 depending if the the marker is going to be monitored.
	 * \return 0 or 1 depending if the marker is going to be monitored.
	 */
	unsigned short GetMarker_All_GeoEval(unsigned short val_marker);

  /*!
	 * \brief Get the design information for a marker <i>val_marker</i>.
	 * \param[in] val_marker - 0 or 1 depending if the the marker is going to be monitored.
	 * \return 0 or 1 depending if the marker is going to be monitored.
	 */
	unsigned short GetMarker_All_Designing(unsigned short val_marker);

	/*!
	 * \brief Get the plotting information for a marker <i>val_marker</i>.
	 * \param[in] val_marker - 0 or 1 depending if the the marker is going to be moved.
	 * \return 0 or 1 depending if the marker is going to be plotted.
	 */
	unsigned short GetMarker_All_Plotting(unsigned short val_marker);

	/*!
	 * \brief Get the FSI interface information for a marker <i>val_marker</i>.
	 * \param[in] val_marker - 0 or 1 depending if the the marker is going to be moved.
	 * \return 0 or 1 depending if the marker is part of the FSI interface.
	 */
	unsigned short GetMarker_All_FSIinterface(unsigned short val_marker);


	/*!
	 * \brief Get the number of FSI interface markers <i>val_marker</i>.
	 * \param[in] void.
	 * \return Number of markers belonging to the FSI interface.
	 */
	unsigned short GetMarker_n_FSIinterface(void);

	/*!
	 * \brief Get the DV information for a marker <i>val_marker</i>.
	 * \param[in] val_marker - 0 or 1 depending if the the marker is going to be affected by design variables.
	 * \return 0 or 1 depending if the marker is going to be affected by design variables.
	 */
	unsigned short GetMarker_All_DV(unsigned short val_marker);

  /*!
	 * \brief Get the motion information for a marker <i>val_marker</i>.
	 * \param[in] val_marker - 0 or 1 depending if the the marker is going to be moved.
	 * \return 0 or 1 depending if the marker is going to be moved.
	 */
	unsigned short GetMarker_All_Moving(unsigned short val_marker);

	/*!
	 * \brief Get the number of pre-smoothings in a multigrid strategy.
	 * \param[in] val_mesh - Index of the grid.
	 * \return Number of smoothing iterations.
	 */
	unsigned short GetMG_PreSmooth(unsigned short val_mesh);

	/*!
	 * \brief Get the number of post-smoothings in a multigrid strategy.
	 * \param[in] val_mesh - Index of the grid.
	 * \return Number of smoothing iterations.
	 */
	unsigned short GetMG_PostSmooth(unsigned short val_mesh);

	/*!
	 * \brief Get the number of implicit Jacobi smoothings of the correction in a multigrid strategy.
	 * \param[in] val_mesh - Index of the grid.
	 * \return Number of implicit smoothing iterations.
	 */
	unsigned short GetMG_CorrecSmooth(unsigned short val_mesh);

	/*!
	 * \brief Governing equations of the flow (it can be different from the run time equation).
	 * \param[in] val_zone - Zone where the soler is applied.
	 * \return Governing equation that we are solving.
	 */
	unsigned short GetKind_Solver(void);


	/*!
	 * \brief Governing equations of the flow (it can be different from the run time equation).
	 * \param[in] val_zone - Zone where the soler is applied.
	 * \return Governing equation that we are solving.
	 */
	void SetKind_Solver(unsigned short val_solver);


  /*!
	 * \brief Governing equations of the flow (it can be different from the run time equation).
	 * \param[in] val_zone - Zone where the soler is applied.
	 * \return Governing equation that we are solving.
	 */
	unsigned short GetKind_Regime(void);

  /*!
	 * \brief Governing equations of the flow (it can be different from the run time equation).
	 * \param[in] val_zone - Zone where the soler is applied.
	 * \return Governing equation that we are solving.
	 */
	unsigned short GetSystemMeasurements(void);

	/*!
	 * \brief Gas model that we are using.
	 * \return Gas model that we are using.
	 */
	unsigned short GetKind_GasModel(void);

	/*!
	 * \brief Fluid model that we are using.
	 * \return Fluid model that we are using.
	 */
	unsigned short GetKind_FluidModel(void);

	/*!
	 * \brief free stream option to initialize the solution
	 * \return free stream option
	 */
	unsigned short GetKind_FreeStreamOption(void);

	/*!
	 * \brief free stream option to initialize the solution
	 * \return free stream option
	 */
	unsigned short GetKind_InitOption(void);
	/*!
	 * \brief Get the value of the critical pressure.
	 * \return Critical pressure.
	 */
	su2double GetPressure_Critical(void);

	/*!
	 * \brief Get the value of the critical temperature.
	 * \return Critical temperature.
	 */
	su2double GetTemperature_Critical(void);

	/*!
	 * \brief Get the value of the critical pressure.
	 * \return Critical pressure.
	 */
	su2double GetAcentric_Factor(void);

	/*!
	 * \brief Get the value of the critical temperature.
	 * \return Critical temperature.
	 */
	unsigned short GetKind_ViscosityModel(void);

	/*!
	 * \brief Get the value of the thermal conductivity .
	 * \return Critical temperature.
	 */
	unsigned short GetKind_ConductivityModel(void);

	/*!
	 * \brief Get the value of the critical temperature.
	 * \return Critical temperature.
	 */
	su2double GetMu_ConstantND(void);

	/*!
	 * \brief Get the value of the non-dimensional thermal conductivity.
	 * \return Critical temperature.
	 */
	su2double GetKt_ConstantND(void);

	/*!
	 * \brief Get the value of the critical temperature.
	 * \return Critical temperature.
	 */
	su2double GetMu_RefND(void);

	/*!
	 * \brief Get the value of the critical temperature.
	 * \return Critical temperature.
	 */
	su2double GetMu_Temperature_RefND(void);

	/*!
	 * \brief Get the value of the critical temperature.
	 * \return Critical temperature.
	 */
	su2double GetMu_SND(void);

	/*!
	 * \brief Get the value of the critical temperature.
	 * \return Critical temperature.
	 */
	void SetMu_ConstantND(su2double mu_const);

	/*!
	 * \brief Get the value of the critical temperature.
	 * \return Critical temperature.
	 */
	void SetKt_ConstantND(su2double kt_const);

	/*!
	 * \brief Get the value of the critical temperature.
	 * \return Critical temperature.
	 */
	void SetMu_RefND(su2double mu_ref);

	/*!
	 * \brief Get the value of the critical temperature.
	 * \return Critical temperature.
	 */
	void SetMu_Temperature_RefND(su2double mu_Tref);

	/*!
	 * \brief Get the value of the critical temperature.
	 * \return Critical temperature.
	 */
	void SetMu_SND(su2double mu_s);

	/*!
	 * \brief Get the kind of method for computation of spatial gradients.
	 * \return Numerical method for computation of spatial gradients.
	 */
	unsigned short GetKind_Gradient_Method(void);

	/*!
	 * \brief Get the kind of solver for the implicit solver.
	 * \return Numerical solver for implicit formulation (solving the linear system).
	 */
	unsigned short GetKind_Linear_Solver(void);
  
  /*!
   * \brief Get the kind of solver for the implicit solver.
   * \return Numerical solver for implicit formulation (solving the linear system).
   */
  unsigned short GetDeform_Linear_Solver(void);

	/*!
	 * \brief Get the kind of preconditioner for the implicit solver.
	 * \return Numerical preconditioner for implicit formulation (solving the linear system).
	 */
	unsigned short GetKind_Linear_Solver_Prec(void);

	/*!
	 * \brief Set the kind of preconditioner for the implicit solver.
	 * \return Numerical preconditioner for implicit formulation (solving the linear system).
	 */
	void SetKind_Linear_Solver_Prec(unsigned short val_kind_prec);

	/*!
	 * \brief Get min error of the linear solver for the implicit formulation.
	 * \return Min error of the linear solver for the implicit formulation.
	 */
	su2double GetLinear_Solver_Error(void);

	/*!
	 * \brief Get max number of iterations of the linear solver for the implicit formulation.
	 * \return Max number of iterations of the linear solver for the implicit formulation.
	 */
	unsigned long GetLinear_Solver_Iter(void);

  /*!
   * \brief Get restart frequency of the linear solver for the implicit formulation.
   * \return Restart frequency of the linear solver for the implicit formulation.
   */
  unsigned long GetLinear_Solver_Restart_Frequency(void);

	/*!
	 * \brief Get the relaxation coefficient of the linear solver for the implicit formulation.
	 * \return relaxation coefficient of the linear solver for the implicit formulation.
	 */
	su2double GetRelaxation_Factor_Flow(void);
  
  /*!
   * \brief Get the relaxation coefficient of the linear solver for the implicit formulation.
   * \return relaxation coefficient of the linear solver for the implicit formulation.
   */
  su2double GetRelaxation_Factor_AdjFlow(void);
  
  /*!
   * \brief Get the relaxation coefficient of the linear solver for the implicit formulation.
   * \return relaxation coefficient of the linear solver for the implicit formulation.
   */
  su2double GetRelaxation_Factor_Turb(void);
  
  /*!
   * \brief Get the relaxation coefficient of the linear solver for the implicit formulation.
   * \return relaxation coefficient of the linear solver for the implicit formulation.
   */
  su2double GetRoe_Kappa(void);

	/*!
	 * \brief Get the kind of solver for the implicit solver.
	 * \return Numerical solver for implicit formulation (solving the linear system).
	 */
	unsigned short GetKind_AdjTurb_Linear_Solver(void);

	/*!
	 * \brief Get the kind of preconditioner for the implicit solver.
	 * \return Numerical preconditioner for implicit formulation (solving the linear system).
	 */
	unsigned short GetKind_AdjTurb_Linear_Prec(void);

  /*!
   * \brief Get the kind of solver for the implicit solver.
   * \return Numerical solver for implicit formulation (solving the linear system).
   */
  unsigned short GetKind_DiscAdj_Linear_Solver(void);

  /*!
   * \brief Get the kind of preconditioner for the implicit solver.
   * \return Numerical preconditioner for implicit formulation (solving the linear system).
   */
  unsigned short GetKind_DiscAdj_Linear_Prec(void);

	/*!
	 * \brief Set the kind of preconditioner for the implicit solver.
	 * \return Numerical preconditioner for implicit formulation (solving the linear system).
	 */
	void SetKind_AdjTurb_Linear_Prec(unsigned short val_kind_prec);

	/*!
	 * \brief Get min error of the linear solver for the implicit formulation.
	 * \return Min error of the linear solver for the implicit formulation.
	 */
	su2double GetAdjTurb_Linear_Error(void);
  
  /*!
	 * \brief Get the entropy fix.
	 * \return Vaule of the entropy fix.
	 */
	su2double GetEntropyFix_Coeff(void);

	/*!
	 * \brief Get max number of iterations of the linear solver for the implicit formulation.
	 * \return Max number of iterations of the linear solver for the implicit formulation.
	 */
	unsigned short GetAdjTurb_Linear_Iter(void);

	/*!
	 * \brief Get CFL reduction factor for adjoint turbulence model.
	 * \return CFL reduction factor.
	 */
	su2double GetCFLRedCoeff_AdjTurb(void);

  /*!
	 * \brief Get the number of linear smoothing iterations for mesh deformation.
	 * \return Number of linear smoothing iterations for mesh deformation.
	 */
	unsigned long GetGridDef_Linear_Iter(void);

  /*!
	 * \brief Get the number of nonlinear increments for mesh deformation.
	 * \return Number of nonlinear increments for mesh deformation.
	 */
	unsigned long GetGridDef_Nonlinear_Iter(void);

  /*!
	 * \brief Get information about writing grid deformation residuals to the console.
	 * \return <code>TRUE</code> means that grid deformation residuals will be written to the console.
	 */
	bool GetDeform_Output(void);

  /*!
	 * \brief Get factor to multiply smallest volume for deform tolerance.
	 * \return Factor to multiply smallest volume for deform tolerance.
	 */
	su2double GetDeform_Tol_Factor(void);

  /*!
   * \brief Get Young's modulus for deformation (constant stiffness deformation)
   */
  su2double GetDeform_ElasticityMod(void);

  /*!
   * \brief Get Poisson's ratio for deformation (constant stiffness deformation)
   * \
   */
  su2double GetDeform_PoissonRatio(void);

  /*!
	 * \brief Get the type of stiffness to impose for FEA mesh deformation.
	 * \return type of stiffness to impose for FEA mesh deformation.
	 */
	unsigned short GetDeform_Stiffness_Type(void);

	/*!
	 * \brief Creates a teot file to visualize the deformation made by the MDC software.
	 * \return <code>TRUE</code> if the deformation is going to be plotted; otherwise <code>FALSE</code>.
	 */
	bool GetVisualize_Deformation(void);

	/*!
	 * \brief Get the kind of SU2 software component.
	 * \return Kind of the SU2 software component.
	 */
	unsigned short GetKind_SU2(void);
  
  /*!
   * \brief Get the kind of non-dimensionalization.
   * \return Kind of non-dimensionalization.
   */
  unsigned short GetRef_NonDim(void);
  
  /*!
	 * \brief Get the kind of SU2 software component.
	 * \return Kind of the SU2 software component.
	 */
	void SetKind_SU2(unsigned short val_kind_su2);

	/*!
	 * \brief Get the kind of the turbulence model.
	 * \return Kind of the turbulence model.
	 */
	unsigned short GetKind_Turb_Model(void);

  /*!
	 * \brief Get the file containing the ML model
	 */
	string GetML_Turb_Model_File(void);

  /*!
	 * \brief File containing a check for the proper creation of the turb model
	 * \return Temporary ml->SU2 file name.
	 */
  string GetML_Turb_Model_FeatureSet(void);

  /*!
	 * \brief File containing a check for the proper creation of the turb model
	 * \return Temporary ml->SU2 file name.
	 */
  string* GetML_Turb_Model_Extra(void);

  /*!
	 * \brief File containing a check for the proper creation of the turb model
	 * \return Temporary ml->SU2 file name.
	 */
  unsigned short GetNumML_Turb_Model_Extra(void);

	/*!
	 * \brief Get the kind of the transition model.
	 * \return Kind of the transion model.
	 */
	unsigned short GetKind_Trans_Model(void);

	/*!
	 * \brief Get the kind of adaptation technique.
	 * \return Kind of adaptation technique.
	 */
	unsigned short GetKind_Adaptation(void);

	/*!
	 * \brief Get the number of new elements added in the adaptation process.
	 * \return percentage of new elements that are going to be added in the adaptation.
	 */
	su2double GetNew_Elem_Adapt(void);

	/*!
	 * \brief Get the kind of time integration method.
	 * \note This is the information that the code will use, the method will
	 *       change in runtime depending of the specific equation (direct, adjoint,
	 *       linearized) that is being solved.
	 * \return Kind of time integration method.
	 */
	unsigned short GetKind_TimeIntScheme(void);

	/*!
	 * \brief Get the kind of convective numerical scheme.
	 * \note This is the information that the code will use, the method will
	 *       change in runtime depending of the specific equation (direct, adjoint,
	 *       linearized) that is being solved.
	 * \return Kind of the convective scheme.
	 */
	unsigned short GetKind_ConvNumScheme(void);

	/*!
	 * \brief Get kind of center scheme for the convective terms.
	 * \note This is the information that the code will use, the method will
	 *       change in runtime depending of the specific equation (direct, adjoint,
	 *       linearized) that is being solved.
	 * \return Kind of center scheme for the convective terms.
	 */
	unsigned short GetKind_Centered(void);

	/*!
	 * \brief Get kind of upwind scheme for the convective terms.
	 * \note This is the information that the code will use, the method will
	 *       change in runtime depending of the specific equation (direct, adjoint,
	 *       linearized) that is being solved.
	 * \return Kind of upwind scheme for the convective terms.
	 */
	unsigned short GetKind_Upwind(void);

  /*!
	 * \brief Get the order of the spatial integration.
	 * \note This is the information that the code will use, the method will
	 *       change in runtime depending of the specific equation (direct, adjoint,
	 *       linearized) that is being solved.
	 * \return Kind of upwind scheme for the convective terms.
	 */
	unsigned short GetSpatialOrder(void);

  /*!
	 * \brief Get the order of the spatial integration.
	 * \note This is the information that the code will use, the method will
	 *       change in runtime depending of the specific equation (direct, adjoint,
	 *       linearized) that is being solved.
	 * \return Kind of upwind scheme for the convective terms.
	 */
	unsigned short GetSpatialOrder_Flow(void);

  /*!
	 * \brief Get the order of the spatial integration.
	 * \note This is the information that the code will use, the method will
	 *       change in runtime depending of the specific equation (direct, adjoint,
	 *       linearized) that is being solved.
	 * \return Kind of upwind scheme for the convective terms.
	 */
	unsigned short GetSpatialOrder_Turb(void);

  /*!
	 * \brief Get the order of the spatial integration.
	 * \note This is the information that the code will use, the method will
	 *       change in runtime depending of the specific equation (direct, adjoint,
	 *       linearized) that is being solved.
	 * \return Kind of upwind scheme for the convective terms.
	 */
	unsigned short GetSpatialOrder_TNE2(void);

  /*!
	 * \brief Get the order of the spatial integration.
	 * \note This is the information that the code will use, the method will
	 *       change in runtime depending of the specific equation (direct, adjoint,
	 *       linearized) that is being solved.
	 * \return Kind of upwind scheme for the convective terms.
	 */
	unsigned short GetSpatialOrder_AdjLevelSet(void);

  /*!
	 * \brief Get the order of the spatial integration.
	 * \note This is the information that the code will use, the method will
	 *       change in runtime depending of the specific equation (direct, adjoint,
	 *       linearized) that is being solved.
	 * \return Kind of upwind scheme for the convective terms.
	 */
	unsigned short GetSpatialOrder_AdjFlow(void);

  /*!
	 * \brief Get the order of the spatial integration.
	 * \note This is the information that the code will use, the method will
	 *       change in runtime depending of the specific equation (direct, adjoint,
	 *       linearized) that is being solved.
	 * \return Kind of upwind scheme for the convective terms.
	 */
	unsigned short GetSpatialOrder_AdjTNE2(void);

	/*!
	 * \brief Get the kind of integration scheme (explicit or implicit)
	 *        for the flow equations.
	 * \note This value is obtained from the config file, and it is constant
	 *       during the computation.
	 * \return Kind of integration scheme for the flow equations.
	 */
	unsigned short GetKind_TimeIntScheme_Flow(void);

  /*!
	 * \brief Get the kind of integration scheme (explicit or implicit)
	 *        for the flow equations.
	 * \note This value is obtained from the config file, and it is constant
	 *       during the computation.
	 * \return Kind of integration scheme for the flow equations.
	 */
	unsigned short GetKind_TimeIntScheme_TNE2(void);

	/*!
	 * \brief Get the kind of integration scheme (explicit or implicit)
	 *        for the flow equations.
	 * \note This value is obtained from the config file, and it is constant
	 *       during the computation.
	 * \return Kind of integration scheme for the plasma equations.
	 */
	unsigned short GetKind_TimeIntScheme_Wave(void);

  /*!
	 * \brief Get the kind of integration scheme (explicit or implicit)
	 *        for the flow equations.
	 * \note This value is obtained from the config file, and it is constant
	 *       during the computation.
	 * \return Kind of integration scheme for the plasma equations.
	 */
	unsigned short GetKind_TimeIntScheme_Heat(void);

  /*!
	 * \brief Get the kind of integration scheme (explicit or implicit)
	 *        for the flow equations.
	 * \note This value is obtained from the config file, and it is constant
	 *       during the computation.
	 * \return Kind of integration scheme for the plasma equations.
	 */
	unsigned short GetKind_TimeIntScheme_Poisson(void);

	/*!
	 * \brief Get the kind of integration scheme (explicit or implicit)
	 *        for the flow equations.
	 * \note This value is obtained from the config file, and it is constant
	 *       during the computation.
	 * \return Kind of integration scheme for the plasma equations.
	 */
	unsigned short GetKind_TimeIntScheme_FEA(void);

	/*!
	 * \brief Get the kind of integration scheme (explicit or implicit)
	 *        for the template equations.
	 * \note This value is obtained from the config file, and it is constant
	 *       during the computation.
	 * \return Kind of integration scheme for the plasma equations.
	 */
	unsigned short GetKind_TimeIntScheme_Template(void);

	/*!
	 * \brief Get the kind of integration scheme (explicit or implicit)
	 *        for the flow equations.
	 * \note This value is obtained from the config file, and it is constant
	 *       during the computation.
	 * \return Kind of integration scheme for the plasma equations.
	 */
	unsigned short GetKind_SpaceIteScheme_FEA(void);

	/*!
	 * \brief Get the kind of convective numerical scheme for the flow
	 *        equations (centered or upwind).
	 * \note This value is obtained from the config file, and it is constant
	 *       during the computation.
	 * \return Kind of convective numerical scheme for the flow equations.
	 */
	unsigned short GetKind_ConvNumScheme_Flow(void);

  /*!
	 * \brief Get the kind of convective numerical scheme for the flow
	 *        equations (centered or upwind).
	 * \note This value is obtained from the config file, and it is constant
	 *       during the computation.
	 * \return Kind of convective numerical scheme for the flow equations.
	 */
	unsigned short GetKind_ConvNumScheme_TNE2(void);

  /*!
	 * \brief Get the kind of convective numerical scheme for the flow
	 *        equations (centered or upwind).
	 * \note This value is obtained from the config file, and it is constant
	 *       during the computation.
	 * \return Kind of convective numerical scheme for the flow equations.
	 */
	unsigned short GetKind_ConvNumScheme_AdjTNE2(void);

	/*!
	 * \brief Get the kind of convective numerical scheme for the template
	 *        equations (centered or upwind).
	 * \note This value is obtained from the config file, and it is constant
	 *       during the computation.
	 * \return Kind of convective numerical scheme for the flow equations.
	 */
	unsigned short GetKind_ConvNumScheme_Template(void);

	/*!
	 * \brief Get the kind of convective numerical scheme for the adjoint level set
	 *        equations (centered or upwind).
	 * \note This value is obtained from the config file, and it is constant
	 *       during the computation.
	 * \return Kind of convective numerical scheme for the level set equation.
	 */
	unsigned short GetKind_ConvNumScheme_AdjLevelSet(void);

	/*!
	 * \brief Get the kind of center convective numerical scheme for the flow equations.
	 * \note This value is obtained from the config file, and it is constant
	 *       during the computation.
	 * \return Kind of center convective numerical scheme for the flow equations.
	 */
	unsigned short GetKind_Centered_Flow(void);

  /*!
	 * \brief Get the kind of center convective numerical scheme for the two-temperature model.
	 * \note This value is obtained from the config file, and it is constant
	 *       during the computation.
	 * \return Kind of center convective numerical scheme for the flow equations.
	 */
	unsigned short GetKind_Centered_TNE2(void);

  /*!
	 * \brief Get the kind of center convective numerical scheme for the two-temperature model.
	 * \note This value is obtained from the config file, and it is constant
	 *       during the computation.
	 * \return Kind of center convective numerical scheme for the flow equations.
	 */
	unsigned short GetKind_Centered_AdjTNE2(void);

	/*!
	 * \brief Get the kind of center convective numerical scheme for the adjoint level set equations.
	 * \note This value is obtained from the config file, and it is constant
	 *       during the computation.
	 * \return Kind of center convective numerical scheme for the level set equations.
	 */
	unsigned short GetKind_Centered_AdjLevelSet(void);

	/*!
	 * \brief Get the kind of center convective numerical scheme for the plasma equations.
	 * \note This value is obtained from the config file, and it is constant
	 *       during the computation.
	 * \return Kind of center convective numerical scheme for the flow equations.
	 */
	unsigned short GetKind_Centered_Template(void);

	/*!
	 * \brief Get the kind of upwind convective numerical scheme for the flow equations.
	 * \note This value is obtained from the config file, and it is constant
	 *       during the computation.
	 * \return Kind of upwind convective numerical scheme for the flow equations.
	 */
	unsigned short GetKind_Upwind_Flow(void);

  /*!
	 * \brief Get the kind of upwind convective numerical scheme for the flow equations.
	 * \note This value is obtained from the config file, and it is constant
	 *       during the computation.
	 * \return Kind of upwind convective numerical scheme for the flow equations.
	 */
	unsigned short GetKind_Upwind_TNE2(void);

  /*!
	 * \brief Get the kind of upwind convective numerical scheme for the flow equations.
	 * \note This value is obtained from the config file, and it is constant
	 *       during the computation.
	 * \return Kind of upwind convective numerical scheme for the flow equations.
	 */
	unsigned short GetKind_Upwind_AdjTNE2(void);

	/*!
	 * \brief Get the kind of upwind convective numerical scheme for the adjoint level set equation.
	 * \note This value is obtained from the config file, and it is constant
	 *       during the computation.
	 * \return Kind of upwind convective numerical scheme for the flow equations.
	 */
	unsigned short GetKind_Upwind_AdjLevelSet(void);

	/*!
	 * \brief Get the method for limiting the spatial gradients.
	 * \return Method for limiting the spatial gradients.
	 */
	unsigned short GetKind_SlopeLimit(void);

	/*!
	 * \brief Get the method for limiting the spatial gradients.
	 * \return Method for limiting the spatial gradients solving the flow equations.
	 */
	unsigned short GetKind_SlopeLimit_Flow(void);

  /*!
	 * \brief Get the method for limiting the spatial gradients.
	 * \return Method for limiting the spatial gradients solving the flow equations.
	 */
	unsigned short GetKind_SlopeLimit_TNE2(void);

  /*!
	 * \brief Get the method for limiting the spatial gradients.
	 * \return Method for limiting the spatial gradients solving the flow equations.
	 */
	unsigned short GetKind_SlopeLimit_AdjTNE2(void);

	/*!
	 * \brief Get the method for limiting the spatial gradients.
	 * \return Method for limiting the spatial gradients solving the turbulent equation.
	 */
	unsigned short GetKind_SlopeLimit_Turb(void);

	/*!
	 * \brief Get the method for limiting the spatial gradients.
	 * \return Method for limiting the spatial gradients solving the level set equation.
	 */
	unsigned short GetKind_SlopeLimit_AdjLevelSet(void);

	/*!
	 * \brief Get the method for limiting the spatial gradients.
	 * \return Method for limiting the spatial gradients solving the adjoint turbulent equation.
	 */
	unsigned short GetKind_SlopeLimit_AdjTurb(void);

	/*!
	 * \brief Get the method for limiting the spatial gradients.
	 * \return Method for limiting the spatial gradients solving the adjoint flow equation.
	 */
	unsigned short GetKind_SlopeLimit_AdjFlow(void);

	/*!
	 * \brief Value of the calibrated constant for the Lax method (center scheme).
	 * \note This constant is used in coarse levels and with first order methods.
	 * \return Calibrated constant for the Lax method.
	 */
	su2double GetKappa_1st_Flow(void);

	/*!
	 * \brief Value of the calibrated constant for the JST method (center scheme).
	 * \return Calibrated constant for the JST method for the flow equations.
	 */
	su2double GetKappa_2nd_Flow(void);

	/*!
	 * \brief Value of the calibrated constant for the JST method (center scheme).
	 * \return Calibrated constant for the JST method for the flow equations.
	 */
	su2double GetKappa_4th_Flow(void);

  /*!
	 * \brief Value of the calibrated constant for the Lax method (center scheme).
	 * \note This constant is used in coarse levels and with first order methods.
	 * \return Calibrated constant for the Lax method.
	 */
	su2double GetKappa_1st_TNE2(void);

	/*!
	 * \brief Value of the calibrated constant for the JST method (center scheme).
	 * \return Calibrated constant for the JST method for the flow equations.
	 */
	su2double GetKappa_2nd_TNE2(void);

	/*!
	 * \brief Value of the calibrated constant for the JST method (center scheme).
	 * \return Calibrated constant for the JST method for the flow equations.
	 */
	su2double GetKappa_4th_TNE2(void);

	/*!
	 * \brief Get the kind of integration scheme (explicit or implicit)
	 *        for the adjoint flow equations.
	 * \note This value is obtained from the config file, and it is constant
	 *       during the computation.
	 * \return Kind of integration scheme for the adjoint flow equations.
	 */
	unsigned short GetKind_TimeIntScheme_AdjFlow(void);

  /*!
	 * \brief Get the kind of integration scheme (explicit or implicit)
	 *        for the adjoint flow equations.
	 * \note This value is obtained from the config file, and it is constant
	 *       during the computation.
	 * \return Kind of integration scheme for the adjoint flow equations.
	 */
	unsigned short GetKind_TimeIntScheme_AdjTNE2(void);

	/*!
	 * \brief Get the kind of convective numerical scheme for the adjoint flow
	 *        equations (centered or upwind).
	 * \note This value is obtained from the config file, and it is constant
	 *       during the computation.
	 * \return Kind of convective numerical scheme for the adjoint flow equations.
	 */
	unsigned short GetKind_ConvNumScheme_AdjFlow(void);

	/*!
	 * \brief Get the kind of center convective numerical scheme for the adjoint flow equations.
	 * \note This value is obtained from the config file, and it is constant
	 *       during the computation.
	 * \return Kind of center convective numerical scheme for the adjoint flow equations.
	 */
	unsigned short GetKind_Centered_AdjFlow(void);

	/*!
	 * \brief Get the kind of upwind convective numerical scheme for the adjoint flow equations.
	 * \note This value is obtained from the config file, and it is constant
	 *       during the computation.
	 * \return Kind of upwind convective numerical scheme for the adjoint flow equations.
	 */
	unsigned short GetKind_Upwind_AdjFlow(void);

	/*!
	 * \brief Value of the calibrated constant for the high order method (center scheme).
	 * \return Calibrated constant for the high order center method for the adjoint flow equations.
	 */
	su2double GetKappa_2nd_AdjFlow(void);

	/*!
	 * \brief Value of the calibrated constant for the high order method (center scheme).
	 * \return Calibrated constant for the high order center method for the adjoint flow equations.
	 */
	su2double GetKappa_4th_AdjFlow(void);

	/*!
	 * \brief Value of the calibrated constant for the low order method (center scheme).
	 * \return Calibrated constant for the low order center method for the adjoint flow equations.
	 */
	su2double GetKappa_1st_AdjFlow(void);

  /*!
	 * \brief Value of the calibrated constant for the high order method (center scheme).
	 * \return Calibrated constant for the high order center method for the adjoint flow equations.
	 */
	su2double GetKappa_2nd_AdjTNE2(void);

	/*!
	 * \brief Value of the calibrated constant for the high order method (center scheme).
	 * \return Calibrated constant for the high order center method for the adjoint flow equations.
	 */
	su2double GetKappa_4th_AdjTNE2(void);

	/*!
	 * \brief Value of the calibrated constant for the low order method (center scheme).
	 * \return Calibrated constant for the low order center method for the adjoint flow equations.
	 */
	su2double GetKappa_1st_AdjTNE2(void);

	/*!
	 * \brief Get the kind of integration scheme (explicit or implicit)
	 *        for the linearized flow equations.
	 * \note This value is obtained from the config file, and it is constant
	 *       during the computation.
	 * \return Kind of integration scheme for the linearized flow equations.
	 */
	unsigned short GetKind_TimeIntScheme_LinFlow(void);

	/*!
	 * \brief Get the kind of convective numerical scheme for the linearized flow
	 *        equations (centered or upwind).
	 * \note This value is obtained from the config file, and it is constant
	 *       during the computation.
	 * \return Kind of convective numerical scheme for the linearized flow equations.
	 */
	unsigned short GetKind_ConvNumScheme_LinFlow(void);

	/*!
	 * \brief Get the kind of center convective numerical scheme for the linearized flow equations.
	 * \note This value is obtained from the config file, and it is constant
	 *       during the computation.
	 * \return Kind of center convective numerical scheme for the linearized flow equations.
	 */
	unsigned short GetKind_Centered_LinFlow(void);

	/*!
	 * \brief Get the kind of upwind convective numerical scheme for the linearized flow equations.
	 * \note This value is obtained from the config file, and it is constant
	 *       during the computation.
	 * \return Kind of upwind convective numerical scheme for the linearized flow equations.
	 */
	unsigned short GetKind_Upwind_LinFlow(void);

	/*!
	 * \brief Value of the calibrated constant for the high order method (center scheme).
	 * \return Calibrated constant for the high order center method for the linearized flow equations.
	 */
	su2double GetKappa_4th_LinFlow(void);

	/*!
	 * \brief Value of the calibrated constant for the low order method (center scheme).
	 * \return Calibrated constant for the low order center method for the linearized flow equations.
	 */
	su2double GetKappa_1st_LinFlow(void);

	/*!
	 * \brief Get the kind of integration scheme (implicit)
	 *        for the turbulence equations.
	 * \note This value is obtained from the config file, and it is constant
	 *       during the computation.
	 * \return Kind of integration scheme for the turbulence equations.
	 */
	unsigned short GetKind_TimeIntScheme_Turb(void);

	/*!
	 * \brief Get the kind of integration scheme (implicit)
	 *        for the level set equations.
	 * \note This value is obtained from the config file, and it is constant
	 *       during the computation.
	 * \return Kind of integration scheme for the level set equations.
	 */
	unsigned short GetKind_TimeIntScheme_AdjLevelSet(void);

	/*!
	 * \brief Get the kind of convective numerical scheme for the turbulence
	 *        equations (upwind).
	 * \note This value is obtained from the config file, and it is constant
	 *       during the computation.
	 * \return Kind of convective numerical scheme for the turbulence equations.
	 */
	unsigned short GetKind_ConvNumScheme_Turb(void);

	/*!
	 * \brief Get the kind of center convective numerical scheme for the turbulence equations.
	 * \note This value is obtained from the config file, and it is constant
	 *       during the computation.
	 * \return Kind of center convective numerical scheme for the turbulence equations.
	 */
	unsigned short GetKind_Centered_Turb(void);

	/*!
	 * \brief Get the kind of upwind convective numerical scheme for the turbulence equations.
	 * \note This value is obtained from the config file, and it is constant
	 *       during the computation.
	 * \return Kind of upwind convective numerical scheme for the turbulence equations.
	 */
	unsigned short GetKind_Upwind_Turb(void);

	/*!
	 * \brief Get the kind of integration scheme (explicit or implicit)
	 *        for the adjoint turbulence equations.
	 * \note This value is obtained from the config file, and it is constant
	 *       during the computation.
	 * \return Kind of integration scheme for the adjoint turbulence equations.
	 */
	unsigned short GetKind_TimeIntScheme_AdjTurb(void);

	/*!
	 * \brief Get the kind of convective numerical scheme for the adjoint turbulence
	 *        equations (centered or upwind).
	 * \note This value is obtained from the config file, and it is constant
	 *       during the computation.
	 * \return Kind of convective numerical scheme for the adjoint turbulence equations.
	 */
	unsigned short GetKind_ConvNumScheme_AdjTurb(void);

	/*!
	 * \brief Get the kind of center convective numerical scheme for the adjoint turbulence equations.
	 * \note This value is obtained from the config file, and it is constant
	 *       during the computation.
	 * \return Kind of center convective numerical scheme for the adjoint turbulence equations.
	 */
	unsigned short GetKind_Centered_AdjTurb(void);

	/*!
	 * \brief Get the kind of upwind convective numerical scheme for the adjoint turbulence equations.
	 * \note This value is obtained from the config file, and it is constant
	 *       during the computation.
	 * \return Kind of upwind convective numerical scheme for the adjoint turbulence equations.
	 */
	unsigned short GetKind_Upwind_AdjTurb(void);

	/*!
	 * \brief Provides information about the way in which the turbulence will be treated by the
	 *        adjoint method.
	 * \return <code>FALSE</code> means that the adjoint turbulence equations will be used.
	 */
	bool GetFrozen_Visc(void);

  /*!
   * \brief Viscous limiter mean flow.
   * \return <code>FALSE</code> means no viscous limiter turb equations.
   */
  bool GetViscous_Limiter_Flow(void);
  
  /*!
   * \brief Viscous limiter turb equations.
   * \return <code>FALSE</code> means no viscous limiter turb equations.
   */
  bool GetViscous_Limiter_Turb(void);
  
  /*!
   * \brief Write convergence file for FSI problems
   * \return <code>FALSE</code> means no file is written.
   */
  bool GetWrite_Conv_FSI(void);

  /*!
	 * \brief Provides information about if the sharp edges are going to be removed from the sensitivity.
	 * \return <code>FALSE</code> means that the sharp edges will be removed from the sensitivity.
	 */
	bool GetSens_Remove_Sharp(void);

	/*!
	 * \brief Get the kind of inlet boundary condition treatment (total conditions or mass flow).
	 * \return Kind of inlet boundary condition.
	 */
	unsigned short GetKind_Inlet(void);

  /*!
	 * \brief Get the number of sections.
	 * \return Number of sections
	 */
	unsigned short GetnSections(void);

  /*!
	 * \brief Get the number of sections for computing internal volume.
	 * \return Number of sections for computing internal volume.
	 */
	unsigned short GetnVolSections(void);

	/*!
	 * \brief Provides information about the the nodes that are going to be moved on a deformation
	 *        volumetric grid deformation.
	 * \return <code>TRUE</code> means that only the points on the FFD box will be moved.
	 */
	bool GetHold_GridFixed(void);

	/*!
	 * \brief Get the kind of objective function. There are several options: Drag coefficient,
	 *        Lift coefficient, efficiency, etc.
	 * \note The objective function will determine the boundary condition of the adjoint problem.
	 * \return Kind of objective function.
	 */
	unsigned short GetKind_ObjFunc(void);

	/*!
	 * \brief Get the kind of sensitivity smoothing technique.
	 * \return Kind of sensitivity smoothing technique.
	 */
	unsigned short GetKind_SensSmooth(void);

	/*!
	 * \brief Provides information about the time integration, and change the write in the output
	 *        files information about the iteration.
	 * \return The kind of time integration: Steady state, time stepping method (unsteady) or
	 *         dual time stepping method (unsteady).
	 */
	unsigned short GetUnsteady_Simulation(void);

	/*!
	 * \brief Provides the number of species present in the plasma
	 * \return: The number of species present in the plasma, read from input file
	 */
	unsigned short GetnSpecies(void);

	/*!
	 * \brief Provides the number of chemical reactions in the chemistry model
	 * \return: The number of chemical reactions, read from input file
	 */
	unsigned short GetnReactions(void);

	/*!
	 * \brief Provides the number of chemical reactions in the chemistry model
	 * \return: The number of chemical reactions, read from input file
	 */
	su2double GetArrheniusCoeff(unsigned short iReaction);

	/*!
	 * \brief Provides the number of chemical reactions in the chemistry model
	 * \return: The number of chemical reactions, read from input file
	 */
	su2double GetArrheniusEta(unsigned short iReaction);

	/*!
	 * \brief Provides the number of chemical reactions in the chemistry model
	 * \return: The number of chemical reactions, read from input file
	 */
	su2double GetArrheniusTheta(unsigned short iReaction);

  /*!
	 * \brief Provides the rate controlling temperature exponents for chemistry.
	 * \return: Rate controlling temperature exponents.
	 */
  su2double* GetRxnTcf_a(void);

  /*!
	 * \brief Provides the rate controlling temperature exponents for chemistry.
	 * \return: Rate controlling temperature exponents.
	 */
  su2double* GetRxnTcf_b(void);

  /*!
	 * \brief Provides the rate controlling temperature exponents for chemistry.
	 * \return: Rate controlling temperature exponents.
	 */
  su2double* GetRxnTcb_a(void);

  /*!
	 * \brief Provides the rate controlling temperature exponents for chemistry.
	 * \return: Rate controlling temperature exponents.
	 */
  su2double* GetRxnTcb_b(void);

  /*!
	 * \brief Dissociation potential of species.
	 * \return: Dissociation potential.
	 */
	su2double* GetDissociationPot(void);

	/*!
	 * \brief Provides the number of rotational modes of energy storage
	 * \return: Vector of rotational mode count
	 */
  su2double* GetRotationModes(void);

	/*!
	 * \brief Provides the characteristic vibrational temperature for calculating e_vib
	 * \return: Vector of characteristic vibrational temperatures [K]
	 */
	su2double* GetCharVibTemp(void);

  /*!
	 * \brief Provides the characteristic electronic temperature for calculating e_el
	 * \return: Vector of characteristic vibrational temperatures [K]
	 */
	su2double** GetCharElTemp(void);

  /*!
	 * \brief Provides the degeneracy of electron states for calculating e_el
	 * \return: Vector of characteristic vibrational temperatures [K]
	 */
	su2double** GetElDegeneracy(void);

  /*!
	 * \brief Provides number electron states for calculating e_el
	 * \return: Vector of number of electron states for each species
	 */
	unsigned short* GetnElStates(void);


  /*!
	 * \brief Provides the thermodynamic reference temperatures from the JANAF tables
	 * \return: Vector of reference temperatures [K]
	 */
  su2double* GetRefTemperature(void);

  /*!
	 * \brief Provides the characteristic vibrational temperature for calculating e_vib
	 * \return: The number of chemical reactions, read from input file
	 */
	su2double GetCharVibTemp(unsigned short iSpecies);

	/*!
	 * \brief Provides a table of equilibrium constants for a particular chemical reaction for a supplied gas model.
	 * \return: Matrix of reaction constants
	 */
	void GetChemistryEquilConstants(su2double **RxnConstantTable, unsigned short iReaction);

	/*!
	 * \brief Provides the molar mass of each species present in multi species fluid
	 * \return: Vector of molar mass of each species in kg/kmol
	 */
	su2double* GetMolar_Mass(void);

  /*!
	 * \brief Provides the molar mass of each species present in multi species fluid
	 * \return: Mass of each species in Kg
	 */
	su2double GetMolar_Mass(unsigned short iSpecies);

	/*!
	 * \brief Retrieves the number of monatomic species in the multicomponent gas.
	 * \return: Number of monatomic species.
	 */
	unsigned short GetnMonatomics(void);

	/*!
	 * \brief Retrieves the number of monatomic species in the multicomponent gas.
	 * \return: Number of monatomic species.
	 */
	unsigned short GetnDiatomics(void);

	/*!
	 * \brief Provides the molar mass of each species present in multi species fluid
	 * \return: Molar mass of the specified gas consituent [kg/kmol]
	 */
	su2double GetInitial_Gas_Composition(unsigned short iSpecies);
<<<<<<< HEAD

	/*!
	 * \brief Retrieves the multi-species fluid mixture molar mass.
	 * \return: Molar mass of the fluid mixture
	 */
	su2double GetMixtureMolar_Mass();
=======
>>>>>>> 25d363ff

  /*!
	 * \brief Provides the formation enthalpy of the specified species at standard conditions
	 * \return: Enthalpy of formation
	 */
	su2double* GetEnthalpy_Formation(void);

	/*!
	 * \brief Provides the formation enthalpy of the specified species at standard conditions
	 * \return: Enthalpy of formation
	 */
	su2double GetEnthalpy_Formation(unsigned short iSpecies);

	/*!
	 * \brief Provides the restart information.
	 * \return Restart information, if <code>TRUE</code> then the code will use the solution as restart.
	 */
	bool GetRestart(void);

	/*!
	 * \brief Provides the number of varaibles.
	 * \return Number of variables.
	 */
	unsigned short GetnVar(void);

  /*!
	 * \brief Provides the number of varaibles.
	 * \return Number of variables.
	 */
	unsigned short GetnZone(void);

  /*!
	 * \brief Provides the number of varaibles.
	 * \return Number of variables.
	 */
	unsigned short GetiZone(void);

	/*!
	 * \brief For some problems like adjoint or the linearized equations it
	 *		  is necessary to restart the flow solution.
	 * \return Flow restart information, if <code>TRUE</code> then the code will restart the flow solution.
	 */

	bool GetRestart_Flow(void);

  /*!
   * \brief Indicates whether electron gas is present in the gas mixture.
   */
  bool GetIonization(void);

	/*!
	 * \brief Information about computing and plotting the equivalent area distribution.
	 * \return <code>TRUE</code> or <code>FALSE</code>  depending if we are computing the equivalent area.
	 */
	bool GetEquivArea(void);

  /*!
	 * \brief Information about computing and plotting the equivalent area distribution.
	 * \return <code>TRUE</code> or <code>FALSE</code>  depending if we are computing the equivalent area.
	 */
	bool GetInvDesign_Cp(void);

	/*!
	 * \brief Information about computing and plotting the equivalent area distribution.
	 * \return <code>TRUE</code> or <code>FALSE</code>  depending if we are computing the equivalent area.
	 */
	bool GetInvDesign_HeatFlux(void);

	/*!
	 * \brief Get name of the input grid.
	 * \return File name of the input grid.
	 */
	string GetMesh_FileName(void);

	/*!
	 * \brief Get name of the output grid, this parameter is important for grid
	 *        adaptation and deformation.
	 * \return File name of the output grid.
	 */
	string GetMesh_Out_FileName(void);

	/*!
	 * \brief Get the name of the file with the solution of the flow problem.
	 * \return Name of the file with the solution of the flow problem.
	 */
	string GetSolution_FlowFileName(void);

	/*!
	 * \brief Get the name of the file with the solution of the linearized flow problem.
	 * \return Name of the file with the solution of the linearized flow problem.
	 */
	string GetSolution_LinFileName(void);

	/*!
	 * \brief Get the name of the file with the solution of the adjoint flow problem
	 *		  with drag objective function.
	 * \return Name of the file with the solution of the adjoint flow problem with
	 *         drag objective function.
	 */
	string GetSolution_AdjFileName(void);

	/*!
	 * \brief Get the name of the file with the residual of the problem.
	 * \return Name of the file with the residual of the problem.
	 */
	string GetResidual_FileName(void);

	/*!
	 * \brief Get the format of the input/output grid.
	 * \return Format of the input/output grid.
	 */
	unsigned short GetMesh_FileFormat(void);

	/*!
	 * \brief Get the format of the output solution.
	 * \return Format of the output solution.
	 */
	unsigned short GetOutput_FileFormat(void);

	/*!
	 * \brief Get the name of the file with the convergence history of the problem.
	 * \return Name of the file with convergence history of the problem.
	 */
	string GetConv_FileName(void);

	/*!
	 * \brief Get the name of the file with the convergence history of the problem for FSI applications.
	 * \return Name of the file with convergence history of the problem.
	 */
	string GetConv_FileName_FSI(void);
    
  /*!
   * \brief Get the name of the file with the forces breakdown of the problem.
   * \return Name of the file with forces breakdown of the problem.
   */
  string GetBreakdown_FileName(void);

	/*!
	 * \brief Get the name of the file with the flow variables.
	 * \return Name of the file with the primitive variables.
	 */
	string GetFlow_FileName(void);

	/*!
	 * \brief Get the name of the file with the structure variables.
	 * \return Name of the file with the structure variables.
	 */
	string GetStructure_FileName(void);

  /*!
	 * \brief Get the name of the file with the structure variables.
	 * \return Name of the file with the structure variables.
	 */
	string GetSurfStructure_FileName(void);

  /*!
	 * \brief Get the name of the file with the structure variables.
	 * \return Name of the file with the structure variables.
	 */
	string GetSurfWave_FileName(void);

  /*!
	 * \brief Get the name of the file with the structure variables.
	 * \return Name of the file with the structure variables.
	 */
	string GetSurfHeat_FileName(void);

	/*!
	 * \brief Get the name of the file with the wave variables.
	 * \return Name of the file with the wave variables.
	 */
	string GetWave_FileName(void);

  /*!
	 * \brief Get the name of the file with the wave variables.
	 * \return Name of the file with the wave variables.
	 */
	string GetHeat_FileName(void);

	/*!
	 * \brief Get the name of the file with the adjoint wave variables.
	 * \return Name of the file with the adjoint wave variables.
	 */
	string GetAdjWave_FileName(void);

	/*!
	 * \brief Get the name of the restart file for the wave variables.
	 * \return Name of the restart file for the flow variables.
	 */
	string GetRestart_WaveFileName(void);

	/*!
	 * \brief Get the name of the restart file for the heat variables.
	 * \return Name of the restart file for the flow variables.
	 */
	string GetRestart_HeatFileName(void);

	/*!
	 * \brief Get the name of the restart file for the flow variables.
	 * \return Name of the restart file for the flow variables.
	 */
	string GetRestart_FlowFileName(void);

	/*!
	 * \brief Get the name of the restart file for the linearized flow variables.
	 * \return Name of the restart file for the linearized flow variables.
	 */
	string GetRestart_LinFileName(void);

	/*!
	 * \brief Get the name of the restart file for the adjoint variables (drag objective function).
	 * \return Name of the restart file for the adjoint variables (drag objective function).
	 */
	string GetRestart_AdjFileName(void);

	/*!
	 * \brief Get the name of the file with the adjoint variables.
	 * \return Name of the file with the adjoint variables.
	 */
	string GetAdj_FileName(void);

	/*!
	 * \brief Get the name of the file with the linearized flow variables.
	 * \return Name of the file with the linearized flow variables.
	 */
	string GetLin_FileName(void);

	/*!
	 * \brief Get the name of the file with the gradient of the objective function.
	 * \return Name of the file with the gradient of the objective function.
	 */
	string GetObjFunc_Grad_FileName(void);

	/*!
	 * \brief Get the name of the file with the gradient of the objective function.
	 * \return Name of the file with the gradient of the objective function.
	 */
	string GetObjFunc_Value_FileName(void);

	/*!
	 * \brief Get the name of the file with the surface information for the flow problem.
	 * \return Name of the file with the surface information for the flow problem.
	 */
	string GetSurfFlowCoeff_FileName(void);

	/*!
	 * \brief Get the name of the file with the surface information for the adjoint problem.
	 * \return Name of the file with the surface information for the adjoint problem.
	 */
	string GetSurfAdjCoeff_FileName(void);

	/*!
	 * \brief Get the name of the file with the surface information for the linearized flow problem.
	 * \return Name of the file with the surface information for the linearized flow problem.
	 */
	string GetSurfLinCoeff_FileName(void);

  /*!
	 * \brief Augment the input filename with the iteration number for an unsteady file.
   * \param[in] val_filename - String value of the base filename.
   * \param[in] val_iter - Unsteady iteration number or time spectral instance.
	 * \return Name of the file with the iteration numer for an unsteady solution file.
	 */
  string GetUnsteady_FileName(string val_filename, int val_iter);

  /*!
	 * \brief Append the input filename string with the appropriate objective function extension.
   * \param[in] val_filename - String value of the base filename.
	 * \return Name of the file with the appropriate objective function extension.
	 */
  string GetObjFunc_Extension(string val_filename);
  
        /*!
  	 * \brief Get functional that is going to be used to evaluate the residual flow convergence.
  	 * \return Functional that is going to be used to evaluate the residual flow convergence.
  	 */
  	unsigned short GetResidual_Func_Flow(void);

	/*!
	 * \brief Get functional that is going to be used to evaluate the flow convergence.
	 * \return Functional that is going to be used to evaluate the flow convergence.
	 */
	unsigned short GetCauchy_Func_Flow(void);

	/*!
	 * \brief Get functional that is going to be used to evaluate the adjoint flow convergence.
	 * \return Functional that is going to be used to evaluate the adjoint flow convergence.
	 */
	unsigned short GetCauchy_Func_AdjFlow(void);

	/*!
	 * \brief Get functional that is going to be used to evaluate the linearized flow convergence.
	 * \return Functional that is going to be used to evaluate the linearized flow convergence.
	 */
	unsigned short GetCauchy_Func_LinFlow(void);

	/*!
	 * \brief Get the number of iterations that are considered in the Cauchy convergence criteria.
	 * \return Number of elements in the Cauchy criteria.
	 */
	unsigned short GetCauchy_Elems(void);

	/*!
	 * \brief Get the number of iterations that are not considered in the convergence criteria.
	 * \return Number of iterations before starting with the convergence criteria.
	 */
	unsigned long GetStartConv_Iter(void);

	/*!
	 * \brief Get the value of convergence criteria for the Cauchy method in the direct,
	 *        adjoint or linearized problem.
	 * \return Value of the convergence criteria.
	 */
	su2double GetCauchy_Eps(void);

	/*!
	 * \brief If we are prforming an unsteady simulation, there is only
	 *        one value of the time step for the complete simulation.
	 * \return Value of the time step in an unsteady simulation (non dimensional).
	 */
	su2double GetDelta_UnstTimeND(void);

  /*!
	 * \brief If we are prforming an unsteady simulation, there is only
	 *        one value of the time step for the complete simulation.
	 * \return Value of the time step in an unsteady simulation (non dimensional).
	 */
	su2double GetTotal_UnstTimeND(void);

	/*!
	 * \brief If we are prforming an unsteady simulation, there is only
	 *        one value of the time step for the complete simulation.
	 * \return Value of the time step in an unsteady simulation.
	 */
	su2double GetDelta_UnstTime(void);

	/*!
	 * \brief Set the value of the unsteadty time step using the CFL number.
	 * \param[in] val_delta_unsttimend - Value of the unsteady time step using CFL number.
	 */
	void SetDelta_UnstTimeND(su2double val_delta_unsttimend);

	/*!
	 * \brief If we are performing an unsteady simulation, this is the
	 * 	value of max physical time for which we run the simulation
	 * \return Value of the physical time in an unsteady simulation.
	 */
	su2double GetTotal_UnstTime(void);

	/*!
	 * \brief If we are performing an unsteady simulation, this is the
	 * 	value of current time.
	 * \return Value of the physical time in an unsteady simulation.
	 */
	su2double GetCurrent_UnstTime(void);

  /*!
	 * \brief Divide the rectbles and hexahedron.
	 * \return <code>TRUE</code> if the elements must be divided; otherwise <code>FALSE</code>.
	 */
	bool GetEngine_Intake(void);

	/*!
	 * \brief Value of the design variable step, we use this value in design problems.
	 * \param[in] val_dv - Number of the design variable that we want to read.
	 * \return Design variable step.
	 */
	su2double GetDV_Value(unsigned short val_dv);
<<<<<<< HEAD
=======

  /*!
   * \brief Set the value of the design variable step, we use this value in design problems.
   * \param[in] val_dv - Number of the design variable that we want to read.
   * \param[in] val    - Value of the design variable.
   */
  void SetDV_Value(unsigned short val_dv, su2double val);
>>>>>>> 25d363ff

	/*!
	 * \brief Get information about the grid movement.
	 * \return <code>TRUE</code> if there is a grid movement; otherwise <code>FALSE</code>.
	 */
	bool GetGrid_Movement(void);

	/*!
	 * \brief Get the type of dynamic mesh motion.
	 * \param[in] val_iZone - Number for the current zone in the mesh (each zone has independent motion).
	 * \return Type of dynamic mesh motion.
	 */
	unsigned short GetKind_GridMovement(unsigned short val_iZone);

	/*!
	 * \brief Set the type of dynamic mesh motion.
	 * \param[in] val_iZone - Number for the current zone in the mesh (each zone has independent motion).
	 * \param[in] motion_Type - Specify motion type.
	 */
	void SetKind_GridMovement(unsigned short val_iZone, unsigned short motion_Type);

	/*!
	 * \brief Get the mach number based on the mesh velocity and freestream quantities.
	 * \return Mach number based on the mesh velocity and freestream quantities.
	 */
	su2double GetMach_Motion(void);

	/*!
	 * \brief Get x-coordinate of the mesh motion origin.
	 * \param[in] val_iZone - Number for the current zone in the mesh (each zone has independent motion).
	 * \return X-coordinate of the mesh motion origin.
	 */
	su2double GetMotion_Origin_X(unsigned short val_iZone);

	/*!
	 * \brief Get y-coordinate of the mesh motion origin
	 * \param[in] val_iZone - Number for the current zone in the mesh (each zone has independent motion).
	 * \return Y-coordinate of the mesh motion origin.
	 */
	su2double GetMotion_Origin_Y(unsigned short val_iZone);

	/*!
	 * \brief Get z-coordinate of the mesh motion origin
	 * \param[in] val_iZone - Number for the current zone in the mesh (each zone has independent motion).
	 * \return Z-coordinate of the mesh motion origin.
	 */
	su2double GetMotion_Origin_Z(unsigned short val_iZone);

	/*!
	 * \brief Set x-coordinate of the mesh motion origin.
	 * \param[in] val_iZone - Number for the current zone in the mesh (each zone has independent motion).
	 * \param[in] val_origin - New x-coordinate of the mesh motion origin.
	 */
	void SetMotion_Origin_X(unsigned short val_iZone, su2double val_origin);

	/*!
	 * \brief Set y-coordinate of the mesh motion origin
	 * \param[in] val_iZone - Number for the current zone in the mesh (each zone has independent motion).
	 * \param[in] val_origin - New y-coordinate of the mesh motion origin.
	 */
	void SetMotion_Origin_Y(unsigned short val_iZone, su2double val_origin);

	/*!
	 * \brief Set z-coordinate of the mesh motion origin
	 * \param[in] val_iZone - Number for the current zone in the mesh (each zone has independent motion).
	 * \param[in] val_origin - New y-coordinate of the mesh motion origin.
	 */
	void SetMotion_Origin_Z(unsigned short val_iZone, su2double val_origin);

	/*!
	 * \brief Get the translational velocity of the mesh in the x-direction.
	 * \param[in] val_iZone - Number for the current zone in the mesh (each zone has independent motion).
	 * \return Translational velocity of the mesh in the x-direction.
	 */
	su2double GetTranslation_Rate_X(unsigned short val_iZone);

	/*!
	 * \brief Get the translational velocity of the mesh in the y-direction.
	 * \param[in] val_iZone - Number for the current zone in the mesh (each zone has independent motion).
	 * \return Translational velocity of the mesh in the y-direction.
	 */
	su2double GetTranslation_Rate_Y(unsigned short val_iZone);

	/*!
	 * \brief Get the translational velocity of the mesh in the z-direction.
	 * \param[in] val_iZone - Number for the current zone in the mesh (each zone has independent motion).
	 * \return Translational velocity of the mesh in the z-direction.
	 */
	su2double GetTranslation_Rate_Z(unsigned short val_iZone);

	/*!
	 * \brief Get the angular velocity of the mesh about the x-axis.
	 * \param[in] val_iZone - Number for the current zone in the mesh (each zone has independent motion).
	 * \return Angular velocity of the mesh about the x-axis.
	 */
	su2double GetRotation_Rate_X(unsigned short val_iZone);

	/*!
	 * \brief Get the angular velocity of the mesh about the y-axis.
	 * \param[in] val_iZone - Number for the current zone in the mesh (each zone has independent motion).
	 * \return Angular velocity of the mesh about the y-axis.
	 */
	su2double GetRotation_Rate_Y(unsigned short val_iZone);

	/*!
	 * \brief Get the angular velocity of the mesh about the z-axis.
	 * \param[in] val_iZone - Number for the current zone in the mesh (each zone has independent motion).
	 * \return Angular velocity of the mesh about the z-axis.
	 */
	su2double GetRotation_Rate_Z(unsigned short val_iZone);

	/*!
	 * \brief Get the angular frequency of a mesh pitching about the x-axis.
	 * \param[in] val_iZone - Number for the current zone in the mesh (each zone has independent motion).
	 * \return Angular frequency of a mesh pitching about the x-axis.
	 */
	su2double GetPitching_Omega_X(unsigned short val_iZone);

	/*!
	 * \brief Get the angular frequency of a mesh pitching about the y-axis.
	 * \param[in] val_iZone - Number for the current zone in the mesh (each zone has independent motion).
	 * \return Angular frequency of a mesh pitching about the y-axis.
	 */
	su2double GetPitching_Omega_Y(unsigned short val_iZone);

	/*!
	 * \brief Get the angular frequency of a mesh pitching about the z-axis.
	 * \param[in] val_iZone - Number for the current zone in the mesh (each zone has independent motion).
	 * \return Angular frequency of a mesh pitching about the z-axis.
	 */
	su2double GetPitching_Omega_Z(unsigned short val_iZone);

	/*!
	 * \brief Get the pitching amplitude about the x-axis.
	 * \param[in] val_iZone - Number for the current zone in the mesh (each zone has independent motion).
	 * \return Pitching amplitude about the x-axis.
	 */
	su2double GetPitching_Ampl_X(unsigned short val_iZone);

	/*!
	 * \brief Get the pitching amplitude about the y-axis.
	 * \param[in] val_iZone - Number for the current zone in the mesh (each zone has independent motion).
	 * \return Pitching amplitude about the y-axis.
	 */
	su2double GetPitching_Ampl_Y(unsigned short val_iZone);

	/*!
	 * \brief Get the pitching amplitude about the z-axis.
	 * \param[in] val_iZone - Number for the current zone in the mesh (each zone has independent motion).
	 * \return Pitching amplitude about the z-axis.
	 */
	su2double GetPitching_Ampl_Z(unsigned short val_iZone);

	/*!
	 * \brief Get the pitching phase offset about the x-axis.
	 * \param[in] val_iZone - Number for the current zone in the mesh (each zone has independent motion).
	 * \return Pitching phase offset about the x-axis.
	 */
	su2double GetPitching_Phase_X(unsigned short val_iZone);

	/*!
	 * \brief Get the pitching phase offset about the y-axis.
	 * \param[in] val_iZone - Number for the current zone in the mesh (each zone has independent motion).
	 * \return Pitching phase offset about the y-axis.
	 */
	su2double GetPitching_Phase_Y(unsigned short val_iZone);

	/*!
	 * \brief Get the pitching phase offset about the z-axis.
	 * \param[in] val_iZone - Number for the current zone in the mesh (each zone has independent motion).
	 * \return Pitching phase offset about the z-axis.
	 */
	su2double GetPitching_Phase_Z(unsigned short val_iZone);

	/*!
	 * \brief Get the angular frequency of a mesh plunging in the x-direction.
	 * \param[in] val_iZone - Number for the current zone in the mesh (each zone has independent motion).
	 * \return Angular frequency of a mesh plunging in the x-direction.
	 */
	su2double GetPlunging_Omega_X(unsigned short val_iZone);

	/*!
	 * \brief Get the angular frequency of a mesh plunging in the y-direction.
	 * \param[in] val_iZone - Number for the current zone in the mesh (each zone has independent motion).
	 * \return Angular frequency of a mesh plunging in the y-direction.
	 */
	su2double GetPlunging_Omega_Y(unsigned short val_iZone);

	/*!
	 * \brief Get the angular frequency of a mesh plunging in the z-direction.
	 * \param[in] val_iZone - Number for the current zone in the mesh (each zone has independent motion).
	 * \return Angular frequency of a mesh plunging in the z-direction.
	 */
	su2double GetPlunging_Omega_Z(unsigned short val_iZone);

	/*!
	 * \brief Get the plunging amplitude in the x-direction.
	 * \param[in] val_iZone - Number for the current zone in the mesh (each zone has independent motion).
	 * \return Plunging amplitude in the x-direction.
	 */
	su2double GetPlunging_Ampl_X(unsigned short val_iZone);

	/*!
	 * \brief Get the plunging amplitude in the y-direction.
	 * \param[in] val_iZone - Number for the current zone in the mesh (each zone has independent motion).
	 * \return Plunging amplitude in the y-direction.
	 */
	su2double GetPlunging_Ampl_Y(unsigned short val_iZone);

	/*!
	 * \brief Get the plunging amplitude in the z-direction.
	 * \param[in] val_iZone - Number for the current zone in the mesh (each zone has independent motion).
	 * \return Plunging amplitude in the z-direction.
	 */
	su2double GetPlunging_Ampl_Z(unsigned short val_iZone);

  /*!
	 * \brief Get if we should update the motion origin.
	 * \param[in] val_marker - Value of the marker in which we are interested.
	 * \return yes or no to update motion origin.
	 */
	unsigned short GetMoveMotion_Origin(unsigned short val_marker);

	/*!
	 * \brief Get the minimum value of Beta for Roe-Turkel preconditioner
	 * \return the minimum value of Beta for Roe-Turkel preconditioner
	 */
	su2double GetminTurkelBeta();

	/*!
	 * \brief Get the minimum value of Beta for Roe-Turkel preconditioner
	 * \return the minimum value of Beta for Roe-Turkel preconditioner
	 */
	su2double GetmaxTurkelBeta();

	/*!
	 * \brief Get information about the adibatic wall condition
	 * \return <code>TRUE</code> if it is a adiabatic wall condition; otherwise <code>FALSE</code>.
	 */
	bool GetAdiabaticWall(void);

	/*!
	 * \brief Get information about the isothermal wall condition
	 * \return <code>TRUE</code> if it is a isothermal wall condition; otherwise <code>FALSE</code>.
	 */
	bool GetIsothermalWall(void);

	/*!
	 * \brief Get information about the catalytic wall condition
	 * \return <code>TRUE</code> if it is a catalytic wall condition; otherwise <code>FALSE</code>.
	 */
	bool GetCatalyticWall(void);

	/*!
	 * \brief Get information about the Low Mach Preconditioning
	 * \return <code>TRUE</code> if we are using low Mach preconditioner; otherwise <code>FALSE</code>.
	 */
	bool Low_Mach_Preconditioning(void);

	/*!
	 * \brief Get information about the poisson solver condition
	 * \return <code>TRUE</code> if it is a poisson solver condition; otherwise <code>FALSE</code>.
	 */
	bool GetPoissonSolver(void);

	/*!
	 * \brief Get information about the gravity force.
	 * \return <code>TRUE</code> if it uses the gravity force; otherwise <code>FALSE</code>.
	 */
	bool GetGravityForce(void);

	/*!
	 * \brief Get information about the rotational frame.
	 * \return <code>TRUE</code> if there is a rotational frame; otherwise <code>FALSE</code>.
	 */
	bool GetRotating_Frame(void);

	/*!
	 * \brief Get information about the axisymmetric frame.
	 * \return <code>TRUE</code> if there is a rotational frame; otherwise <code>FALSE</code>.
	 */
	bool GetAxisymmetric(void);
  
  /*!
	 * \brief Get information about the axisymmetric frame.
	 * \return <code>TRUE</code> if there is a rotational frame; otherwise <code>FALSE</code>.
	 */
	bool GetDebugMode(void);

	/*!
	 * \brief Get information about there is a smoothing of the grid coordinates.
	 * \return <code>TRUE</code> if there is smoothing of the grid coordinates; otherwise <code>FALSE</code>.
	 */
	bool GetAdaptBoundary(void);

	/*!
	 * \brief Get information about there is a smoothing of the grid coordinates.
	 * \return <code>TRUE</code> if there is smoothing of the grid coordinates; otherwise <code>FALSE</code>.
	 */
	bool GetSmoothNumGrid(void);

	/*!
	 * \brief Set information about there is a smoothing of the grid coordinates.
	 * \param[in] val_smoothnumgrid - <code>TRUE</code> if there is smoothing of the grid coordinates; otherwise <code>FALSE</code>.
	 */
	void SetSmoothNumGrid(bool val_smoothnumgrid);

	/*!
	 * \brief Subtract one to the index of the finest grid (full multigrid strategy).
	 * \return Change the index of the finest grid.
	 */
	void SubtractFinestMesh(void);

	/*!
	 * \brief Obtain the kind of design variable.
	 * \param[in] val_dv - Number of the design variable that we want to read.
	 * \return Design variable identification.
	 */
	unsigned short GetDesign_Variable(unsigned short val_dv);

	/*!
	 * \brief Obtain the kind of convergence criteria to establish the convergence of the CFD code.
	 * \return Kind of convergence criteria.
	 */
	unsigned short GetConvCriteria(void);

	/*!
	 * \brief Get the index in the config information of the marker <i>val_marker</i>.
	 * \note When we read the config file, it stores the markers in a particular vector.
	 * \return Index in the config information of the marker <i>val_marker</i>.
	 */
	unsigned short GetMarker_CfgFile_TagBound(string val_marker);
  
  /*!
   * \brief Get the name in the config information of the marker number <i>val_marker</i>.
   * \note When we read the config file, it stores the markers in a particular vector.
   * \return Name of the marker in the config information of the marker <i>val_marker</i>.
   */
  string GetMarker_CfgFile_TagBound(unsigned short val_marker);

	/*!
	 * \brief Get the boundary information (kind of boundary) in the config information of the marker <i>val_marker</i>.
	 * \return Kind of boundary in the config information of the marker <i>val_marker</i>.
	 */
	unsigned short GetMarker_CfgFile_KindBC(string val_marker);

	/*!
	 * \brief Get the monitoring information from the config definition for the marker <i>val_marker</i>.
	 * \return Monitoring information of the boundary in the config information for the marker <i>val_marker</i>.
	 */
	unsigned short GetMarker_CfgFile_Monitoring(string val_marker);

  /*!
	 * \brief Get the monitoring information from the config definition for the marker <i>val_marker</i>.
	 * \return Monitoring information of the boundary in the config information for the marker <i>val_marker</i>.
	 */
	unsigned short GetMarker_CfgFile_GeoEval(string val_marker);

  /*!
	 * \brief Get the monitoring information from the config definition for the marker <i>val_marker</i>.
	 * \return Monitoring information of the boundary in the config information for the marker <i>val_marker</i>.
	 */
	unsigned short GetMarker_CfgFile_Designing(string val_marker);

	/*!
	 * \brief Get the plotting information from the config definition for the marker <i>val_marker</i>.
	 * \return Plotting information of the boundary in the config information for the marker <i>val_marker</i>.
	 */
	unsigned short GetMarker_CfgFile_Plotting(string val_marker);


	/*!
	 * \brief Get the FSI interface information from the config definition for the marker <i>val_marker</i>.
	 * \return Plotting information of the boundary in the config information for the marker <i>val_marker</i>.
	 */
	unsigned short GetMarker_CfgFile_FSIinterface(string val_marker);

  /*!
   * \brief Get the 1-D output (ie, averaged pressure) information from the config definition for the marker <i>val_marker</i>.
   * \return 1D output information of the boundary in the config information for the marker <i>val_marker</i>.
   */
  unsigned short GetMarker_CfgFile_Out_1D(string val_marker);

	/*!
	 * \brief Get the DV information from the config definition for the marker <i>val_marker</i>.
	 * \return DV information of the boundary in the config information for the marker <i>val_marker</i>.
	 */
	unsigned short GetMarker_CfgFile_DV(string val_marker);

  /*!
	 * \brief Get the motion information from the config definition for the marker <i>val_marker</i>.
	 * \return Motion information of the boundary in the config information for the marker <i>val_marker</i>.
	 */
	unsigned short GetMarker_CfgFile_Moving(string val_marker);

	/*!
	 * \brief Get the periodic information from the config definition of the marker <i>val_marker</i>.
	 * \return Periodic information of the boundary in the config information of the marker <i>val_marker</i>.
	 */
	unsigned short GetMarker_CfgFile_PerBound(string val_marker);

	/*!
	 * \brief Determines if problem is adjoint
	 * \return true if Adjoint
	 */
	bool GetAdjoint(void);

    /*!
	 * \brief Determines if problem is viscous
	 * \return true if Viscous
	 */
	bool GetViscous(void);

	/*!
	 * \brief Provides the index of the solution in the container.
	 * \param[in] val_eqsystem - Equation that is being solved.
	 * \return Index on the solution container.
	 */
	unsigned short GetContainerPosition(unsigned short val_eqsystem);

	/*!
	 * \brief Value of the order of magnitude reduction of the residual.
	 * \return Value of the order of magnitude reduction of the residual.
	 */
	su2double GetOrderMagResidual(void);

	/*!
	 * \brief Value of the minimum residual value (log10 scale).
	 * \return Value of the minimum residual value (log10 scale).
	 */
	su2double GetMinLogResidual(void);

	/*!
	 * \brief Value of the order of magnitude reduction of the residual for FSI applications.
	 * \return Value of the order of magnitude reduction of the residual.
	 */
	su2double GetOrderMagResidualFSI(void);

	/*!
	 * \brief Value of the minimum residual value for FSI applications (log10 scale).
	 * \return Value of the minimum residual value (log10 scale).
	 */
	su2double GetMinLogResidualFSI(void);
<<<<<<< HEAD

	/*!
	 * \brief Value of the displacement tolerance UTOL for FEM structural analysis (log10 scale).
	 * \return Value of Res_FEM_UTOL (log10 scale).
	 */
	su2double GetResidual_FEM_UTOL(void);

	/*!
	 * \brief Value of the displacement tolerance UTOL for FEM structural analysis (log10 scale).
	 * \return Value of Res_FEM_UTOL (log10 scale).
	 */
	su2double GetResidual_FEM_RTOL(void);

	/*!
	 * \brief Value of the displacement tolerance UTOL for FEM structural analysis (log10 scale).
	 * \return Value of Res_FEM_UTOL (log10 scale).
	 */
	su2double GetResidual_FEM_ETOL(void);
=======
>>>>>>> 25d363ff
  
  /*!
   * \brief Value of the damping factor for the engine inlet bc.
   * \return Value of the damping factor.
   */
  su2double GetDamp_Engine_Inflow(void);
  
  /*!
   * \brief Value of the damping factor for the engine bleed inlet bc.
   * \return Value of the damping factor.
   */
  su2double GetDamp_Engine_Bleed(void);
  
  /*!
   * \brief Value of the damping factor for the engine exhaust inlet bc.
   * \return Value of the damping factor.
   */
  su2double GetDamp_Engine_Exhaust(void);
  
	/*!
	 * \brief Value of the damping factor for the residual restriction.
	 * \return Value of the damping factor.
	 */
	su2double GetDamp_Res_Restric(void);

	/*!
	 * \brief Value of the damping factor for the correction prolongation.
	 * \return Value of the damping factor.
	 */
	su2double GetDamp_Correc_Prolong(void);

	/*!
	 * \brief Value of the position of the Near Field (y coordinate for 2D, and z coordinate for 3D).
	 * \return Value of the Near Field position.
	 */
	su2double GetPosition_Plane(void);

	/*!
	 * \brief Value of the weight of the drag coefficient in the Sonic Boom optimization.
	 * \return Value of the weight of the drag coefficient in the Sonic Boom optimization.
	 */
	su2double GetWeightCd(void);

  /*!
	 * \brief Value of the azimuthal line to fix due to a misalignments of the nearfield.
	 * \return Azimuthal line to fix due to a misalignments of the nearfield.
	 */
	su2double GetFixAzimuthalLine(void);

	/*!
	 * \brief Set the global parameters of each simulation for each runtime system.
	 * \param[in] val_solver - Solver of the simulation.
	 * \param[in] val_system - Runtime system that we are solving.
	 */
	void SetGlobalParam(unsigned short val_solver, unsigned short val_system, unsigned long val_extiter);

	/*!
	 * \brief Center of rotation for a rotational periodic boundary.
	 */
	su2double *GetPeriodicRotCenter(string val_marker);

	/*!
	 * \brief Angles of rotation for a rotational periodic boundary.
	 */
	su2double *GetPeriodicRotAngles(string val_marker);

	/*!
	 * \brief Translation vector for a rotational periodic boundary.
	 */
	su2double *GetPeriodicTranslation(string val_marker);

	/*!
	 * \brief Get the rotationally periodic donor marker for boundary <i>val_marker</i>.
	 * \return Periodic donor marker from the config information for the marker <i>val_marker</i>.
	 */
	unsigned short GetMarker_Periodic_Donor(string val_marker);

  /*!
	 * \brief Get the origin of the actuator disk.
	 */
  su2double* GetActDisk_Origin(string val_marker);

  /*!
	 * \brief Get the root radius of the actuator disk.
	 */
  su2double GetActDisk_RootRadius(string val_marker);

  /*!
	 * \brief Get the tip radius of th actuator disk.
	 */
  su2double GetActDisk_TipRadius(string val_marker);

  /*!
	 * \brief Get the thurst corffient of the actuator disk.
	 */
  su2double GetActDisk_PressJump(string val_marker);
  
  /*!
   * \brief Get the thurst corffient of the actuator disk.
   */
  su2double GetActDisk_TempJump(string val_marker);

  /*!
	 * \brief Get the rev / min of the actuator disk.
	 */
  su2double GetActDisk_Omega(string val_marker);
  
  /*!
   * \brief Get the rev / min of the actuator disk.
   */
  unsigned short GetActDisk_Distribution(string val_marker);
  
  /*!
	 * \brief Get Actuator Disk Outlet for boundary <i>val_marker</i> (actuator disk inlet).
	 * \return Actuator Disk Outlet from the config information for the marker <i>val_marker</i>.
	 */
	unsigned short GetMarker_ActDisk_Outlet(string val_marker);

  /*!
	 * \brief Get the internal index for a moving boundary <i>val_marker</i>.
	 * \return Internal index for a moving boundary <i>val_marker</i>.
	 */
	unsigned short GetMarker_Moving(string val_marker);

  /*!
	 * \brief Get the name of the surface defined in the geometry file.
	 * \param[in] val_marker - Value of the marker in which we are interested.
	 * \return Name that is in the geometry file for the surface that
	 *         has the marker <i>val_marker</i>.
	 */
	string GetMarker_Moving(unsigned short val_marker);

	/*!
	 * \brief Set the total number of SEND_RECEIVE periodic transformations.
	 * \param[in] val_index - Total number of transformations.
	 */
	void SetnPeriodicIndex(unsigned short val_index);

	/*!
	 * \brief Get the total number of SEND_RECEIVE periodic transformations.
	 * \return Total number of transformations.
	 */
	unsigned short GetnPeriodicIndex(void);

	/*!
	 * \brief Set the rotation center for a periodic transformation.
	 * \param[in] val_index - Index corresponding to the periodic transformation.
	 * \param[in] center - Pointer to a vector containing the coordinate of the center.
	 */
	void SetPeriodicCenter(unsigned short val_index, su2double* center);

	/*!
	 * \brief Get the rotation center for a periodic transformation.
	 * \param[in] val_index - Index corresponding to the periodic transformation.
	 * \return A vector containing coordinates of the center point.
	 */
	su2double* GetPeriodicCenter(unsigned short val_index);

	/*!
	 * \brief Set the rotation angles for a periodic transformation.
	 * \param[in] val_index - Index corresponding to the periodic transformation.
	 * \param[in] rotation - Pointer to a vector containing the rotation angles.
	 */
	void SetPeriodicRotation(unsigned short val_index, su2double* rotation);

	/*!
	 * \brief Get the rotation angles for a periodic transformation.
	 * \param[in] val_index - Index corresponding to the periodic transformation.
	 * \return A vector containing the angles of rotation.
	 */
	su2double* GetPeriodicRotation(unsigned short val_index);

	/*!
	 * \brief Set the translation vector for a periodic transformation.
	 * \param[in] val_index - Index corresponding to the periodic transformation.
	 * \param[in] translate - Pointer to a vector containing the coordinate of the center.
	 */
	void SetPeriodicTranslate(unsigned short val_index, su2double* translate);

	/*!
	 * \brief Get the translation vector for a periodic transformation.
	 * \param[in] val_index - Index corresponding to the periodic transformation.
	 * \return The translation vector.
	 */
	su2double* GetPeriodicTranslate(unsigned short val_index);

	/*!
	 * \brief Get the total temperature at a nacelle boundary.
	 * \param[in] val_index - Index corresponding to the inlet boundary.
	 * \return The total temperature.
	 */
	su2double GetExhaust_Temperature_Target(string val_index);

	/*!
	 * \brief Get the total temperature at an inlet boundary.
	 * \param[in] val_index - Index corresponding to the inlet boundary.
	 * \return The total temperature.
	 */
	su2double GetInlet_Ttotal(string val_index);

	/*!
	 * \brief Get the temperature at a supersonic inlet boundary.
	 * \param[in] val_index - Index corresponding to the inlet boundary.
	 * \return The inlet density.
	 */
	su2double GetInlet_Temperature(string val_index);

	/*!
	 * \brief Get the pressure at a supersonic inlet boundary.
	 * \param[in] val_index - Index corresponding to the inlet boundary.
	 * \return The inlet pressure.
	 */
	su2double GetInlet_Pressure(string val_index);

	/*!
	 * \brief Get the velocity vector at a supersonic inlet boundary.
	 * \param[in] val_index - Index corresponding to the inlet boundary.
	 * \return The inlet velocity vector.
	 */
	su2double* GetInlet_Velocity(string val_index);

	/*!
	 * \brief Get the fixed value at the Dirichlet boundary.
	 * \param[in] val_index - Index corresponding to the Dirichlet boundary.
	 * \return The total temperature.
	 */
	su2double GetDirichlet_Value(string val_index);

	/*!
	 * \brief Get whether this is a Dirichlet or a Neumann boundary.
	 * \param[in] val_index - Index corresponding to the Dirichlet boundary.
	 * \return Yes or No.
	 */
	bool GetDirichlet_Boundary(string val_index);

	/*!
	 * \brief Get the total pressure at an inlet boundary.
	 * \param[in] val_index - Index corresponding to the inlet boundary.
	 * \return The total pressure.
	 */
	su2double GetInlet_Ptotal(string val_index);

	/*!
	 * \brief Get the total pressure at an nacelle boundary.
	 * \param[in] val_index - Index corresponding to the inlet boundary.
	 * \return The total pressure.
	 */
	su2double GetExhaust_Pressure_Target(string val_index);
<<<<<<< HEAD

	/*!
	 * \brief If inlet and outlet conditions are defined for multi species
	 * \return true/false
	 */
	bool GetInletConditionsDefined();

	/*!
	 * \brief Get the temperature at an inlet boundary.
	 * \param[in] iSpecies - Index of the species
	 * \return The total temperature.
	 */
	su2double GetInlet_Species_Temperature(unsigned short iSpecies);

	/*!
	 * \brief Get the temperature at an outlet boundary.
	 * \param[in] iSpecies - Index of the species
	 * \return The total temperature.
	 */
	su2double GetOutlet_Species_Temperature(unsigned short iSpecies);

	/*!
	 * \brief Get the pressure at an inlet boundary.
	 * \param[in] iSpecies - Index of the species
	 * \return The total temperature.
	 */
	su2double GetInlet_Species_Pressure(unsigned short iSpecies);

	/*!
	 * \brief Get the pressure at an outlet boundary.
	 * \param[in] iSpecies - Index of the species
	 * \return The total temperature.
	 */
	su2double GetOutlet_Species_Pressure(unsigned short iSpecies);

	/*!
	 * \brief Get the velocity at an inlet boundary.
	 * \param[in] iSpecies - Index of the species
	 * \return The total temperature.
	 */
	su2double GetInlet_Species_Velocity(unsigned short iSpecies);

	/*!
	 * \brief Get the velocity at an outlet boundary.
	 * \param[in] iSpecies - Index of the species
	 * \return The total temperature.
	 */
	su2double GetOutlet_Species_Velocity(unsigned short iSpecies);
=======
>>>>>>> 25d363ff

  /*!
	 * \brief Value of the CFL reduction in LevelSet problems.
	 * \return Value of the CFL reduction in LevelSet problems.
	 */
	su2double GetCFLRedCoeff_Turb(void);

	/*!
	 * \brief Get the flow direction unit vector at an inlet boundary.
	 * \param[in] val_index - Index corresponding to the inlet boundary.
	 * \return The flow direction vector.
	 */
	su2double* GetInlet_FlowDir(string val_index);

	/*!
	 * \brief Get the back pressure (static) at an outlet boundary.
	 * \param[in] val_index - Index corresponding to the outlet boundary.
	 * \return The outlet pressure.
	 */
	su2double GetOutlet_Pressure(string val_index);

	/*!
	 * \brief Get the var 1 at Riemann boundary.
	 * \param[in] val_marker - Index corresponding to the Riemann boundary.
	 * \return The var1
	 */
	su2double GetRiemann_Var1(string val_marker);

	/*!
	 * \brief Get the var 2 at Riemann boundary.
	 * \param[in] val_marker - Index corresponding to the Riemann boundary.
	 * \return The var2
	 */

	su2double GetRiemann_Var2(string val_marker);

	/*!
	 * \brief Get the Flowdir at Riemann boundary.
	 * \param[in] val_marker - Index corresponding to the Riemann boundary.
	 * \return The Flowdir
	 */
	su2double* GetRiemann_FlowDir(string val_marker);

	/*!
	 * \brief Get Kind Data of Riemann boundary.
	 * \param[in] val_marker - Index corresponding to the Riemann boundary.
	 * \return Kind data
	 */
	unsigned short GetKind_Data_Riemann(string val_marker);

	/*!
	 * \brief Get the wall temperature (static) at an isothermal boundary.
	 * \param[in] val_index - Index corresponding to the isothermal boundary.
	 * \return The wall temperature.
	 */
	su2double GetIsothermal_Temperature(string val_index);

	/*!
	 * \brief Get the wall heat flux on a constant heat flux boundary.
	 * \param[in] val_index - Index corresponding to the constant heat flux boundary.
	 * \return The heat flux.
	 */
	su2double GetWall_HeatFlux(string val_index);

	/*!
	 * \brief Get the wall heat flux on a constant heat flux boundary.
	 * \return The heat flux.
	 */
	su2double *GetWall_Catalycity(void);

	/*!
	 * \brief Get the back pressure (static) at an outlet boundary.
	 * \param[in] val_index - Index corresponding to the outlet boundary.
	 * \return The outlet pressure.
	 */
	su2double GetInflow_Mach_Target(string val_marker);

    /*!
	 * \brief Get the back pressure (static) at an outlet boundary.
	 * \param[in] val_index - Index corresponding to the outlet boundary.
	 * \return The outlet pressure.
	 */
	su2double GetInflow_Mach(string val_marker);

    /*!
	 * \brief Get the back pressure (static) at an outlet boundary.
	 * \param[in] val_index - Index corresponding to the outlet boundary.
	 * \return The outlet pressure.
	 */
	void SetInflow_Mach(unsigned short val_imarker, su2double val_fanface_mach);

    /*!
	 * \brief Get the back pressure (static) at an outlet boundary.
	 * \param[in] val_index - Index corresponding to the outlet boundary.
	 * \return The outlet pressure.
	 */
	su2double GetInflow_Pressure(string val_marker);

    /*!
	 * \brief Get the back pressure (static) at an outlet boundary.
	 * \param[in] val_index - Index corresponding to the outlet boundary.
	 * \return The outlet pressure.
	 */
	void SetInflow_Pressure(unsigned short val_imarker, su2double val_fanface_pressure);
  
  /*!
   * \brief Get the back pressure (static) at an outlet boundary.
   * \param[in] val_index - Index corresponding to the outlet boundary.
   * \return The outlet pressure.
   */
  su2double GetBleed_Temperature_Target(string val_marker);
  
  /*!
   * \brief Get the back pressure (static) at an outlet boundary.
   * \param[in] val_index - Index corresponding to the outlet boundary.
   * \return The outlet pressure.
   */
  su2double GetBleed_Temperature(string val_marker);
  
  /*!
   * \brief Get the back pressure (static) at an outlet boundary.
   * \param[in] val_index - Index corresponding to the outlet boundary.
   * \return The outlet pressure.
   */
  void SetBleed_Temperature(unsigned short val_imarker, su2double val_bleed_temp);
  
  /*!
   * \brief Get the back pressure (static) at an outlet boundary.
   * \param[in] val_index - Index corresponding to the outlet boundary.
   * \return The outlet pressure.
   */
  void SetExhaust_Temperature(unsigned short val_imarker, su2double val_exhaust_temp);
  
  /*!
   * \brief Get the back pressure (static) at an outlet boundary.
   * \param[in] val_index - Index corresponding to the outlet boundary.
   * \return The outlet pressure.
   */
  su2double GetExhaust_Temperature(string val_marker);
  
  /*!
   * \brief Get the back pressure (static) at an outlet boundary.
   * \param[in] val_index - Index corresponding to the outlet boundary.
   * \return The outlet pressure.
   */
  su2double GetBleed_MassFlow_Target(string val_marker);
  
  /*!
   * \brief Get the back pressure (static) at an outlet boundary.
   * \param[in] val_index - Index corresponding to the outlet boundary.
   * \return The outlet pressure.
   */
  su2double GetBleed_MassFlow(string val_marker);
  
  /*!
   * \brief Get the back pressure (static) at an outlet boundary.
   * \param[in] val_index - Index corresponding to the outlet boundary.
   * \return The outlet pressure.
   */
  void SetBleed_MassFlow(unsigned short val_imarker, su2double val_bleed_massflow);
  
  /*!
   * \brief Get the back pressure (static) at an outlet boundary.
   * \param[in] val_index - Index corresponding to the outlet boundary.
   * \return The outlet pressure.
   */
  su2double GetBleed_Pressure(string val_marker);

  /*!
   * \brief Get the back pressure (static) at an outlet boundary.
   * \param[in] val_index - Index corresponding to the outlet boundary.
   * \return The outlet pressure.
   */
  su2double GetExhaust_Pressure(string val_marker);

  /*!
   * \brief Get the back pressure (static) at an outlet boundary.
   * \param[in] val_index - Index corresponding to the outlet boundary.
   * \return The outlet pressure.
   */
  void SetBleed_Pressure(unsigned short val_imarker, su2double val_bleed_pressure);
  
  /*!
   * \brief Get the back pressure (static) at an outlet boundary.
   * \param[in] val_index - Index corresponding to the outlet boundary.
   * \return The outlet pressure.
   */
  void SetExhaust_Pressure(unsigned short val_imarker, su2double val_exhaust_pressure);
  
	/*!
	 * \brief Get the displacement value at an displacement boundary.
	 * \param[in] val_index - Index corresponding to the displacement boundary.
	 * \return The displacement value.
	 */
	su2double GetDispl_Value(string val_index);

	/*!
	 * \brief Get the force value at an load boundary.
	 * \param[in] val_index - Index corresponding to the load boundary.
	 * \return The load value.
	 */
	su2double GetLoad_Value(string val_index);

	/*!
	 * \brief Get the force value at a load boundary defined in cartesian coordinates.
	 * \param[in] val_index - Index corresponding to the load boundary.
	 * \return The load value.
	 */
	su2double GetLoad_Dir_Value(string val_index);

	/*!
	 * \brief Get the force multiplier at a load boundary in cartesian coordinates.
	 * \param[in] val_index - Index corresponding to the load boundary.
	 * \return The load multiplier.
	 */
	su2double GetLoad_Dir_Multiplier(string val_index);

	/*!
	 * \brief Get the force direction at a loaded boundary in cartesian coordinates.
	 * \param[in] val_index - Index corresponding to the load boundary.
	 * \return The load direction.
	 */
	su2double* GetLoad_Dir(string val_index);

	/*!
	 * \brief Get the amplitude of the sine-wave at a load boundary defined in cartesian coordinates.
	 * \param[in] val_index - Index corresponding to the load boundary.
	 * \return The load value.
	 */
	su2double GetLoad_Sine_Amplitude(string val_index);

	/*!
	 * \brief Get the frequency of the sine-wave at a load boundary in cartesian coordinates.
	 * \param[in] val_index - Index corresponding to the load boundary.
	 * \return The load frequency.
	 */
	su2double GetLoad_Sine_Frequency(string val_index);

	/*!
	 * \brief Get the force direction at a sine-wave loaded boundary in cartesian coordinates.
	 * \param[in] val_index - Index corresponding to the load boundary.
	 * \return The load direction.
	 */
	su2double* GetLoad_Sine_Dir(string val_index);

	/*!
	 * \brief Get the force value at an load boundary.
	 * \param[in] val_index - Index corresponding to the load boundary.
	 * \return The load value.
	 */
	su2double GetFlowLoad_Value(string val_index);

	/*!
	 * \brief Cyclic pitch amplitude for rotor blades.
	 * \return The specified cyclic pitch amplitude.
	 */
	su2double GetCyclic_Pitch(void);

	/*!
	 * \brief Collective pitch setting for rotor blades.
	 * \return The specified collective pitch setting.
	 */
	su2double GetCollective_Pitch(void);

	/*!
	 * \brief Get name of the arbitrary mesh motion input file.
	 * \return File name of the arbitrary mesh motion input file.
	 */
	string GetMotion_FileName(void);

  /*!
	 * \brief Set the config options.
	 */
	void SetConfig_Options(unsigned short val_iZone, unsigned short val_nZone);

  /*!
   * \brief Set the config options.
   */
  void SetRunTime_Options(void);

  /*!
	 * \brief Set the config file parsing.
	 */
  void SetConfig_Parsing(char case_filename[MAX_STRING_SIZE]);

  /*!
   * \brief Set the config file parsing.
   */
  bool SetRunTime_Parsing(char case_filename[MAX_STRING_SIZE]);
  
	/*!
	 * \brief Config file postprocessing.
	 */
	void SetPostprocessing(unsigned short val_software, unsigned short val_izone, unsigned short val_nDim);

	/*!
	 * \brief Config file markers processing.
	 */
	void SetMarkers(unsigned short val_software);

	/*!
	 * \brief Config file output.
	 */
	void SetOutput(unsigned short val_software, unsigned short val_izone);

	/*!
	 * \brief Value of Aeroelastic solution coordinate at time n+1.
	 */
	vector<vector<su2double> > GetAeroelastic_np1(unsigned short iMarker);

	/*!
	 * \brief Value of Aeroelastic solution coordinate at time n.
	 */
	vector<vector<su2double> > GetAeroelastic_n(unsigned short iMarker);

	/*!
	 * \brief Value of Aeroelastic solution coordinate at time n-1.
	 */
	vector<vector<su2double> > GetAeroelastic_n1(unsigned short iMarker);

	/*!
	 * \brief Value of Aeroelastic solution coordinate at time n+1.
	 */
	void SetAeroelastic_np1(unsigned short iMarker, vector<vector<su2double> > solution);

	/*!
	 * \brief Value of Aeroelastic solution coordinate at time n from time n+1.
	 */
	void SetAeroelastic_n(void);

	/*!
	 * \brief Value of Aeroelastic solution coordinate at time n-1 from time n.
	 */
	void SetAeroelastic_n1(void);

  /*!
   * \brief Aeroelastic Flutter Speed Index.
   */
  su2double GetAeroelastic_Flutter_Speed_Index(void);
  
	/*!
	 * \brief Uncoupled Aeroelastic Frequency Plunge.
	 */
	su2double GetAeroelastic_Frequency_Plunge(void);

	/*!
	 * \brief Uncoupled Aeroelastic Frequency Pitch.
	 */
	su2double GetAeroelastic_Frequency_Pitch(void);

  /*!
   * \brief Aeroelastic Airfoil Mass Ratio.
   */
  su2double GetAeroelastic_Airfoil_Mass_Ratio(void);

  /*!
   * \brief Aeroelastic center of gravity location.
   */
  su2double GetAeroelastic_CG_Location(void);

  /*!
   * \brief Aeroelastic radius of gyration squared.
   */
  su2double GetAeroelastic_Radius_Gyration_Squared(void);

  /*!
   * \brief Aeroelastic solve every x inner iteration.
   */
  unsigned short GetAeroelasticIter(void);
  
	/*!
	 * \brief Value of plunging coordinate.
     * \param[in] val_marker - the marker we are monitoring.
	 * \return Value of plunging coordinate.
	 */
	su2double GetAeroelastic_plunge(unsigned short val_marker);

    /*!
	 * \brief Value of pitching coordinate.
     * \param[in] val_marker - the marker we are monitoring.
	 * \return Value of pitching coordinate.
	 */
	su2double GetAeroelastic_pitch(unsigned short val_marker);

	/*!
	 * \brief Value of plunging coordinate.
     * \param[in] val_marker - the marker we are monitoring.
     * \param[in] val - value of plunging coordinate.
	 */
	void SetAeroelastic_plunge(unsigned short val_marker, su2double val);

	/*!
	 * \brief Value of pitching coordinate.
     * \param[in] val_marker - the marker we are monitoring.
     * \param[in] val - value of pitching coordinate.
	 */
	void SetAeroelastic_pitch(unsigned short val_marker, su2double val);

    /*!
	 * \brief Get information about the aeroelastic simulation.
	 * \return <code>TRUE</code> if it is an aeroelastic case; otherwise <code>FALSE</code>.
	 */
	bool GetAeroelastic_Simulation(void);

    /*!
	 * \brief Get information about the wind gust.
	 * \return <code>TRUE</code> if there is a wind gust; otherwise <code>FALSE</code>.
	 */
	bool GetWind_Gust(void);

    /*!
	 * \brief Get the type of gust to simulate.
	 * \return type of gust to use for the simulation.
	 */
	unsigned short GetGust_Type(void);

    /*!
	 * \brief Get the gust direction.
	 * \return the gust direction.
	 */
    unsigned short GetGust_Dir(void);

    /*!
	 * \brief Value of the gust wavelength.
	 */
	su2double GetGust_WaveLength(void);

    /*!
	 * \brief Value of the number of gust periods.
	 */
	su2double GetGust_Periods(void);

    /*!
	 * \brief Value of the gust amplitude.
	 */
	su2double GetGust_Ampl(void);

    /*!
	 * \brief Value of the time at which to begin the gust.
	 */
	su2double GetGust_Begin_Time(void);

    /*!
	 * \brief Value of the location ath which the gust begins.
	 */
	su2double GetGust_Begin_Loc(void);

  /*!
	 * \brief Value of the time at which to begin the gust.
	 */
	unsigned short GetnFFD_Iter(void);

  /*!
	 * \brief Value of the location ath which the gust begins.
	 */
	su2double GetFFD_Tol(void);

  /*!
	 * \brief Get the node number of the CV to visualize.
	 * \return Node number of the CV to visualize.
	 */
	long GetVisualize_CV(void);

  /*!
	 * \brief Get information about whether to use fixed CL mode.
	 * \return <code>TRUE</code> if fixed CL mode is active; otherwise <code>FALSE</code>.
	 */
	bool GetFixed_CL_Mode(void);

  /*!
	 * \brief Get the value specified for the target CL.
	 * \return Value of the target CL.
	 */
	su2double GetTarget_CL(void);

  /*!
	 * \brief Get the value of the damping coefficient for fixed CL mode.
	 * \return Damping coefficient for fixed CL mode.
	 */
	su2double GetDamp_Fixed_CL(void);
  
  /*!
   * \brief Get the value of iterations to re-evaluate the angle of attack.
   * \return Number of iterations.
   */
  unsigned long GetIter_Fixed_CL(void);
  
  /*!
	 * \brief Set the value of the boolean for updating AoA in fixed lift mode.
   * \param[in] val_update - the bool for whether to update the AoA.
	 */
	void SetUpdate_AoA(bool val_update);

  /*!
	 * \brief Get information about whether to update the AoA for fixed lift mode.
	 * \return <code>TRUE</code> if we should update the AoA for fixed lift mode; otherwise <code>FALSE</code>.
	 */
	bool GetUpdate_AoA(void);
  
  /*!
	 * \brief Set the current number of non-physical nodes in the solution.
   * \param[in] val_nonphys_points - current number of non-physical points.
	 */
	void SetNonphysical_Points(unsigned long val_nonphys_points);
  
  /*!
	 * \brief Get the current number of non-physical nodes in the solution.
	 * \return Current number of non-physical points.
	 */
	unsigned long GetNonphysical_Points(void);
  
  /*!
	 * \brief Set the current number of non-physical reconstructions for 2nd-order upwinding.
   * \param[in] val_nonphys_reconstr - current number of non-physical reconstructions for 2nd-order upwinding.
	 */
	void SetNonphysical_Reconstr(unsigned long val_nonphys_reconstr);
  
  /*!
	 * \brief Get the current number of non-physical reconstructions for 2nd-order upwinding.
	 * \return Current number of non-physical reconstructions for 2nd-order upwinding.
	 */
	unsigned long GetNonphysical_Reconstr(void);
  
	/*!
	 * \brief Given arrays x[1..n] and y[1..n] containing a tabulated function, i.e., yi = f(xi), with
	          x1 < x2 < . . . < xN , and given values yp1 and ypn for the first derivative of the interpolating
	          function at points 1 and n, respectively, this routine returns an array y2[1..n] that contains
	          the second derivatives of the interpolating function at the tabulated points xi. If yp1 and/or
	          ypn are equal to 1 × 1030 or larger, the routine is signaled to set the corresponding boundary
	          condition for a natural spline, with zero second derivative on that boundary.
						Numerical Recipes: The Art of Scientific Computing, Third Edition in C++.
	 */
	void SetSpline(vector<su2double> &x, vector<su2double> &y, unsigned long n, su2double yp1, su2double ypn, vector<su2double> &y2);

	/*!
	 * \brief Given the arrays xa[1..n] and ya[1..n], which tabulate a function (with the xai’s in order),
	          and given the array y2a[1..n], which is the output from spline above, and given a value of
	          x, this routine returns a cubic-spline interpolated value y.
         	  Numerical Recipes: The Art of Scientific Computing, Third Edition in C++.
	 * \returns The interpolated value of for x.
	 */
	su2double GetSpline(vector<su2double> &xa, vector<su2double> &ya, vector<su2double> &y2a, unsigned long n, su2double x);
  
  /*!
   * \brief Get the verbosity level of the console output.
   * \return Verbosity level for the console output.
   */
  unsigned short GetConsole_Output_Verb(void);

  /*!
   *
   * \brief Get the direct differentation method.
   * \return direct differentiation method.
   */
  unsigned short GetDirectDiff();

  /*!
   * \brief Get the indicator whether we are solving an discrete adjoint problem.
   * \return the discrete adjoint indicator.
  */
  bool GetDiscrete_Adjoint(void);

	/*!
	 * \brief Get the number of fluid subiterations roblems.
	 * \return Number of FSI subiters.
	 */
	unsigned short GetnIterFSI(void);

	/*!
	 * \brief Get Aitken's relaxation parameter for static relaxation cases.
	 * \return Aitken's relaxation parameters.
	 */
	su2double GetAitkenStatRelax(void);

	/*!
	 * \brief Get Aitken's maximum relaxation parameter for dynamic relaxation cases and first iteration.
	 * \return Aitken's relaxation parameters.
	 */
	su2double GetAitkenDynMaxInit(void);


	/*!
	  * \brief Decide whether to apply dead loads to the model.
	  * \return <code>TRUE</code> if the dead loads are to be applied, <code>FALSE</code> otherwise.
	  */

	bool GetDeadLoad(void);

	/*!
	  * \brief Identifies if the mesh is matching or not (temporary, while implementing interpolation procedures).
	  * \return <code>TRUE</code> if the mesh is matching, <code>FALSE</code> otherwise.
	  */

	bool GetMatchingMesh(void);

	/*!
	 * \brief Provides information about the time integration of the structural analysis, and change the write in the output
	 *        files information about the iteration.
	 * \return The kind of time integration: Static or dynamic analysis
	 */
	unsigned short GetDynamic_Analysis(void);

	/*!
	 * \brief If we are prforming an unsteady simulation, there is only
	 *        one value of the time step for the complete simulation.
	 * \return Value of the time step in an unsteady simulation (non dimensional).
	 */
	su2double GetDelta_DynTime(void);

	/*!
	 * \brief If we are prforming an unsteady simulation, there is only
	 *        one value of the time step for the complete simulation.
	 * \return Value of the time step in an unsteady simulation (non dimensional).
	 */
	su2double GetTotal_DynTime(void);

	/*!
	 * \brief If we are prforming an unsteady simulation, there is only
	 *        one value of the time step for the complete simulation.
	 * \return Value of the time step in an unsteady simulation (non dimensional).
	 */
	su2double GetCurrent_DynTime(void);

	/*!
	 * \brief Get information about writing dynamic structural analysis headers and file extensions.
	 * \return 	<code>TRUE</code> means that dynamic structural analysis solution files will be written.
	 */
	bool GetWrt_Dynamic(void);

	/*!
	 * \brief Get Newmark alpha parameter.
	 * \return Value of the Newmark alpha parameter.
	 */
	su2double GetNewmark_alpha(void);

	/*!
	 * \brief Get Newmark delta parameter.
	 * \return Value of the Newmark delta parameter.
	 */
	su2double GetNewmark_delta(void);

	/*!
	 * \brief Check if the user wants to apply the load gradually.
	 * \return 	<code>TRUE</code> means that the load is to be applied gradually.
	 */
	 bool GetGradual_Load(void);

	/*!
	 * \brief Check if the user wants to apply the load as a ramp.
	 * \return 	<code>TRUE</code> means that the load is to be applied as a ramp.
	 */
	 bool GetRamp_Load(void);

	/*!
	 * \brief Get the maximum time of the ramp.
	 * \return 	Value of the max time while the load is linearly increased
	 */
	 su2double GetRamp_Time(void);

	/*!
	 * \brief Get the maximum time of the ramp.
	 * \return 	Value of the max time while the load is linearly increased
	 */
	su2double GetStatic_Time(void);
<<<<<<< HEAD
	
=======

>>>>>>> 25d363ff
	/*!
	 * \brief Get the order of the predictor for FSI applications.
	 * \return 	Order of predictor
	 */
	 unsigned short GetPredictorOrder(void);

	/*!
	 * \brief Check if the simulation we are running is a FSI simulation
	 * \return Value of the physical time in an unsteady simulation.
	 */
	 bool GetFSI_Simulation(void);

	/*!
	 * \brief Check if we want to apply an incremental load to the nonlinear structural simulation
	 * \return <code>TRUE</code> means that the load is to be applied in increments.
	 */
	 bool GetIncrementalLoad(void);

	/*!
	 * \brief Get the number of increments for an incremental load.
	 * \return 	Number of increments.
	 */
	 unsigned long GetNumberIncrements(void);

	/*!
	 * \brief Get the relaxation method chosen for the simulation
	 * \return Value of the relaxation method
	 */
	unsigned short GetRelaxation_Method_FSI(void);

	/*!
	 * \brief Get the interpolation method used for matching between zones.
	 */
	inline unsigned short GetKindInterpolation(void);


};

#include "config_structure.inl"<|MERGE_RESOLUTION|>--- conflicted
+++ resolved
@@ -65,12 +65,9 @@
 	su2double MinLogResidual; /*!< \brief Minimum value of the log residual. */
 	su2double OrderMagResidualFSI; /*!< \brief Order of magnitude reduction. */
 	su2double MinLogResidualFSI; /*!< \brief Minimum value of the log residual. */
-<<<<<<< HEAD
 	su2double Res_FEM_UTOL; 		/*!< \brief UTOL criteria for structural FEM. */
 	su2double Res_FEM_RTOL; 		/*!< \brief RTOL criteria for structural FEM. */
 	su2double Res_FEM_ETOL; 		/*!< \brief ETOL criteria for structural FEM. */
-=======
->>>>>>> 25d363ff
 	su2double EA_ScaleFactor; /*!< \brief Equivalent Area scaling factor */
 	su2double* EA_IntLimit; /*!< \brief Integration limits of the Equivalent Area computation */
   su2double AdjointLimit; /*!< \brief Adjoint variable limit */
@@ -588,10 +585,6 @@
   *Diss;                /*!< \brief Dissociation potential. */
 	unsigned short nMass,                 /*!< \brief No of particle masses */
 	nTemp;						/*!< \brief No of freestream temperatures specified */
-<<<<<<< HEAD
-	bool Inlet_Outlet_Defined; /*!< \brief  that inlet and outlet conditions are defined for each species*/
-=======
->>>>>>> 25d363ff
   su2double *Particle_Mass,         /*!< \brief Mass of all particles present in the plasma */
   *Molar_Mass,               /*!< \brief Molar mass of species in the plasma [kg/kmol] */
   Mixture_Molar_mass,       /*!< \brief Molar mass of the multi-species fluid [kg/kmol] */
@@ -730,17 +723,12 @@
   vector<vector<vector<su2double> > > Aeroelastic_np1, /*!< \brief Aeroelastic solution at time level n+1. */
   Aeroelastic_n, /*!< \brief Aeroelastic solution at time level n. */
 	Aeroelastic_n1; /*!< \brief Aeroelastic solution at time level n-1. */
-<<<<<<< HEAD
-  su2double FreqPlungeAeroelastic, /*!< \brief Plunging natural frequency for Aeroelastic. */
-	FreqPitchAeroelastic; /*!< \brief Pitch natural frequency for Aeroelastic. */
-=======
   su2double FlutterSpeedIndex, /*!< \brief The flutter speed index. */
   PlungeNaturalFrequency, /*!< \brief Plunging natural frequency for Aeroelastic. */
   PitchNaturalFrequency, /*!< \brief Pitch natural frequency for Aeroelastic. */
   AirfoilMassRatio, /*!< \brief The airfoil mass ratio for Aeroelastic. */
   CG_Location, /*!< \brief Center of gravity location for Aeroelastic. */
   RadiusGyrationSquared; /*!< \brief The radius of gyration squared for Aeroelastic. */
->>>>>>> 25d363ff
   su2double *Aeroelastic_plunge, /*!< \brief Value of plunging coordinate at the end of an external iteration. */
 	*Aeroelastic_pitch; /*!< \brief Value of pitching coordinate at the end of an external iteration. */
   unsigned short AeroelasticIter; /*!< \brief Solve the aeroelastic equations every given number of internal iterations. */
@@ -753,7 +741,6 @@
   Gust_Begin_Loc;             /*!< \brief Location at which the gust begins. */
   long Visualize_CV; /*!< \brief Node number for the CV to be visualized */
   bool ExtraOutput;
-<<<<<<< HEAD
   bool DeadLoad; 		/*!< Application of dead loads to the FE analysis */
   bool MatchingMesh; 	/*!< Matching mesh (while implementing interpolation procedures). */
   su2double Newmark_alpha,			/*!< \brief Parameter alpha for Newmark method. */
@@ -766,16 +753,6 @@
   su2double Static_Time;			/*!< \brief Time while the structure is not loaded in FSI applications. */
   unsigned short Pred_Order;  /*!< \brief Order of the predictor for FSI applications. */
   unsigned short Kind_Interpolation; /*!\brief type of interpolation to use for FSI applications. */
-=======
-  bool DeadLoad; /*!< Application of dead loads to the FE analysis */
-    su2double Newmark_alpha,			/*!< \brief Parameter alpha for Newmark method. */
-      Newmark_delta;				/*!< \brief Parameter delta for Newmark method. */
-    bool Gradual_Load,		/*!< \brief Apply the load gradually. */
-      Ramp_Load;				/*!< \brief Apply the load with linear increases. */
-    su2double Ramp_Time;			/*!< \brief Time until the maximum load is applied. */
-    su2double Static_Time;			/*!< \brief Time while the structure is not loaded in FSI applications. */
-    unsigned short Pred_Order;  /*!< \brief Order of the predictor for FSI applications. */
->>>>>>> 25d363ff
   unsigned long Nonphys_Points, /*!< \brief Current number of non-physical points in the solution. */
   Nonphys_Reconstr;      /*!< \brief Current number of non-physical reconstructions for 2nd-order upwinding. */
   bool ParMETIS;      /*!< \brief Boolean for activating ParMETIS mode (while testing). */
@@ -1234,23 +1211,6 @@
 	 * \return Value of the constant: Gamma
 	 */
 	su2double GetGamma(void);
-<<<<<<< HEAD
-
-	/*!
-	 * \brief Get the value of the Gamma of fluid (ratio of specific heats) for a particular species.
-	 * \param[in] - val_Species: Index of desired species specific heat ratio.
-	 * \return Value of the constant: Species_Gamma[iSpecies]
-	 */
-	su2double GetSpecies_Gamma(unsigned short val_Species);
-
-	/*!
-	 * \brief Get the value of the charge number for a particular species (1 for ions, -1 for electrons, 0 for neutral).
-	 * \param[in] - val_Species: Index of desired species charge number.
-	 * \return Value of the constant: Charge_Number[val_Species]
-	 */
-	int GetCharge_Number(unsigned short val_Species);
-=======
->>>>>>> 25d363ff
   
   /*!
    * \brief Get the values of the CFL adapation.
@@ -1293,21 +1253,6 @@
 	 * \return Value of the bulk modulus.
 	 */
 	su2double GetBulk_Modulus(void);
-<<<<<<< HEAD
-
-	/*!
-	 * \brief Get the value of the Gamma of fluid (ratio of specific heats) for monatomic species.
-	 * \return Value of the constant: GammaMonatomic
-	 */
-	su2double GetGammaMonatomic(void);
-
-	/*!
-	 * \brief Get the value of the Gamma of fluid (ratio of specific heats) for diatomic species.
-	 * \return Value of the constant: Gamma
-	 */
-	su2double GetGammaDiatomic(void);
-=======
->>>>>>> 25d363ff
 
 	/*!
 	 * \brief Get the artificial compresibility factor.
@@ -1338,16 +1283,6 @@
 	 * \return Value of the constant: Gamma
 	 */
 	su2double GetGas_ConstantND(void);
-<<<<<<< HEAD
-
-	/*!
-	 * \brief Get the value of specific gas constant for a particular species.
-	 * \param[in] val_Species - Index of desired species gas constant.
-	 * \return Value of the constant: R
-	 */
-	su2double GetSpecies_Gas_Constant(unsigned short val_Species);
-=======
->>>>>>> 25d363ff
 
 	/*!
 	 * \brief Get the coefficients of the Blottner viscosity model
@@ -1641,15 +1576,12 @@
 	 * \return Value of the Young's modulus of elasticity.
 	 */
 	su2double GetElasticyMod(void);
-<<<<<<< HEAD
 
 	/*!
 	 * \brief Get the value of the bulk modulus on the structural side.
 	 * \return Value of the bulk modulus on the structural side.
 	 */
 	su2double GetBulk_Modulus_Struct(void);
-=======
->>>>>>> 25d363ff
 
     /*!
 	 * \brief Formulation for 2D elasticity (plane stress - strain)
@@ -1668,7 +1600,6 @@
 	 * \return Value of the Material Density.
 	 */
 	su2double GetMaterialDensity(void);
-<<<<<<< HEAD
 
     /*!
 	 * \brief Compressibility/incompressibility of the solids analysed using the structural solver.
@@ -1687,8 +1618,6 @@
 	 * \return Small or large deformation structural analysis.
 	 */
 	unsigned short GetGeometricConditions(void);
-=======
->>>>>>> 25d363ff
 
 	/*!
 	 * \brief Get the reference length for computing moment (the default value is 1).
@@ -2076,17 +2005,6 @@
 	 * \return CFL number for each grid.
 	 */
 	void SetCFL(unsigned short val_mesh, su2double val_cfl);
-<<<<<<< HEAD
-
-	/*!
-	 * \brief Get the Courant Friedrich Levi number for each grid, for each species
-	 * \param[in] val_mesh - Index of the mesh were the CFL is applied.
-	 * \param[in] val_Species - Index of the chemical species
-	 * \return CFL number for each grid.
-	 */
-	su2double GetCFL(unsigned short val_mesh, unsigned short val_Species);
-=======
->>>>>>> 25d363ff
 
 	/*!
 	 * \brief Get the Courant Friedrich Levi number for unsteady simulations.
@@ -3862,15 +3780,6 @@
 	 * \return: Molar mass of the specified gas consituent [kg/kmol]
 	 */
 	su2double GetInitial_Gas_Composition(unsigned short iSpecies);
-<<<<<<< HEAD
-
-	/*!
-	 * \brief Retrieves the multi-species fluid mixture molar mass.
-	 * \return: Molar mass of the fluid mixture
-	 */
-	su2double GetMixtureMolar_Mass();
-=======
->>>>>>> 25d363ff
 
   /*!
 	 * \brief Provides the formation enthalpy of the specified species at standard conditions
@@ -4239,8 +4148,6 @@
 	 * \return Design variable step.
 	 */
 	su2double GetDV_Value(unsigned short val_dv);
-<<<<<<< HEAD
-=======
 
   /*!
    * \brief Set the value of the design variable step, we use this value in design problems.
@@ -4248,7 +4155,6 @@
    * \param[in] val    - Value of the design variable.
    */
   void SetDV_Value(unsigned short val_dv, su2double val);
->>>>>>> 25d363ff
 
 	/*!
 	 * \brief Get information about the grid movement.
@@ -4692,7 +4598,6 @@
 	 * \return Value of the minimum residual value (log10 scale).
 	 */
 	su2double GetMinLogResidualFSI(void);
-<<<<<<< HEAD
 
 	/*!
 	 * \brief Value of the displacement tolerance UTOL for FEM structural analysis (log10 scale).
@@ -4711,9 +4616,7 @@
 	 * \return Value of Res_FEM_UTOL (log10 scale).
 	 */
 	su2double GetResidual_FEM_ETOL(void);
-=======
->>>>>>> 25d363ff
-  
+
   /*!
    * \brief Value of the damping factor for the engine inlet bc.
    * \return Value of the damping factor.
@@ -4961,57 +4864,6 @@
 	 * \return The total pressure.
 	 */
 	su2double GetExhaust_Pressure_Target(string val_index);
-<<<<<<< HEAD
-
-	/*!
-	 * \brief If inlet and outlet conditions are defined for multi species
-	 * \return true/false
-	 */
-	bool GetInletConditionsDefined();
-
-	/*!
-	 * \brief Get the temperature at an inlet boundary.
-	 * \param[in] iSpecies - Index of the species
-	 * \return The total temperature.
-	 */
-	su2double GetInlet_Species_Temperature(unsigned short iSpecies);
-
-	/*!
-	 * \brief Get the temperature at an outlet boundary.
-	 * \param[in] iSpecies - Index of the species
-	 * \return The total temperature.
-	 */
-	su2double GetOutlet_Species_Temperature(unsigned short iSpecies);
-
-	/*!
-	 * \brief Get the pressure at an inlet boundary.
-	 * \param[in] iSpecies - Index of the species
-	 * \return The total temperature.
-	 */
-	su2double GetInlet_Species_Pressure(unsigned short iSpecies);
-
-	/*!
-	 * \brief Get the pressure at an outlet boundary.
-	 * \param[in] iSpecies - Index of the species
-	 * \return The total temperature.
-	 */
-	su2double GetOutlet_Species_Pressure(unsigned short iSpecies);
-
-	/*!
-	 * \brief Get the velocity at an inlet boundary.
-	 * \param[in] iSpecies - Index of the species
-	 * \return The total temperature.
-	 */
-	su2double GetInlet_Species_Velocity(unsigned short iSpecies);
-
-	/*!
-	 * \brief Get the velocity at an outlet boundary.
-	 * \param[in] iSpecies - Index of the species
-	 * \return The total temperature.
-	 */
-	su2double GetOutlet_Species_Velocity(unsigned short iSpecies);
-=======
->>>>>>> 25d363ff
 
   /*!
 	 * \brief Value of the CFL reduction in LevelSet problems.
@@ -5676,11 +5528,7 @@
 	 * \return 	Value of the max time while the load is linearly increased
 	 */
 	su2double GetStatic_Time(void);
-<<<<<<< HEAD
-	
-=======
-
->>>>>>> 25d363ff
+
 	/*!
 	 * \brief Get the order of the predictor for FSI applications.
 	 * \return 	Order of predictor
