--- conflicted
+++ resolved
@@ -5063,9 +5063,6 @@
    * \return Harmonic Balance Frequency pointer.
    */
   su2double* GetOmega_HB(void);
-<<<<<<< HEAD
-
-=======
 	
   /*!
    * \brief Get if harmonic balance source term is to be preconditioned
@@ -5073,7 +5070,6 @@
    */
   bool GetHB_Precondition(void);
   
->>>>>>> 6e2236db
   /*!
    * \brief Get if we should update the motion origin.
    * \param[in] val_marker - Value of the marker in which we are interested.
