/*!
 * \file config_structure.cpp
 * \brief Main file for managing the config file
 * \author F. Palacios, T. Economon, B. Tracey
 * \version 4.3.0 "Cardinal"
 *
 * SU2 Lead Developers: Dr. Francisco Palacios (Francisco.D.Palacios@boeing.com).
 *                      Dr. Thomas D. Economon (economon@stanford.edu).
 *
 * SU2 Developers: Prof. Juan J. Alonso's group at Stanford University.
 *                 Prof. Piero Colonna's group at Delft University of Technology.
 *                 Prof. Nicolas R. Gauger's group at Kaiserslautern University of Technology.
 *                 Prof. Alberto Guardone's group at Polytechnic University of Milan.
 *                 Prof. Rafael Palacios' group at Imperial College London.
 *                 Prof. Edwin van der Weide's group at the University of Twente.
 *                 Prof. Vincent Terrapon's group at the University of Liege.
 *
 * Copyright (C) 2012-2016 SU2, the open-source CFD code.
 *
 * SU2 is free software; you can redistribute it and/or
 * modify it under the terms of the GNU Lesser General Public
 * License as published by the Free Software Foundation; either
 * version 2.1 of the License, or (at your option) any later version.
 *
 * SU2 is distributed in the hope that it will be useful,
 * but WITHOUT ANY WARRANTY; without even the implied warranty of
 * MERCHANTABILITY or FITNESS FOR A PARTICULAR PURPOSE. See the GNU
 * Lesser General Public License for more details.
 *
 * You should have received a copy of the GNU Lesser General Public
 * License along with SU2. If not, see <http://www.gnu.org/licenses/>.
 */

#include "../include/config_structure.hpp"

CConfig::CConfig(char case_filename[MAX_STRING_SIZE], unsigned short val_software, unsigned short val_iZone, unsigned short val_nZone, unsigned short val_nDim, unsigned short verb_level) {
  
#ifdef HAVE_MPI
  MPI_Comm_rank(MPI_COMM_WORLD, &rank);
#else
  rank = MASTER_NODE;
#endif

  /*--- Initialize pointers to Null---*/

  SetPointersNull();

  /*--- Reading config options  ---*/
  
  SetConfig_Options(val_iZone, val_nZone);

  /*--- Parsing the config file  ---*/
  
  SetConfig_Parsing(case_filename);

  /*--- Configuration file postprocessing ---*/

  SetPostprocessing(val_software, val_iZone, val_nDim);

  /*--- Configuration file boundaries/markers setting ---*/
  
  SetMarkers(val_software);

  /*--- Configuration file output ---*/

  if ((rank == MASTER_NODE) && (verb_level == VERB_HIGH) && (val_iZone == 0))
    SetOutput(val_software, val_iZone);

}

CConfig::CConfig(char case_filename[MAX_STRING_SIZE], unsigned short val_software) {
  
  /*--- Initialize pointers to Null---*/
  
  SetPointersNull();

  /*--- Reading config options  ---*/
  
  SetConfig_Options(0, 1);

  /*--- Parsing the config file  ---*/
  
  SetConfig_Parsing(case_filename);

  /*--- Configuration file postprocessing ---*/
  
  SetPostprocessing(val_software, 0, 1);
  
}

CConfig::CConfig(char case_filename[MAX_STRING_SIZE], CConfig *config) {
  
  bool runtime_file = false;
  
  /*--- Initialize pointers to Null---*/
  
  SetPointersNull();
  
  /*--- Reading config options  ---*/
  
  SetRunTime_Options();
  
  /*--- Parsing the config file  ---*/
  
  runtime_file = SetRunTime_Parsing(case_filename);
  
  /*--- Update original config file ---*/
  
  if (runtime_file) {
    config->SetnExtIter(nExtIter);
  }

}

void CConfig::SetPointersNull(void) {
<<<<<<< HEAD

  Marker_CfgFile_Out_1D		= NULL;     Marker_All_Out_1D		= NULL;
  Marker_CfgFile_GeoEval	= NULL;     Marker_All_GeoEval		= NULL;
  Marker_CfgFile_Monitoring	= NULL;     Marker_All_Monitoring	= NULL;
  Marker_CfgFile_Designing	= NULL;     Marker_All_Designing    = NULL;
  Marker_CfgFile_Plotting	= NULL;     Marker_All_Plotting		= NULL;
  Marker_CfgFile_DV			= NULL;     Marker_All_DV			= NULL;
  Marker_CfgFile_Moving		= NULL;     Marker_All_Moving		= NULL;
  Marker_CfgFile_PerBound	= NULL;		Marker_All_PerBound		= NULL;   Marker_PerBound = NULL;

  Marker_DV				= NULL;  Marker_Moving	   = NULL;  Marker_Monitoring 	= NULL;
  Marker_Designing		= NULL;  Marker_GeoEval	   = NULL;  Marker_Plotting		= NULL;
  Marker_CfgFile_KindBC = NULL;  Marker_All_KindBC = NULL;
  /*--- Marker Pointers ---*/

  Marker_Euler					= NULL;     Marker_FarField 		 = NULL;     Marker_Custom 			= NULL;
  Marker_SymWall 				= NULL;     Marker_Pressure 		 = NULL;     Marker_PerBound 		= NULL;
  Marker_PerDonor 				= NULL;     Marker_NearFieldBound    = NULL;	 Marker_InterfaceBound 	= NULL;
  Marker_Fluid_InterfaceBound 	= NULL;
  Marker_Dirichlet 				= NULL;     Marker_Inlet 			    = NULL;
  Marker_Supersonic_Inlet 		= NULL;		Marker_Outlet 			    = NULL;    Marker_Out_1D 			= NULL;
  Marker_Isothermal 			= NULL;     Marker_HeatFlux 		    = NULL;    Marker_EngineInflow 	= NULL;
  Marker_EngineBleed 			= NULL;     Marker_Supersonic_Outlet    = NULL;
  Marker_EngineExhaust 			= NULL;     Marker_Displacement 	    = NULL;    Marker_Load 			= NULL;
  Marker_Load_Dir 				= NULL;     Marker_Load_Sine 		    = NULL;    Marker_Clamped 			= NULL;
  Marker_FlowLoad 				= NULL;     Marker_Neumann 			    = NULL;
  Marker_All_TagBound 			= NULL;     Marker_CfgFile_TagBound     = NULL;    Marker_All_KindBC 		= NULL;
  Marker_CfgFile_KindBC 		= NULL;     Marker_All_SendRecv 	    = NULL;    Marker_All_PerBound 	= NULL;
  Marker_FSIinterface 			= NULL;     Marker_All_FSIinterface     = NULL;    Marker_Riemann          = NULL;
  Marker_Load 					= NULL;     Marker_CfgFile_FSIinterface = NULL;
  
  /*--- Boundary Condition settings ---*/

=======
  
  Marker_CfgFile_Out_1D = NULL;       Marker_All_Out_1D = NULL;
  Marker_CfgFile_GeoEval = NULL;      Marker_All_GeoEval = NULL;
  Marker_CfgFile_Monitoring = NULL;   Marker_All_Monitoring = NULL;
  Marker_CfgFile_Designing = NULL;    Marker_All_Designing = NULL;
  Marker_CfgFile_Plotting = NULL;     Marker_All_Plotting = NULL;
  Marker_CfgFile_DV = NULL;           Marker_All_DV = NULL;
  Marker_CfgFile_Moving = NULL;       Marker_All_Moving = NULL;
  Marker_CfgFile_PerBound = NULL;     Marker_All_PerBound = NULL;   Marker_PerBound = NULL;
  Marker_CfgFile_FSIinterface = NULL;
  
  Marker_DV = NULL;  Marker_Moving = NULL;  Marker_Monitoring = NULL;
  Marker_Designing = NULL;  Marker_GeoEval = NULL;  Marker_Plotting = NULL;
  Marker_CfgFile_KindBC = NULL;       Marker_All_KindBC = NULL;
  
  /*--- Marker Pointers ---*/

  Marker_Euler = NULL;            Marker_FarField = NULL;           Marker_Custom = NULL;
  Marker_SymWall = NULL;          Marker_Pressure = NULL;           Marker_PerBound = NULL;
  Marker_PerDonor = NULL;         Marker_NearFieldBound = NULL;     Marker_InterfaceBound = NULL;
  Marker_Dirichlet = NULL;        Marker_Inlet = NULL;
  Marker_Supersonic_Inlet = NULL; Marker_Outlet = NULL;             Marker_Out_1D = NULL;
  Marker_Isothermal = NULL;       Marker_HeatFlux = NULL;           Marker_EngineInflow = NULL;
  Marker_EngineBleed = NULL;      Marker_Supersonic_Outlet = NULL;
  Marker_EngineExhaust = NULL;    Marker_Displacement = NULL;       Marker_Load = NULL;
  Marker_Load_Dir = NULL;         Marker_Load_Sine = NULL;          Marker_Clamped = NULL;
  Marker_FlowLoad = NULL;         Marker_Neumann = NULL;
  Marker_All_TagBound = NULL;     Marker_CfgFile_TagBound = NULL;   Marker_All_KindBC = NULL;
  Marker_CfgFile_KindBC = NULL;   Marker_All_SendRecv = NULL;       Marker_All_PerBound = NULL;
  Marker_FSIinterface = NULL;     Marker_All_FSIinterface = NULL;     Marker_Riemann = NULL;
  Marker_Load = NULL;
  /*--- Boundary Condition settings ---*/

  Dirichlet_Value = NULL;         Exhaust_Temperature_Target = NULL;
  Exhaust_Pressure_Target = NULL; Inlet_Ttotal = NULL;              Inlet_Ptotal = NULL;
  Inlet_FlowDir = NULL;           Inlet_Temperature = NULL;         Inlet_Pressure = NULL;
  Inlet_Velocity = NULL;          Inflow_Mach_Target = NULL;        Inflow_Mach = NULL;
  Inflow_Pressure = NULL;         Bleed_Temperature_Target = NULL;  Bleed_Temperature = NULL;
  Bleed_MassFlow_Target = NULL;   Bleed_MassFlow = NULL;            Exhaust_Pressure = NULL; Exhaust_Temperature = NULL;
  Bleed_Pressure = NULL;          Outlet_Pressure = NULL;           Isothermal_Temperature = NULL;
  Heat_Flux = NULL;               Displ_Value = NULL;               Load_Value = NULL;
  FlowLoad_Value = NULL;
  
  Periodic_Translate = NULL;    Periodic_Rotation = NULL;    Periodic_Center = NULL;
  Periodic_Translation = NULL;   Periodic_RotAngles = NULL;   Periodic_RotCenter = NULL;
>>>>>>> 154fed46

  Dirichlet_Value 			= NULL;     Exhaust_Temperature_Target	= NULL;		Exhaust_Temperature 	= NULL;
  Exhaust_Pressure_Target 	= NULL;		Inlet_Ttotal 				= NULL;		Inlet_Ptotal 			= NULL;
  Inlet_FlowDir 			= NULL;     Inlet_Temperature 			= NULL;     Inlet_Pressure 			= NULL;
  Inlet_Velocity 			= NULL;     Inflow_Mach_Target 			= NULL;     Inflow_Mach 			= NULL;
  Inflow_Pressure 			= NULL;     Bleed_Temperature_Target 	= NULL;  	Bleed_Temperature		= NULL;
  Bleed_MassFlow_Target 	= NULL;   	Bleed_MassFlow 				= NULL;     Exhaust_Pressure 		= NULL; 
  Bleed_Pressure 			= NULL;     Outlet_Pressure				= NULL;     Isothermal_Temperature	= NULL;
  Heat_Flux 				= NULL;     Displ_Value 				= NULL;     Load_Value 				= NULL;
  FlowLoad_Value 			= NULL;     Periodic_RotCenter 			= NULL;     Periodic_RotAngles 		= NULL;
  Periodic_Translation 		= NULL;     Periodic_Center 			= NULL;     Periodic_Rotation 		= NULL;
  Periodic_Translate		= NULL;

  Load_Dir 		= NULL;	      Load_Dir_Value	  = NULL;     Load_Dir_Multiplier = NULL;
  Load_Sine_Dir = NULL;	      Load_Sine_Amplitude = NULL;     Load_Sine_Frequency = NULL;

  /*--- Miscellaneous/unsorted ---*/

  Aeroelastic_plunge  = NULL;    
  Aeroelastic_pitch   = NULL;
  MassFrac_FreeStream = NULL;
  Velocity_FreeStream = NULL;
<<<<<<< HEAD
  
  RefOriginMoment     = NULL;
  CFL_AdaptParam      = NULL;            
  CFL                 = NULL;
  PlaneTag            = NULL;
  Kappa_Flow 		  = NULL;    
  Kappa_AdjFlow 	  = NULL;
  Section_Location    = NULL;
  ParamDV			  = NULL;     
  DV_Value            = NULL;    
  Design_Variable     = NULL;
  Subsonic_Engine_Box = NULL;

  Hold_GridFixed_Coord= NULL;
  EA_IntLimit         = NULL;
  RK_Alpha_Step       = NULL;
  MG_CorrecSmooth     = NULL;
  MG_PreSmooth        = NULL;
  MG_PostSmooth       = NULL;
  Int_Coeffs		  = NULL;
  
=======
  RefOriginMoment = NULL;
  CFL_AdaptParam = NULL;            CFL = NULL;
  PlaneTag = NULL;
  Kappa_Flow = NULL;    Kappa_AdjFlow = NULL;
  Section_Location = NULL;
  ParamDV = NULL;     DV_Value = NULL;    Design_Variable = NULL;
  MG_PreSmooth = NULL;
  MG_PostSmooth = NULL;
  MG_CorrecSmooth = NULL;
  Subsonic_Engine_Box = NULL;
  Hold_GridFixed_Coord = NULL;
  EA_IntLimit=NULL;
  RK_Alpha_Step=NULL;
  Int_Coeffs = NULL;
>>>>>>> 154fed46
  Kind_ObjFunc = NULL;
  Weight_ObjFunc = NULL;

  /*--- Moving mesh pointers ---*/

  Kind_GridMovement		= NULL;
  Motion_Origin_X		= NULL;		Motion_Origin_Y 	= NULL;		Motion_Origin_Z			= NULL;
  Translation_Rate_X	= NULL;		Translation_Rate_Y 	= NULL;  	Translation_Rate_Z		= NULL;
  Rotation_Rate_X 		= NULL;     Rotation_Rate_Y 	= NULL;     Rotation_Rate_Z 		= NULL;
  Pitching_Omega_X 		= NULL;     Pitching_Omega_Y 	= NULL;    	Pitching_Omega_Z 		= NULL;
  Pitching_Ampl_X 		= NULL;     Pitching_Ampl_Y 	= NULL;     Pitching_Ampl_Z 		= NULL;
  Pitching_Phase_X 		= NULL;     Pitching_Phase_Y 	= NULL;    	Pitching_Phase_Z 		= NULL;
  Plunging_Omega_X 		= NULL;     Plunging_Omega_Y 	= NULL;    	Plunging_Omega_Z 		= NULL;
  Plunging_Ampl_X 		= NULL;     Plunging_Ampl_Y 	= NULL;     Plunging_Ampl_Z 		= NULL;
  RefOriginMoment_X 	= NULL;     RefOriginMoment_Y 	= NULL;   	RefOriginMoment_Z 		= NULL;
  MoveMotion_Origin 	= NULL;
  Periodic_Translate	= NULL;     Periodic_Rotation 	= NULL;     Periodic_Center			= NULL;
  Periodic_Translation	= NULL;     Periodic_RotAngles	= NULL;		Periodic_RotCenter		= NULL;


  /*--- Initialize some default arrays to NULL. ---*/
  
  default_vel_inf       = NULL;
  default_eng_box       = NULL;
  default_cfl_adapt     = NULL;
  default_ad_coeff_flow = NULL;
  default_ad_coeff_adj  = NULL;
  default_obj_coeff     = NULL;
  default_geo_loc       = NULL;
  default_ea_lim        = NULL;
  default_grid_fix      = NULL;
  default_inc_crit      = NULL;
  
  Riemann_FlowDir= NULL;
  NRBC_FlowDir = NULL;
  ActDisk_Origin= NULL;
  CoordFFDBox= NULL;
  DegreeFFDBox= NULL;
  FFDTag = NULL;
  nDV_Value = NULL;
  TagFFDBox = NULL;
 
  Kind_Data_Riemann = NULL;
  Riemann_Var1 = NULL;
  Riemann_Var2 = NULL;
  Kind_Data_NRBC = NULL;
  NRBC_Var1 = NULL;
  NRBC_Var2 = NULL;
  Marker_TurboBoundIn = NULL;
  Marker_TurboBoundOut = NULL;
  Kind_TurboPerformance = NULL;
  Marker_NRBC = NULL;
  
  /*--- Variable initialization ---*/
  
  ExtIter = 0;
  IntIter = 0;
  nIntCoeffs = 0;
  
  nMarker_PerBound = 0;
  nPeriodic_Index = 0;

  Grid_Movement = false;
  Aeroelastic_Simulation = false;
  
}

void CConfig::SetRunTime_Options(void) {
  
  /* DESCRIPTION: Number of external iterations */
  
  addUnsignedLongOption("EXT_ITER", nExtIter, 999999);

}

void CConfig::SetConfig_Options(unsigned short val_iZone, unsigned short val_nZone) {
  
  nZone = val_nZone;
  iZone = val_iZone;

  /*--- Allocate some default arrays needed for lists of doubles. ---*/
  
  default_vel_inf       = new su2double[3];
  default_eng_box       = new su2double[6];
  default_cfl_adapt     = new su2double[4];
  default_ad_coeff_flow = new su2double[3];
  default_ad_coeff_adj  = new su2double[3];
  default_obj_coeff     = new su2double[5];
  default_geo_loc       = new su2double[2];
  default_ea_lim        = new su2double[3];
  default_grid_fix      = new su2double[6];
  default_inc_crit      = new su2double[3];

  // This config file is parsed by a number of programs to make it easy to write SU2
  // wrapper scripts (in python, go, etc.) so please do
  // the best you can to follow the established format. It's very hard to parse c++ code
  // and none of us that write the parsers want to write a full c++ interpreter. Please
  // play nice with the existing format so that you don't break the existing scripts.

  /* BEGIN_CONFIG_OPTIONS */

  /*!\par CONFIG_CATEGORY: Problem Definition \ingroup Config */
  /*--- Options related to problem definition and partitioning ---*/

  /*!\brief REGIME_TYPE \n  DESCRIPTION: Regime type \n OPTIONS: see \link Regime_Map \endlink \ingroup Config*/
  addEnumOption("REGIME_TYPE", Kind_Regime, Regime_Map, COMPRESSIBLE);
  
  /* DESCRIPTION: Debug mode */
  addBoolOption("DEBUG_MODE",DebugMode, false);
  
  /*!\brief PHYSICAL_PROBLEM \n DESCRIPTION: Physical governing equations \n Options: see \link Solver_Map \endlink \n DEFAULT: NO_SOLVER \ingroup Config*/
  addEnumOption("PHYSICAL_PROBLEM", Kind_Solver, Solver_Map, NO_SOLVER);
  /*!\brief MATH_PROBLEM  \n DESCRIPTION: Mathematical problem \n  Options: DIRECT, ADJOINT \ingroup Config*/
  addMathProblemOption("MATH_PROBLEM", ContinuousAdjoint, false, DiscreteAdjoint, false, Restart_Flow, false);
  /*!\brief KIND_TURB_MODEL \n DESCRIPTION: Specify turbulence model \n Options: see \link Turb_Model_Map \endlink \n DEFAULT: NO_TURB_MODEL \ingroup Config*/
  addEnumOption("KIND_TURB_MODEL", Kind_Turb_Model, Turb_Model_Map, NO_TURB_MODEL);

  /*!\brief KIND_TRANS_MODEL \n DESCRIPTION: Specify transition model OPTIONS: see \link Trans_Model_Map \endlink \n DEFAULT: NO_TRANS_MODEL \ingroup Config*/
  addEnumOption("KIND_TRANS_MODEL", Kind_Trans_Model, Trans_Model_Map, NO_TRANS_MODEL);

  /*\brief AXISYMMETRIC \n DESCRIPTION: Axisymmetric simulation \n DEFAULT: false \ingroup Config */
  addBoolOption("AXISYMMETRIC", Axisymmetric, false);
  /* DESCRIPTION: Add the gravity force */
  addBoolOption("GRAVITY_FORCE", GravityForce, false);
  /* DESCRIPTION: Perform a low fidelity simulation */
  addBoolOption("LOW_FIDELITY_SIMULATION", LowFidelitySim, false);
  /*!\brief RESTART_SOL \n DESCRIPTION: Restart solution from native solution file \n Options: NO, YES \ingroup Config */
  addBoolOption("RESTART_SOL", Restart, false);
  /*!\brief SYSTEM_MEASUREMENTS \n DESCRIPTION: System of measurements \n OPTIONS: see \link Measurements_Map \endlink \n DEFAULT: SI \ingroup Config*/
  addEnumOption("SYSTEM_MEASUREMENTS", SystemMeasurements, Measurements_Map, SI);

  /*!\par CONFIG_CATEGORY: FluidModel \ingroup Config*/
  /*!\brief FLUID_MODEL \n DESCRIPTION: Fluid model \n OPTIONS: See \link FluidModel_Map \endlink \n DEFAULT: STANDARD_AIR \ingroup Config*/
  addEnumOption("FLUID_MODEL", Kind_FluidModel, FluidModel_Map, STANDARD_AIR);


  /*!\par CONFIG_CATEGORY: Freestream Conditions \ingroup Config*/
  /*--- Options related to freestream specification ---*/

  /*!\brief GAS_CONSTANT \n DESCRIPTION: Specific gas constant (287.058 J/kg*K (air), only for compressible flows) \ingroup Config*/
  addDoubleOption("GAS_CONSTANT", Gas_Constant, 287.058);
  /*!\brief GAMMA_VALUE  \n DESCRIPTION: Ratio of specific heats (1.4 (air), only for compressible flows) \ingroup Config*/
  addDoubleOption("GAMMA_VALUE", Gamma, 1.4);


  /*--- Options related to VAN der WAALS MODEL and PENG ROBINSON ---*/

  /* DESCRIPTION: Critical Temperature, default value for AIR */
  addDoubleOption("CRITICAL_TEMPERATURE", Temperature_Critical, 131.00);
  /* DESCRIPTION: Critical Pressure, default value for MDM */
  addDoubleOption("CRITICAL_PRESSURE", Pressure_Critical, 3588550.0);
  /* DESCRIPTION: Critical Density, default value for MDM */
  addDoubleOption("CRITICAL_DENSITY", Density_Critical, 263.0);

  /*--- Options related to VAN der WAALS MODEL and PENG ROBINSON ---*/
  /* DESCRIPTION: Critical Density, default value for MDM */
   addDoubleOption("ACENTRIC_FACTOR", Acentric_Factor, 0.035);

   /*--- Options related to Viscosity Model ---*/
  /*!\brief VISCOSITY_MODEL \n DESCRIPTION: model of the viscosity \n OPTIONS: See \link ViscosityModel_Map \endlink \n DEFAULT: SUTHERLAND \ingroup Config*/
  addEnumOption("VISCOSITY_MODEL", Kind_ViscosityModel, ViscosityModel_Map, SUTHERLAND);

  /*--- Options related to Constant Viscosity Model ---*/

  /* DESCRIPTION: default value for AIR */
  addDoubleOption("MU_CONSTANT", Mu_ConstantND , 1.716E-5);

  /*--- Options related to Sutherland Viscosity Model ---*/

  /* DESCRIPTION: Sutherland Viscosity Ref default value for AIR SI */
  addDoubleOption("MU_REF", Mu_RefND, 1.716E-5);
  /* DESCRIPTION: Sutherland Temperature Ref, default value for AIR SI */
  addDoubleOption("MU_T_REF", Mu_Temperature_RefND, 273.15);
  /* DESCRIPTION: Sutherland constant, default value for AIR SI */
  addDoubleOption("SUTHERLAND_CONSTANT", Mu_SND, 110.4);

  /*--- Options related to Thermal Conductivity Model ---*/

  addEnumOption("CONDUCTIVITY_MODEL", Kind_ConductivityModel, ConductivityModel_Map, CONSTANT_PRANDTL);

 /*--- Options related to Constant Thermal Conductivity Model ---*/

 /* DESCRIPTION: default value for AIR */
  addDoubleOption("KT_CONSTANT", Kt_ConstantND , 0.0257);

  /*!\brief REYNOLDS_NUMBER \n DESCRIPTION: Reynolds number (non-dimensional, based on the free-stream values). Needed for viscous solvers. For incompressible solvers the Reynolds length will always be 1.0 \n DEFAULT: 0.0 \ingroup Config */
  addDoubleOption("REYNOLDS_NUMBER", Reynolds, 0.0);
  /*!\brief REYNOLDS_LENGTH \n DESCRIPTION: Reynolds length (1 m by default). Used for compressible solver: incompressible solver will use 1.0. \ingroup Config */
  addDoubleOption("REYNOLDS_LENGTH", Length_Reynolds, 1.0);
  /*!\brief PRANDTL_LAM \n DESCRIPTION: Laminar Prandtl number (0.72 (air), only for compressible flows) \n DEFAULT: 0.72 \ingroup Config*/
  addDoubleOption("PRANDTL_LAM", Prandtl_Lam, 0.72);
  /*!\brief PRANDTL_TURB \n DESCRIPTION: Turbulent Prandtl number (0.9 (air), only for compressible flows) \n DEFAULT 0.90 \ingroup Config*/
  addDoubleOption("PRANDTL_TURB", Prandtl_Turb, 0.90);
  /*!\brief BULK_MODULUS \n DESCRIPTION: Value of the Bulk Modulus  \n DEFAULT 1.42E5 \ingroup Config*/
  addDoubleOption("BULK_MODULUS", Bulk_Modulus, 1.42E5);
  /* DESCRIPTION: Artifical compressibility factor  */
  addDoubleOption("ARTCOMP_FACTOR", ArtComp_Factor, 1.0);
  /*!\brief MACH_NUMBER  \n DESCRIPTION:  Mach number (non-dimensional, based on the free-stream values). 0.0 by default \ingroup Config*/
  addDoubleOption("MACH_NUMBER", Mach, 0.0);
  /*!\brief INIT_OPTION \n DESCRIPTION: Init option to choose between Reynolds or thermodynamics quantities for initializing the solution \n OPTIONS: see \link InitOption_Map \endlink \n DEFAULT REYNOLDS \ingroup Config*/
  addEnumOption("INIT_OPTION", Kind_InitOption, InitOption_Map, REYNOLDS);
  /* DESCRIPTION: Free-stream option to choose between density and temperature for initializing the solution */
  addEnumOption("FREESTREAM_OPTION", Kind_FreeStreamOption, FreeStreamOption_Map, TEMPERATURE_FS);
  /*!\brief FREESTREAM_PRESSURE\n DESCRIPTION: Free-stream pressure (101325.0 N/m^2 by default) \ingroup Config*/
  addDoubleOption("FREESTREAM_PRESSURE", Pressure_FreeStream, 101325.0);
  /*!\brief FREESTREAM_DENSITY\n DESCRIPTION: Free-stream density (1.2886 Kg/m^3 (air), 998.2 Kg/m^3 (water)) \n DEFAULT -1.0 (calculated from others) \ingroup Config*/
  addDoubleOption("FREESTREAM_DENSITY", Density_FreeStream, -1.0);
  /*!\brief FREESTREAM_TEMPERATURE\n DESCRIPTION: Free-stream temperature (288.15 K by default) \ingroup Config*/
  addDoubleOption("FREESTREAM_TEMPERATURE", Temperature_FreeStream, 288.15);
  /*!\brief FREESTREAM_TEMPERATURE_VE\n DESCRIPTION: Free-stream vibrational-electronic temperature (288.15 K by default) \ingroup Config*/
  addDoubleOption("FREESTREAM_TEMPERATURE_VE", Temperature_ve_FreeStream, 288.15);
  default_vel_inf[0] = 1.0; default_vel_inf[1] = 0.0; default_vel_inf[2] = 0.0;
  /*!\brief FREESTREAM_VELOCITY\n DESCRIPTION: Free-stream velocity (m/s) */
  addDoubleArrayOption("FREESTREAM_VELOCITY", 3, Velocity_FreeStream, default_vel_inf);
  /* DESCRIPTION: Free-stream viscosity (1.853E-5 Ns/m^2 (air), 0.798E-3 Ns/m^2 (water)) */
  addDoubleOption("FREESTREAM_VISCOSITY", Viscosity_FreeStream, -1.0);
  /* DESCRIPTION:  */
  addDoubleOption("FREESTREAM_INTERMITTENCY", Intermittency_FreeStream, 1.0);
  /* DESCRIPTION:  */
  addDoubleOption("FREESTREAM_TURBULENCEINTENSITY", TurbulenceIntensity_FreeStream, 0.05);
  /* DESCRIPTION:  */
  addDoubleOption("FREESTREAM_NU_FACTOR", NuFactor_FreeStream, 3.0);
  /* DESCRIPTION:  */
  addDoubleOption("ENGINE_NU_FACTOR", NuFactor_Engine, 30.0);
  /* DESCRIPTION:  */
  addDoubleOption("FREESTREAM_TURB2LAMVISCRATIO", Turb2LamViscRatio_FreeStream, 10.0);
  /* DESCRIPTION: Side-slip angle (degrees, only for compressible flows) */
  addDoubleOption("SIDESLIP_ANGLE", AoS, 0.0);
  /*!\brief AOA  \n DESCRIPTION: Angle of attack (degrees, only for compressible flows) \ingroup Config*/
  addDoubleOption("AOA", AoA, 0.0);
  /* DESCRIPTION: Activate fixed CL mode (specify a CL instead of AoA). */
  addBoolOption("FIXED_CL_MODE", Fixed_CL_Mode, false);
  /* DESCRIPTION: Specify a fixed coefficient of lift instead of AoA (only for compressible flows) */
  addDoubleOption("TARGET_CL", Target_CL, 0.0);
  /* DESCRIPTION: Lift cure slope for fixed CL mode (0.2 per deg by default). */
  addDoubleOption("DCL_DALPHA", dCl_dAlpha, 0.2);
  /* DESCRIPTION: Iterations to re-evaluate the angle of attack. */
  addUnsignedLongOption("ITER_FIXED_CL", Iter_Fixed_CL, 500);


  /*!\par CONFIG_CATEGORY: Reference Conditions \ingroup Config*/
  /*--- Options related to reference values for nondimensionalization ---*/

  Length_Ref = 1.0; //<---- NOTE: this should be given an option or set as a const

  /*!\brief REF_ORIGIN_MOMENT_X\n DESCRIPTION: X Reference origin for moment computation \ingroup Config*/
  addDoubleListOption("REF_ORIGIN_MOMENT_X", nRefOriginMoment_X, RefOriginMoment_X);
  /*!\brief REF_ORIGIN_MOMENT_Y\n DESCRIPTION: Y Reference origin for moment computation \ingroup Config*/
  addDoubleListOption("REF_ORIGIN_MOMENT_Y", nRefOriginMoment_Y, RefOriginMoment_Y);
  /*!\brief REF_ORIGIN_MOMENT_Z\n DESCRIPTION: Z Reference origin for moment computation \ingroup Config*/
  addDoubleListOption("REF_ORIGIN_MOMENT_Z", nRefOriginMoment_Z, RefOriginMoment_Z);
  /*!\brief REF_AREA\n DESCRIPTION: Reference area for force coefficients (0 implies automatic calculation) \ingroup Config*/
  addDoubleOption("REF_AREA", RefAreaCoeff, 1.0);
  /*!\brief REF_LENGTH_MOMENT\n DESCRIPTION: Reference length for pitching, rolling, and yawing non-dimensional moment \ingroup Config*/
  addDoubleOption("REF_LENGTH_MOMENT", RefLengthMoment, 1.0);
  /*!\brief REF_ELEM_LENGTH\n DESCRIPTION: Reference element length for computing the slope limiter epsilon \ingroup Config*/
  addDoubleOption("REF_ELEM_LENGTH", RefElemLength, 0.1);
  /*!\brief REF_SHARP_EDGES\n DESCRIPTION: Reference coefficient for detecting sharp edges \ingroup Config*/
  addDoubleOption("REF_SHARP_EDGES", RefSharpEdges, 3.0);
	/*!\brief REF_VELOCITY\n DESCRIPTION: Reference velocity (incompressible only)  \ingroup Config*/
  addDoubleOption("REF_VELOCITY", Velocity_Ref, -1.0);
	/* !\brief REF_VISCOSITY  \n DESCRIPTION: Reference viscosity (incompressible only)  \ingroup Config*/
  addDoubleOption("REF_VISCOSITY", Viscosity_Ref, -1.0);
  /* DESCRIPTION: Type of mesh motion */
  addEnumOption("REF_DIMENSIONALIZATION", Ref_NonDim, NonDim_Map, DIMENSIONAL);

  /*!\par CONFIG_CATEGORY: Boundary Markers \ingroup Config*/
  /*--- Options related to various boundary markers ---*/

  /*!\brief MARKER_PLOTTING\n DESCRIPTION: Marker(s) of the surface in the surface flow solution file  \ingroup Config*/
  addStringListOption("MARKER_PLOTTING", nMarker_Plotting, Marker_Plotting);
  /*!\brief MARKER_MONITORING\n DESCRIPTION: Marker(s) of the surface where evaluate the non-dimensional coefficients \ingroup Config*/
  addStringListOption("MARKER_MONITORING", nMarker_Monitoring, Marker_Monitoring);
  /*!\brief MARKER_DESIGNING\n DESCRIPTION: Marker(s) of the surface where objective function (design problem) will be evaluated \ingroup Config*/
  addStringListOption("MARKER_DESIGNING", nMarker_Designing, Marker_Designing);
  /*!\brief MARKER_OUT_1D \n DESCRIPTION: Outlet boundary marker(s) over which to calculate 1-D flow properties
   Format: ( outlet marker) \ingroup Config*/
  addStringListOption("MARKER_OUT_1D", nMarker_Out_1D, Marker_Out_1D);
  /*!\brief GEO_MARKER\n DESCRIPTION: Marker(s) of the surface where evaluate the geometrical functions \ingroup Config*/
  addStringListOption("GEO_MARKER", nMarker_GeoEval, Marker_GeoEval);
  /*!\brief MARKER_EULER\n DESCRIPTION: Euler wall boundary marker(s) \ingroup Config*/
  addStringListOption("MARKER_EULER", nMarker_Euler, Marker_Euler);
  /*!\brief MARKER_FAR\n DESCRIPTION: Far-field boundary marker(s) \ingroup Config*/
  addStringListOption("MARKER_FAR", nMarker_FarField, Marker_FarField);
  /*!\brief MARKER_SYM\n DESCRIPTION: Symmetry boundary condition \ingroup Config*/
  addStringListOption("MARKER_SYM", nMarker_SymWall, Marker_SymWall);
  /*!\brief MARKER_PRESSURE\n DESCRIPTION: Symmetry boundary condition \ingroup Config*/
  addStringListOption("MARKER_PRESSURE", nMarker_Pressure, Marker_Pressure);
  /*!\brief MARKER_NEARFIELD\n DESCRIPTION: Near-Field boundary condition \ingroup Config*/
  addStringListOption("MARKER_NEARFIELD", nMarker_NearFieldBound, Marker_NearFieldBound);
  /*!\brief MARKER_FLUID_INTERFACE\n DESCRIPTION: Fluid interface boundary marker(s) \ingroup Config*/
  addStringListOption("MARKER_FLUID_INTERFACE", nMarker_Fluid_InterfaceBound, Marker_Fluid_InterfaceBound);
  /*!\brief MARKER_INTERFACE\n DESCRIPTION: Zone interface boundary marker(s) \ingroup Config*/
  addStringListOption("MARKER_INTERFACE", nMarker_InterfaceBound, Marker_InterfaceBound);
  /*!\brief MARKER_FSI_INTERFACE \n DESCRIPTION: FSI interface boundary marker(s) \ingroup Config*/
  addStringListOption("MARKER_FSI_INTERFACE", nMarker_FSIinterface, Marker_FSIinterface);
  /*!\brief MARKER_DIRICHLET  \n DESCRIPTION: Dirichlet boundary marker(s) \ingroup Config*/
  addStringListOption("MARKER_DIRICHLET", nMarker_Dirichlet, Marker_Dirichlet);
  /* DESCRIPTION: Neumann boundary marker(s) */
  addStringListOption("MARKER_NEUMANN", nMarker_Neumann, Marker_Neumann);
  /* DESCRIPTION: Custom boundary marker(s) */
  addStringListOption("MARKER_CUSTOM", nMarker_Custom, Marker_Custom);
  /* DESCRIPTION: Periodic boundary marker(s) for use with SU2_MSH
   Format: ( periodic marker, donor marker, rotation_center_x, rotation_center_y,
   rotation_center_z, rotation_angle_x-axis, rotation_angle_y-axis,
   rotation_angle_z-axis, translation_x, translation_y, translation_z, ... ) */
  addPeriodicOption("MARKER_PERIODIC", nMarker_PerBound, Marker_PerBound, Marker_PerDonor,
                    Periodic_RotCenter, Periodic_RotAngles, Periodic_Translation);

  /*!\brief MARKER_ACTDISK\n DESCRIPTION: Periodic boundary marker(s) for use with SU2_MSH
   Format: ( periodic marker, donor marker, rotation_center_x, rotation_center_y,
   rotation_center_z, rotation_angle_x-axis, rotation_angle_y-axis,
   rotation_angle_z-axis, translation_x, translation_y, translation_z, ... ) \ingroup Config*/
  addActuatorDiskOption("MARKER_ACTDISK", nMarker_ActDiskInlet, nMarker_ActDiskOutlet,
                        Marker_ActDiskInlet, Marker_ActDiskOutlet,
                        ActDisk_Origin, ActDisk_RootRadius, ActDisk_TipRadius,
                        ActDisk_PressJump, ActDisk_TempJump, ActDisk_Omega, ActDisk_Distribution);

  /*!\brief INLET_TYPE  \n DESCRIPTION: Inlet boundary type \n OPTIONS: see \link Inlet_Map \endlink \n DEFAULT: TOTAL_CONDITIONS \ingroup Config*/
  addEnumOption("INLET_TYPE", Kind_Inlet, Inlet_Map, TOTAL_CONDITIONS);

  /*!\brief MARKER_INLET  \n DESCRIPTION: Inlet boundary marker(s) with the following formats,
   Total Conditions: (inlet marker, total temp, total pressure, flow_direction_x,
   flow_direction_y, flow_direction_z, ... ) where flow_direction is
   a unit vector.
   Mass Flow: (inlet marker, density, velocity magnitude, flow_direction_x,
   flow_direction_y, flow_direction_z, ... ) where flow_direction is
   a unit vector. \ingroup Config*/
  addInletOption("MARKER_INLET", nMarker_Inlet, Marker_Inlet, Inlet_Ttotal, Inlet_Ptotal, Inlet_FlowDir);

  /*!\brief MARKER_RIEMANN \n DESCRIPTION: Riemann boundary marker(s) with the following formats, a unit vector.
   * \n OPTIONS: See \link Riemann_Map \endlink. The variables indicated by the option and the flow direction unit vector must be specified. \ingroup Config*/
  addRiemannOption("MARKER_RIEMANN", nMarker_Riemann, Marker_Riemann, Kind_Data_Riemann, Riemann_Map, Riemann_Var1, Riemann_Var2, Riemann_FlowDir);
  /*!\brief MARKER_NRBC \n DESCRIPTION: Riemann boundary marker(s) with the following formats, a unit vector. \ingroup Config*/
  addNRBCOption("MARKER_NRBC", nMarker_NRBC, Marker_NRBC, Kind_Data_NRBC, NRBC_Map, NRBC_Var1, NRBC_Var2, NRBC_FlowDir);
  /*!\brief MIXING_PROCESS_TYPE \n DESCRIPTION: types of mixing process for averaging quantities at the boundaries.
    \n OPTIONS: see \link MixingProcess_Map \endlink \n DEFAULT: AREA_AVERAGE \ingroup Config*/
  addEnumOption("MIXING_PROCESS_TYPE", Kind_MixingProcess, MixingProcess_Map, AREA_AVERAGE);
  /*!\brief MARKER_MIXINGPLANE \n DESCRIPTION: Identify the boundaries in which the mixing plane is applied. \ingroup Config*/
  addMixingPlaneOption("MARKER_MIXINGPLANE", nMarker_MixBound, Marker_MixBound, Marker_MixDonor);
  /*!\brief MARKER_MIXINGPLANE \n DESCRIPTION: Identify the boundaries in which the mixing plane is applied. \ingroup Config*/
  addTurboPerfOption("MARKER_TURBO_PERFORMANCE", nMarker_TurboPerf, Marker_TurboBoundIn, Marker_TurboBoundOut, Kind_TurboPerformance, TurboPerformance_Map);
  /*!\brief MARKER_SUPERSONIC_INLET  \n DESCRIPTION: Supersonic inlet boundary marker(s)
   * \n   Format: (inlet marker, temperature, static pressure, velocity_x,   velocity_y, velocity_z, ... ), i.e. primitive variables specified. \ingroup Config*/
  addInletOption("MARKER_SUPERSONIC_INLET", nMarker_Supersonic_Inlet, Marker_Supersonic_Inlet, Inlet_Temperature, Inlet_Pressure, Inlet_Velocity);
  /*!\brief MARKER_SUPERSONIC_OUTLET \n DESCRIPTION: Supersonic outlet boundary marker(s) \ingroup Config*/
  addStringListOption("MARKER_SUPERSONIC_OUTLET", nMarker_Supersonic_Outlet, Marker_Supersonic_Outlet);
  /*!\brief MARKER_OUTLET  \n DESCRIPTION: Outlet boundary marker(s)\n
   Format: ( outlet marker, back pressure (static), ... ) \ingroup Config*/
  addStringDoubleListOption("MARKER_OUTLET", nMarker_Outlet, Marker_Outlet, Outlet_Pressure);
  /*!\brief MARKER_ISOTHERMAL DESCRIPTION: Isothermal wall boundary marker(s)\n
   * Format: ( isothermal marker, wall temperature (static), ... ) \ingroup Config  */
  addStringDoubleListOption("MARKER_ISOTHERMAL", nMarker_Isothermal, Marker_Isothermal, Isothermal_Temperature);
  /*!\brief MARKER_HEATFLUX  \n DESCRIPTION: Specified heat flux wall boundary marker(s)
   Format: ( Heat flux marker, wall heat flux (static), ... ) \ingroup Config*/
  addStringDoubleListOption("MARKER_HEATFLUX", nMarker_HeatFlux, Marker_HeatFlux, Heat_Flux);
  /*!\brief MARKER_ENGINE_INFLOW  \n DESCRIPTION: Engine inflow boundary marker(s)
   Format: ( nacelle inflow marker, fan face Mach, ... ) \ingroup Config*/
  addStringDoubleListOption("MARKER_ENGINE_INFLOW", nMarker_EngineInflow, Marker_EngineInflow, Inflow_Mach_Target);
  /*!\brief MARKER_ENGINE_BLEED  \n DESCRIPTION: Engine bleed boundary marker(s)
   Format: ( nacelle inflow marker, flux, ... ) \ingroup Config*/
  addBleedOption("MARKER_ENGINE_BLEED", nMarker_EngineBleed, Marker_EngineBleed, Bleed_MassFlow_Target, Bleed_Temperature_Target);
  /*!\brief SUBSONIC_ENGINE\n DESCRIPTION: Engine subsonic intake region \ingroup Config*/
  addBoolOption("SUBSONIC_ENGINE", Engine_Intake, false);
  default_eng_box[0] = -1E15; default_eng_box[1] = -1E15; default_eng_box[2] = -1E15;
  default_eng_box[3] =  1E15; default_eng_box[4] =  1E15; default_eng_box[5] =  1E15;
  /* DESCRIPTION: Coordinates of the box to impose a subsonic nacellle (Xmin, Ymin, Zmin, Xmax, Ymax, Zmax) */
  addDoubleArrayOption("SUBSONIC_ENGINE_BOX", 6, Subsonic_Engine_Box, default_eng_box);
  /* DESCRIPTION: Engine exhaust boundary marker(s)
   Format: (nacelle exhaust marker, total nozzle temp, total nozzle pressure, ... )*/
  addExhaustOption("MARKER_ENGINE_EXHAUST", nMarker_EngineExhaust, Marker_EngineExhaust, Exhaust_Temperature_Target, Exhaust_Pressure_Target);
  /* DESCRIPTION: Clamped boundary marker(s) */
  addStringListOption("MARKER_CLAMPED", nMarker_Clamped, Marker_Clamped);
  /* DESCRIPTION: Displacement boundary marker(s) */
  addStringDoubleListOption("MARKER_NORMAL_DISPL", nMarker_Displacement, Marker_Displacement, Displ_Value);
  /* DESCRIPTION: Load boundary marker(s) */
  addStringDoubleListOption("MARKER_NORMAL_LOAD", nMarker_Load, Marker_Load, Load_Value);
  /* DESCRIPTION: Load boundary marker(s)
   Format: (inlet marker, load, multiplier, dir_x, dir_y, dir_z, ... ), i.e. primitive variables specified. */
  addInletOption("MARKER_LOAD", nMarker_Load_Dir, Marker_Load_Dir, Load_Dir_Value, Load_Dir_Multiplier, Load_Dir);
  /* DESCRIPTION: Sine load boundary marker(s)
   Format: (inlet marker, load, multiplier, dir_x, dir_y, dir_z, ... ), i.e. primitive variables specified. */
  addInletOption("MARKER_SINE_LOAD", nMarker_Load_Sine, Marker_Load_Sine, Load_Sine_Amplitude, Load_Sine_Frequency, Load_Sine_Dir);

  /* DESCRIPTION: Flow load boundary marker(s) */
  addStringDoubleListOption("MARKER_FLOWLOAD", nMarker_FlowLoad, Marker_FlowLoad, FlowLoad_Value);
  /* DESCRIPTION: Damping factor for engine inlet condition */
  addDoubleOption("DAMP_ENGINE_INFLOW", Damp_Engine_Inflow, 0.95);
  /* DESCRIPTION: Damping factor for engine bleed condition */
  addDoubleOption("DAMP_ENGINE_BLEED", Damp_Engine_Bleed, 0.95);
  /* DESCRIPTION: Damping factor for engine exhaust condition */
  addDoubleOption("DAMP_ENGINE_EXHAUST", Damp_Engine_Exhaust, 0.95);


  /*!\par CONFIG_CATEGORY: Time-marching \ingroup Config*/
  /*--- Options related to time-marching ---*/

  /* DESCRIPTION: Unsteady simulation  */
  addEnumOption("UNSTEADY_SIMULATION", Unsteady_Simulation, Unsteady_Map, STEADY);
  /* DESCRIPTION:  Courant-Friedrichs-Lewy condition of the finest grid */
  addDoubleOption("CFL_NUMBER", CFLFineGrid, 1.25);
  /* DESCRIPTION:  Max time step in local time stepping simulations */
  addDoubleOption("MAX_DELTA_TIME", Max_DeltaTime, 1000000);
  /* DESCRIPTION: Activate The adaptive CFL number. */
  addBoolOption("CFL_ADAPT", CFL_Adapt, false);
  /* !\brief CFL_ADAPT_PARAM
   * DESCRIPTION: Parameters of the adaptive CFL number (factor down, factor up, CFL limit (min and max) )
   * Factor down generally >1.0, factor up generally < 1.0 to cause the CFL to increase when residual is decreasing,
   * and decrease when the residual is increasing or stalled. \ingroup Config*/
  default_cfl_adapt[0] = 0.0; default_cfl_adapt[1] = 0.0; default_cfl_adapt[2] = 1.0; default_cfl_adapt[3] = 100.0;
  addDoubleArrayOption("CFL_ADAPT_PARAM", 4, CFL_AdaptParam, default_cfl_adapt);
  /* DESCRIPTION: Reduction factor of the CFL coefficient in the adjoint problem */
  addDoubleOption("CFL_REDUCTION_ADJFLOW", CFLRedCoeff_AdjFlow, 0.8);
  /* DESCRIPTION: Reduction factor of the CFL coefficient in the level set problem */
  addDoubleOption("CFL_REDUCTION_TURB", CFLRedCoeff_Turb, 1.0);
  /* DESCRIPTION: Reduction factor of the CFL coefficient in the turbulent adjoint problem */
  addDoubleOption("CFL_REDUCTION_ADJTURB", CFLRedCoeff_AdjTurb, 1.0);
  /* DESCRIPTION: Number of total iterations */
  addUnsignedLongOption("EXT_ITER", nExtIter, 999999);
  // these options share nRKStep as their size, which is not a good idea in general
  /* DESCRIPTION: Runge-Kutta alpha coefficients */
  addDoubleListOption("RK_ALPHA_COEFF", nRKStep, RK_Alpha_Step);
  /* DESCRIPTION: Time Step for dual time stepping simulations (s) */
  addDoubleOption("UNST_TIMESTEP", Delta_UnstTime, 0.0);
  /* DESCRIPTION: Total Physical Time for dual time stepping simulations (s) */
  addDoubleOption("UNST_TIME", Total_UnstTime, 1.0);
  /* DESCRIPTION: Unsteady Courant-Friedrichs-Lewy number of the finest grid */
  addDoubleOption("UNST_CFL_NUMBER", Unst_CFL, 0.0);
  /* DESCRIPTION: Number of internal iterations (dual time method) */
  addUnsignedLongOption("UNST_INT_ITER", Unst_nIntIter, 100);
  /* DESCRIPTION: Integer number of periodic time instances for Time Spectral */
  addUnsignedShortOption("TIME_INSTANCES", nTimeInstances, 1);
  /* DESCRIPTION: Iteration number to begin unsteady restarts (dual time method) */
  addLongOption("UNST_RESTART_ITER", Unst_RestartIter, 0);
  /* DESCRIPTION: Starting direct solver iteration for the unsteady adjoint */
  addLongOption("UNST_ADJOINT_ITER", Unst_AdjointIter, 0);
  /* DESCRIPTION: Number of iterations to average the objective */
  addLongOption("ITER_AVERAGE_OBJ", Iter_Avg_Objective , 0);
  /* DESCRIPTION: Iteration number to begin unsteady restarts (structural analysis) */
  addLongOption("DYN_RESTART_ITER", Dyn_RestartIter, 0);
  /* DESCRIPTION: Time discretization */
  addEnumOption("TIME_DISCRE_FLOW", Kind_TimeIntScheme_Flow, Time_Int_Map, EULER_IMPLICIT);
  /* DESCRIPTION: Time discretization */
  addEnumOption("TIME_DISCRE_ADJLEVELSET", Kind_TimeIntScheme_AdjLevelSet, Time_Int_Map, EULER_IMPLICIT);
  /* DESCRIPTION: Time discretization */
  addEnumOption("TIME_DISCRE_ADJFLOW", Kind_TimeIntScheme_AdjFlow, Time_Int_Map, EULER_IMPLICIT);
  /* DESCRIPTION: Time discretization */
  addEnumOption("TIME_DISCRE_TURB", Kind_TimeIntScheme_Turb, Time_Int_Map, EULER_IMPLICIT);
  /* DESCRIPTION: Time discretization */
  addEnumOption("TIME_DISCRE_ADJTURB", Kind_TimeIntScheme_AdjTurb, Time_Int_Map, EULER_IMPLICIT);
  /* DESCRIPTION: Time discretization */
  addEnumOption("TIME_DISCRE_WAVE", Kind_TimeIntScheme_Wave, Time_Int_Map, EULER_IMPLICIT);
  /* DESCRIPTION: Time discretization */
  addEnumOption("TIME_DISCRE_FEA", Kind_TimeIntScheme_FEA, Time_Int_Map_FEA, NEWMARK_IMPLICIT);
  /* DESCRIPTION: Time discretization */
  addEnumOption("TIME_DISCRE_HEAT", Kind_TimeIntScheme_Heat, Time_Int_Map, EULER_IMPLICIT);
  /* DESCRIPTION: Time discretization */
  addEnumOption("TIME_DISCRE_POISSON", Kind_TimeIntScheme_Poisson, Time_Int_Map, EULER_IMPLICIT);

  /*!\par CONFIG_CATEGORY: Linear solver definition \ingroup Config*/
  /*--- Options related to the linear solvers ---*/

  /*!\brief LINEAR_SOLVER
   *  \n DESCRIPTION: Linear solver for the implicit, mesh deformation, or discrete adjoint systems \n OPTIONS: see \link Linear_Solver_Map \endlink \n DEFAULT: FGMRES \ingroup Config*/
  addEnumOption("LINEAR_SOLVER", Kind_Linear_Solver, Linear_Solver_Map, FGMRES);
  /*!\brief LINEAR_SOLVER_PREC
   *  \n DESCRIPTION: Preconditioner for the Krylov linear solvers \n OPTIONS: see \link Linear_Solver_Prec_Map \endlink \n DEFAULT: LU_SGS \ingroup Config*/
  addEnumOption("LINEAR_SOLVER_PREC", Kind_Linear_Solver_Prec, Linear_Solver_Prec_Map, LU_SGS);
  /* DESCRIPTION: Minimum error threshold for the linear solver for the implicit formulation */
  addDoubleOption("LINEAR_SOLVER_ERROR", Linear_Solver_Error, 1E-5);
  /* DESCRIPTION: Maximum number of iterations of the linear solver for the implicit formulation */
  addUnsignedLongOption("LINEAR_SOLVER_ITER", Linear_Solver_Iter, 10);
  /* DESCRIPTION: Maximum number of iterations of the linear solver for the implicit formulation */
  addUnsignedLongOption("LINEAR_SOLVER_RESTART_FREQUENCY", Linear_Solver_Restart_Frequency, 10);
  /* DESCRIPTION: Relaxation of the flow equations solver for the implicit formulation */
  addDoubleOption("RELAXATION_FACTOR_FLOW", Relaxation_Factor_Flow, 1.0);
  /* DESCRIPTION: Relaxation of the turb equations solver for the implicit formulation */
  addDoubleOption("RELAXATION_FACTOR_TURB", Relaxation_Factor_Turb, 1.0);
  /* DESCRIPTION: Relaxation of the adjoint flow equations solver for the implicit formulation */
  addDoubleOption("RELAXATION_FACTOR_ADJFLOW", Relaxation_Factor_AdjFlow, 1.0);
  /* DESCRIPTION: Roe coefficient */
  addDoubleOption("ROE_KAPPA", Roe_Kappa, 0.5);
  /* DESCRIPTION: Roe-Turkel preconditioning for low Mach number flows */
  addBoolOption("ROE_TURKEL_PREC", Low_Mach_Precon, false);
  /* DESCRIPTION: Post-reconstruction correction for low Mach number flows */
  addBoolOption("LOW_MACH_CORR", Low_Mach_Corr, false);
  /* DESCRIPTION: Time Step for dual time stepping simulations (s) */
  addDoubleOption("MIN_ROE_TURKEL_PREC", Min_Beta_RoeTurkel, 0.01);
  /* DESCRIPTION: Time Step for dual time stepping simulations (s) */
  addDoubleOption("MAX_ROE_TURKEL_PREC", Max_Beta_RoeTurkel, 0.2);
  /* DESCRIPTION: Linear solver for the turbulent adjoint systems */
  addEnumOption("ADJTURB_LIN_SOLVER", Kind_AdjTurb_Linear_Solver, Linear_Solver_Map, FGMRES);
  /* DESCRIPTION: Preconditioner for the turbulent adjoint Krylov linear solvers */
  addEnumOption("ADJTURB_LIN_PREC", Kind_AdjTurb_Linear_Prec, Linear_Solver_Prec_Map, LU_SGS);
  /* DESCRIPTION: Minimum error threshold for the turbulent adjoint linear solver for the implicit formulation */
  addDoubleOption("ADJTURB_LIN_ERROR", AdjTurb_Linear_Error, 1E-5);
  /* DESCRIPTION: Maximum number of iterations of the turbulent adjoint linear solver for the implicit formulation */
  addUnsignedShortOption("ADJTURB_LIN_ITER", AdjTurb_Linear_Iter, 10);
  /* DESCRIPTION: Entropy fix factor */
  addDoubleOption("ENTROPY_FIX_COEFF", EntropyFix_Coeff, 0.001);
  /* DESCRIPTION: Linear solver for the discete adjoint systems */
  addEnumOption("DISCADJ_LIN_SOLVER", Kind_DiscAdj_Linear_Solver, Linear_Solver_Map, FGMRES);
  /* DESCRIPTION: Preconditioner for the discrete adjoint Krylov linear solvers */
  addEnumOption("DISCADJ_LIN_PREC", Kind_DiscAdj_Linear_Prec, Linear_Solver_Prec_Map, ILU);
  
  /*!\par CONFIG_CATEGORY: Convergence\ingroup Config*/
  /*--- Options related to convergence ---*/
  
  /*!\brief CONV_CRITERIA
   *  \n DESCRIPTION: Convergence criteria \n OPTIONS: see \link Converge_Crit_Map \endlink \n DEFAULT: RESIDUAL \ingroup Config*/
  addEnumOption("CONV_CRITERIA", ConvCriteria, Converge_Crit_Map, RESIDUAL);
  /*!\brief RESIDUAL_REDUCTION \n DESCRIPTION: Residual reduction (order of magnitude with respect to the initial value)\n DEFAULT: 3.0 \ingroup Config*/
  addDoubleOption("RESIDUAL_REDUCTION", OrderMagResidual, 3.0);
  /*!\brief RESIDUAL_MINVAL\n DESCRIPTION: Min value of the residual (log10 of the residual)\n DEFAULT: -8.0 \ingroup Config*/
  addDoubleOption("RESIDUAL_MINVAL", MinLogResidual, -8.0);
  /* DESCRIPTION: Residual reduction (order of magnitude with respect to the initial value) */
  addDoubleOption("RESIDUAL_REDUCTION_FSI", OrderMagResidualFSI, 3.0);
  /* DESCRIPTION: Min value of the residual (log10 of the residual) */
  addDoubleOption("RESIDUAL_MINVAL_FSI", MinLogResidualFSI, -5.0);
  /* DESCRIPTION: FEM: UTOL = norm(Delta_U(k)) / norm(U(k)) */
  addDoubleOption("RESIDUAL_FEM_UTOL", Res_FEM_UTOL, -9.0);
  /* DESCRIPTION: FEM: RTOL = norm(Residual(k)) / norm(Residual(0)) */
  addDoubleOption("RESIDUAL_FEM_RTOL", Res_FEM_RTOL, -9.0);
  /* DESCRIPTION: FEM: ETOL = Delta_U(k) * Residual(k) / Delta_U(0) * Residual(0) */
  addDoubleOption("RESIDUAL_FEM_ETOL", Res_FEM_ETOL, -9.0);
  /*!\brief RESIDUAL_FUNC_FLOW\n DESCRIPTION: Flow functional for the Residual criteria\n OPTIONS: See \link Residual_Map \endlink \n DEFAULT: RHO_RESIDUAL \ingroup Config*/
  addEnumOption("RESIDUAL_FUNC_FLOW", Residual_Func_Flow, Residual_Map, RHO_RESIDUAL);
  /*!\brief STARTCONV_ITER\n DESCRIPTION: Iteration number to begin convergence monitoring\n DEFAULT: 5 \ingroup Config*/
  addUnsignedLongOption("STARTCONV_ITER", StartConv_Iter, 5);
  /*!\brief CAUCHY_ELEMS\n DESCRIPTION: Number of elements to apply the criteria. \n DEFAULT 100 \ingroup Config*/
  addUnsignedShortOption("CAUCHY_ELEMS", Cauchy_Elems, 100);
  /*!\brief CAUCHY_EPS\n DESCRIPTION: Epsilon to control the series convergence \n DEFAULT: 1e-10 \ingroup Config*/
  addDoubleOption("CAUCHY_EPS", Cauchy_Eps, 1E-10);
  /*!\brief CAUCHY_FUNC_FLOW
   *  \n DESCRIPTION: Flow functional for the Cauchy criteria \n OPTIONS: see \link Objective_Map \endlink \n DEFAULT: DRAG_COEFFICIENT \ingroup Config*/
  addEnumOption("CAUCHY_FUNC_FLOW", Cauchy_Func_Flow, Objective_Map, DRAG_COEFFICIENT);
  /*!\brief CAUCHY_FUNC_ADJFLOW\n DESCRIPTION: Adjoint functional for the Cauchy criteria.\n OPTIONS: See \link Sens_Map \endlink. \n DEFAULT: SENS_GEOMETRY \ingroup Config*/
  addEnumOption("CAUCHY_FUNC_ADJFLOW", Cauchy_Func_AdjFlow, Sens_Map, SENS_GEOMETRY);

  /*!\par CONFIG_CATEGORY: Multi-grid \ingroup Config*/
  /*--- Options related to Multi-grid ---*/

  /*!\brief START_UP_ITER \n DESCRIPTION: Start up iterations using the fine grid only. DEFAULT: 0 \ingroup Config*/
  addUnsignedShortOption("START_UP_ITER", nStartUpIter, 0);
  /*!\brief MGLEVEL\n DESCRIPTION: Multi-grid Levels. DEFAULT: 0 \ingroup Config*/
  addUnsignedShortOption("MGLEVEL", nMGLevels, 0);
  /*!\brief MGCYCLE\n DESCRIPTION: Multi-grid cycle. OPTIONS: See \link MG_Cycle_Map \endlink. Defualt V_CYCLE \ingroup Config*/
  addEnumOption("MGCYCLE", MGCycle, MG_Cycle_Map, V_CYCLE);
  /*!\brief MG_PRE_SMOOTH\n DESCRIPTION: Multi-grid pre-smoothing level \ingroup Config*/
  addUShortListOption("MG_PRE_SMOOTH", nMG_PreSmooth, MG_PreSmooth);
  /*!\brief MG_POST_SMOOTH\n DESCRIPTION: Multi-grid post-smoothing level \ingroup Config*/
  addUShortListOption("MG_POST_SMOOTH", nMG_PostSmooth, MG_PostSmooth);
  /*!\brief MG_CORRECTION_SMOOTH\n DESCRIPTION: Jacobi implicit smoothing of the correction \ingroup Config*/
  addUShortListOption("MG_CORRECTION_SMOOTH", nMG_CorrecSmooth, MG_CorrecSmooth);
  /*!\brief MG_DAMP_RESTRICTION\n DESCRIPTION: Damping factor for the residual restriction. DEFAULT: 0.75 \ingroup Config*/
  addDoubleOption("MG_DAMP_RESTRICTION", Damp_Res_Restric, 0.75);
  /*!\brief MG_DAMP_PROLONGATION\n DESCRIPTION: Damping factor for the correction prolongation. DEFAULT 0.75 \ingroup Config*/
  addDoubleOption("MG_DAMP_PROLONGATION", Damp_Correc_Prolong, 0.75);

  /*!\par CONFIG_CATEGORY: Spatial Discretization \ingroup Config*/
  /*--- Options related to the spatial discretization ---*/

  /*!\brief NUM_METHOD_GRAD
   *  \n DESCRIPTION: Numerical method for spatial gradients \n OPTIONS: See \link Gradient_Map \endlink. \n DEFAULT: WEIGHTED_LEAST_SQUARES. \ingroup Config*/
  addEnumOption("NUM_METHOD_GRAD", Kind_Gradient_Method, Gradient_Map, WEIGHTED_LEAST_SQUARES);
  /*!\brief LIMITER_COEFF
   *  \n DESCRIPTION: Coefficient for the limiter. DEFAULT value 0.5. Larger values decrease the extent of limiting, values approaching zero cause lower-order approximation to the solution. \ingroup Config */
  addDoubleOption("LIMITER_COEFF", LimiterCoeff, 0.5);
  /*!\brief LIMITER_ITER
   *  \n DESCRIPTION: Freeze the value of the limiter after a number of iterations. DEFAULT value 999999. \ingroup Config*/
  addUnsignedLongOption("LIMITER_ITER", LimiterIter, 999999);
  /*!\brief SHARP_EDGES_COEFF
   *  \n DESCRIPTION: Coefficient for detecting the limit of the sharp edges. DEFAULT value 3.0.  Use with sharp edges limiter. \ingroup Config*/
  addDoubleOption("SHARP_EDGES_COEFF", SharpEdgesCoeff, 3.0);

  /*!\brief CONV_NUM_METHOD_FLOW
   *  \n DESCRIPTION: Convective numerical method \n OPTIONS: See \link Upwind_Map \endlink , \link Centered_Map \endlink. \ingroup Config*/
  addConvectOption("CONV_NUM_METHOD_FLOW", Kind_ConvNumScheme_Flow, Kind_Centered_Flow, Kind_Upwind_Flow);
  /*!\brief SPATIAL_ORDER_FLOW
   *  \n DESCRIPTION: Spatial numerical order integration \n OPTIONS: See \link SpatialOrder_Map \endlink \n DEFAULT: SECOND_ORDER \ingroup Config*/
  addEnumOption("SPATIAL_ORDER_FLOW", SpatialOrder_Flow, SpatialOrder_Map, SECOND_ORDER);
  /*!\brief SLOPE_LIMITER_FLOW
   * DESCRIPTION: Slope limiter for the direct solution. \n OPTIONS: See \link Limiter_Map \endlink \n DEFAULT VENKATAKRISHNAN \ingroup Config*/
  addEnumOption("SLOPE_LIMITER_FLOW", Kind_SlopeLimit_Flow, Limiter_Map, VENKATAKRISHNAN);
  default_ad_coeff_flow[0] = 0.15; default_ad_coeff_flow[1] = 0.5; default_ad_coeff_flow[2] = 0.02;
  /*!\brief AD_COEFF_FLOW \n DESCRIPTION: 1st, 2nd and 4th order artificial dissipation coefficients \ingroup Config*/
  addDoubleArrayOption("AD_COEFF_FLOW", 3, Kappa_Flow, default_ad_coeff_flow);

  /*!\brief CONV_NUM_METHOD_ADJFLOW
   *  \n DESCRIPTION: Convective numerical method for the adjoint solver.
   *  \n OPTIONS:  See \link Upwind_Map \endlink , \link Centered_Map \endlink. Note: not all methods are guaranteed to be implemented for the adjoint solver. \ingroup Config */
  addConvectOption("CONV_NUM_METHOD_ADJFLOW", Kind_ConvNumScheme_AdjFlow, Kind_Centered_AdjFlow, Kind_Upwind_AdjFlow);
  /*!\brief SPATIAL_ORDER_ADJFLOW
   *  \n DESCRIPTION: Spatial numerical order integration \n OPTIONS: See \link SpatialOrder_Map \endlink \n DEFAULT: SECOND_ORDER \ingroup Config*/
  addEnumOption("SPATIAL_ORDER_ADJFLOW", SpatialOrder_AdjFlow, SpatialOrder_Map, SECOND_ORDER);
  /*!\brief SLOPE_LIMITER_ADJFLOW
     * DESCRIPTION: Slope limiter for the adjoint solution. \n OPTIONS: See \link Limiter_Map \endlink \n DEFAULT VENKATAKRISHNAN \ingroup Config*/
  addEnumOption("SLOPE_LIMITER_ADJFLOW", Kind_SlopeLimit_AdjFlow, Limiter_Map, VENKATAKRISHNAN);
  default_ad_coeff_adj[0] = 0.15; default_ad_coeff_adj[1] = 0.5; default_ad_coeff_adj[2] = 0.02;
  /*!\brief AD_COEFF_ADJFLOW
   *  \n DESCRIPTION: 1st, 2nd and 4th order artificial dissipation coefficients for the adjoint solver.
   *  \n FORMAT and default values: AD_COEFF_ADJFLOW = (0.15, 0.5, 0.02) \ingroup Config*/
  addDoubleArrayOption("AD_COEFF_ADJFLOW", 3, Kappa_AdjFlow, default_ad_coeff_adj);

  /*!\brief SPATIAL_ORDER_TURB
   *  \n DESCRIPTION: Spatial numerical order integration.\n OPTIONS: See \link SpatialOrder_Map \endlink \n DEFAULT: FIRST_ORDER \ingroup Config*/
  addEnumOption("SPATIAL_ORDER_TURB", SpatialOrder_Turb, SpatialOrder_Map, FIRST_ORDER);
  /*!\brief SLOPE_LIMITER_TURB
   *  \n DESCRIPTION: Slope limiter  \n OPTIONS: See \link Limiter_Map \endlink \n DEFAULT VENKATAKRISHNAN \ingroup Config*/
  addEnumOption("SLOPE_LIMITER_TURB", Kind_SlopeLimit_Turb, Limiter_Map, VENKATAKRISHNAN);
  /*!\brief CONV_NUM_METHOD_TURB
   *  \n DESCRIPTION: Convective numerical method \ingroup Config*/
  addConvectOption("CONV_NUM_METHOD_TURB", Kind_ConvNumScheme_Turb, Kind_Centered_Turb, Kind_Upwind_Turb);
  
  /*!\brief SPATIAL_ORDER_ADJTURB
   *  \n DESCRIPTION: Spatial numerical order integration \n OPTIONS: See \link SpatialOrder_Map \endlink \n DEFAULT: FIRST_ORDER \ingroup Config*/
  addEnumOption("SPATIAL_ORDER_ADJTURB", SpatialOrder_AdjTurb, SpatialOrder_Map, FIRST_ORDER);
  /*!\brief SLOPE_LIMITER_ADJTURB
   *  \n DESCRIPTION: Slope limiter \n OPTIONS: See \link Limiter_Map \endlink \n DEFAULT VENKATAKRISHNAN \ingroup Config */
  addEnumOption("SLOPE_LIMITER_ADJTURB", Kind_SlopeLimit_AdjTurb, Limiter_Map, VENKATAKRISHNAN);
  /*!\brief CONV_NUM_METHOD_ADJTURB\n DESCRIPTION: Convective numerical method for the adjoint/turbulent problem \ingroup Config*/
  addConvectOption("CONV_NUM_METHOD_ADJTURB", Kind_ConvNumScheme_AdjTurb, Kind_Centered_AdjTurb, Kind_Upwind_AdjTurb);

  /*!\brief SPATIAL_ORDER_ADJLEVELSET
   *  \n DESCRIPTION: Spatial numerical order integration \n OPTIONS: See \link SpatialOrder_Map \endlink \n DEFAULT: 2ND_ORDER \ingroup Config*/
  addEnumOption("SPATIAL_ORDER_ADJLEVELSET", SpatialOrder_AdjLevelSet, SpatialOrder_Map, SECOND_ORDER);
  /*!\brief SLOPE_LIMITER_ADJLEVELTSET
   *  \n DESCRIPTION: Slope limiter\n OPTIONS: See \link Limiter_Map \endlink \n DEFAULT VENKATAKRISHNAN \ingroup Config */
  addEnumOption("SLOPE_LIMITER_ADJLEVELSET", Kind_SlopeLimit_AdjLevelSet, Limiter_Map, VENKATAKRISHNAN);
  /*!\brief CONV_NUM_METHOD_ADJLEVELSET
   *  \n DESCRIPTION: Convective numerical method for the adjoint levelset problem. \ingroup Config*/
  addConvectOption("CONV_NUM_METHOD_ADJLEVELSET", Kind_ConvNumScheme_AdjLevelSet, Kind_Centered_AdjLevelSet, Kind_Upwind_AdjLevelSet);

  /* DESCRIPTION: Viscous limiter mean flow equations */
  addBoolOption("VISCOUS_LIMITER_FLOW", Viscous_Limiter_Flow, false);
  /* DESCRIPTION: Viscous limiter turbulent equations */
  addBoolOption("VISCOUS_LIMITER_TURB", Viscous_Limiter_Turb, false);
  
  /*!\par CONFIG_CATEGORY: Adjoint and Gradient \ingroup Config*/
  /*--- Options related to the adjoint and gradient ---*/

  /*!\brief LIMIT_ADJFLOW \n DESCRIPTION: Limit value for the adjoint variable.\n DEFAULT: 1E6. \ingroup Config*/
  addDoubleOption("LIMIT_ADJFLOW", AdjointLimit, 1E6);
  /*!\brief MG_ADJFLOW\n DESCRIPTION: Multigrid with the adjoint problem. \n Defualt: YES \ingroup Config*/
  addBoolOption("MG_ADJFLOW", MG_AdjointFlow, true);

  /*!\brief OBJECTIVE_WEIGHT  \n DESCRIPTION: Adjoint problem boundary condition weights. Applies scaling factor to objective(s) \ingroup Config*/
  addDoubleListOption("OBJECTIVE_WEIGHT", nObjW, Weight_ObjFunc);
  /*!\brief OBJECTIVE_FUNCTION
   *  \n DESCRIPTION: Adjoint problem boundary condition \n OPTIONS: see \link Objective_Map \endlink \n DEFAULT: DRAG_COEFFICIENT \ingroup Config*/
  addEnumListOption("OBJECTIVE_FUNCTION", nObj, Kind_ObjFunc, Objective_Map);

  default_obj_coeff[0]=0.0; default_obj_coeff[1]=0.0; default_obj_coeff[2]=0.0;
  default_obj_coeff[3]=0.0;  default_obj_coeff[4]=0.0;
  /*!\brief OBJ_CHAIN_RULE_COEFF
  * \n DESCRIPTION: Coefficients defining the objective function gradient using the chain rule
  * with area-averaged outlet primitive variables. This is used with the genereralized outflow
  * objective.  \ingroup Config   */
  addDoubleArrayOption("OBJ_CHAIN_RULE_COEFF",5,Obj_ChainRuleCoeff,default_obj_coeff);

  default_geo_loc[0] = 0.0; default_geo_loc[1] = 1.0;
  /* DESCRIPTION: Definition of the airfoil section */
  addDoubleArrayOption("GEO_LOCATION_SECTIONS", 2, Section_Location, default_geo_loc);
  /* DESCRIPTION: Identify the axis of the section */
  addEnumOption("GEO_ORIENTATION_SECTIONS", Axis_Orientation, Axis_Orientation_Map, Y_AXIS);
  /* DESCRIPTION: Percentage of new elements (% of the original number of elements) */
  addUnsignedShortOption("GEO_NUMBER_SECTIONS", nSections, 5);
  /* DESCRIPTION: Number of section cuts to make when calculating internal volume */
  addUnsignedShortOption("GEO_VOLUME_SECTIONS", nVolSections, 101);
  /* DESCRIPTION: Output sectional forces for specified markers. */
  addBoolOption("GEO_PLOT_SECTIONS", Plot_Section_Forces, false);
  /* DESCRIPTION: Mode of the GDC code (analysis, or gradient) */
  addEnumOption("GEO_MODE", GeometryMode, GeometryMode_Map, FUNCTION);

  /* DESCRIPTION: Drag weight in sonic boom Objective Function (from 0.0 to 1.0) */
  addDoubleOption("DRAG_IN_SONICBOOM", WeightCd, 0.0);
  /* DESCRIPTION: Sensitivity smoothing  */
  addEnumOption("SENS_SMOOTHING", Kind_SensSmooth, Sens_Smoothing_Map, NO_SMOOTH);
  /* DESCRIPTION: Adjoint frozen viscosity */
  addBoolOption("FROZEN_VISC", Frozen_Visc, true);
   /* DESCRIPTION:  */
  addDoubleOption("FIX_AZIMUTHAL_LINE", FixAzimuthalLine, 90.0);
  /*!\brief SENS_REMOVE_SHARP
   * \n DESCRIPTION: Remove sharp edges from the sensitivity evaluation  \n Format: SENS_REMOVE_SHARP = YES \n DEFAULT: NO \ingroup Config*/
  addBoolOption("SENS_REMOVE_SHARP", Sens_Remove_Sharp, false);

  /*!\par CONFIG_CATEGORY: Input/output files and formats \ingroup Config */
  /*--- Options related to input/output files and formats ---*/

  /*!\brief OUTPUT_FORMAT \n DESCRIPTION: I/O format for output plots. \n OPTIONS: see \link Output_Map \endlink \n DEFAULT: TECPLOT \ingroup Config */
  addEnumOption("OUTPUT_FORMAT", Output_FileFormat, Output_Map, TECPLOT);
  /*!\brief MESH_FORMAT \n DESCRIPTION: Mesh input file format \n OPTIONS: see \link Input_Map \endlink \n DEFAULT: SU2 \ingroup Config*/
  addEnumOption("MESH_FORMAT", Mesh_FileFormat, Input_Map, SU2);
  /* DESCRIPTION:  Mesh input file */
  addStringOption("MESH_FILENAME", Mesh_FileName, string("mesh.su2"));
  /*!\brief MESH_OUT_FILENAME \n DESCRIPTION: Mesh output file name. Used when converting, scaling, or deforming a mesh. \n DEFAULT: mesh_out.su2 \ingroup Config*/
  addStringOption("MESH_OUT_FILENAME", Mesh_Out_FileName, string("mesh_out.su2"));

  /*!\brief CONV_FILENAME \n DESCRIPTION: Output file convergence history (w/o extension) \n DEFAULT: history \ingroup Config*/
  addStringOption("CONV_FILENAME", Conv_FileName, string("history"));
  /*!\brief BREAKDOWN_FILENAME \n DESCRIPTION: Output file forces breakdown \ingroup Config*/
  addStringOption("BREAKDOWN_FILENAME", Breakdown_FileName, string("forces_breakdown.dat"));
  /*!\brief CONV_FILENAME \n DESCRIPTION: Output file convergence history (w/o extension) \n DEFAULT: history \ingroup Config*/
  addStringOption("CONV_FILENAME_FSI", Conv_FileName_FSI, string("historyFSI.csv"));
  /* DESCRIPTION: Viscous limiter turbulent equations */
  addBoolOption("WRITE_CONV_FILENAME_FSI", Write_Conv_FSI, false);
  /*!\brief SOLUTION_FLOW_FILENAME \n DESCRIPTION: Restart flow input file (the file output under the filename set by RESTART_FLOW_FILENAME) \n DEFAULT: solution_flow.dat \ingroup Config */
  addStringOption("SOLUTION_FLOW_FILENAME", Solution_FlowFileName, string("solution_flow.dat"));
  /*!\brief SOLUTION_ADJ_FILENAME\n DESCRIPTION: Restart adjoint input file. Objective function abbreviation is expected. \ingroup Config*/
  addStringOption("SOLUTION_ADJ_FILENAME", Solution_AdjFileName, string("solution_adj.dat"));
  /*!\brief SOLUTION_FLOW_FILENAME \n DESCRIPTION: Restart structure input file (the file output under the filename set by RESTART_FLOW_FILENAME) \n Default: solution_flow.dat \ingroup Config */
  addStringOption("SOLUTION_STRUCTURE_FILENAME", Solution_FEMFileName, string("solution_structure.dat"));
  /*!\brief RESTART_FLOW_FILENAME \n DESCRIPTION: Output file restart flow \ingroup Config*/
  addStringOption("RESTART_FLOW_FILENAME", Restart_FlowFileName, string("restart_flow.dat"));
  /*!\brief RESTART_ADJ_FILENAME  \n DESCRIPTION: Output file restart adjoint. Objective function abbreviation will be appended. \ingroup Config*/
  addStringOption("RESTART_ADJ_FILENAME", Restart_AdjFileName, string("restart_adj.dat"));
  /*!\brief RESTART_WAVE_FILENAME \n DESCRIPTION: Output file restart wave \ingroup Config*/
  addStringOption("RESTART_WAVE_FILENAME", Restart_WaveFileName, string("restart_wave.dat"));
  /*!\brief RESTART_FLOW_FILENAME \n DESCRIPTION: Output file restart structure \ingroup Config*/
  addStringOption("RESTART_STRUCTURE_FILENAME", Restart_FEMFileName, string("restart_structure.dat"));
  /*!\brief VOLUME_FLOW_FILENAME  \n DESCRIPTION: Output file flow (w/o extension) variables \ingroup Config */
  addStringOption("VOLUME_FLOW_FILENAME", Flow_FileName, string("flow"));
  /*!\brief VOLUME_STRUCTURE_FILENAME
   * \n  DESCRIPTION: Output file structure (w/o extension) variables \ingroup Config*/
  addStringOption("VOLUME_STRUCTURE_FILENAME", Structure_FileName, string("structure"));
  /*!\brief SURFACE_STRUCTURE_FILENAME
   *  \n DESCRIPTION: Output file structure (w/o extension) variables \ingroup Config*/
  addStringOption("SURFACE_STRUCTURE_FILENAME", SurfStructure_FileName, string("surface_structure"));
  /*!\brief SURFACE_WAVE_FILENAME
   *  \n DESCRIPTION: Output file structure (w/o extension) variables \ingroup Config*/
  addStringOption("SURFACE_WAVE_FILENAME", SurfWave_FileName, string("surface_wave"));
  /*!\brief SURFACE_HEAT_FILENAME
   *  \n DESCRIPTION: Output file structure (w/o extension) variables \ingroup Config */
  addStringOption("SURFACE_HEAT_FILENAME", SurfHeat_FileName, string("surface_heat"));
  /*!\brief VOLUME_WAVE_FILENAME
   *  \n DESCRIPTION: Output file wave (w/o extension) variables  \ingroup Config*/
  addStringOption("VOLUME_WAVE_FILENAME", Wave_FileName, string("wave"));
  /*!\brief VOLUME_HEAT_FILENAME
   *  \n DESCRIPTION: Output file wave (w/o extension) variables  \ingroup Config*/
  addStringOption("VOLUME_HEAT_FILENAME", Heat_FileName, string("heat"));
  /*!\brief VOLUME_ADJWAVE_FILENAME
   *  \n DESCRIPTION: Output file adj. wave (w/o extension) variables  \ingroup Config*/
  addStringOption("VOLUME_ADJWAVE_FILENAME", AdjWave_FileName, string("adjoint_wave"));
  /*!\brief VOLUME_ADJ_FILENAME
   *  \n DESCRIPTION: Output file adjoint (w/o extension) variables  \ingroup Config*/
  addStringOption("VOLUME_ADJ_FILENAME", Adj_FileName, string("adjoint"));
  /*!\brief GRAD_OBJFUNC_FILENAME
   *  \n DESCRIPTION: Output objective function gradient  \ingroup Config*/
  addStringOption("GRAD_OBJFUNC_FILENAME", ObjFunc_Grad_FileName, string("of_grad.dat"));
  /*!\brief VALUE_OBJFUNC_FILENAME
   *  \n DESCRIPTION: Output objective function  \ingroup Config*/
  addStringOption("VALUE_OBJFUNC_FILENAME", ObjFunc_Value_FileName, string("of_func.dat"));
  /*!\brief SURFACE_FLOW_FILENAME
   *  \n DESCRIPTION: Output file surface flow coefficient (w/o extension)  \ingroup Config*/
  addStringOption("SURFACE_FLOW_FILENAME", SurfFlowCoeff_FileName, string("surface_flow"));
  /*!\brief SURFACE_ADJ_FILENAME
   *  \n DESCRIPTION: Output file surface adjoint coefficient (w/o extension)  \ingroup Config*/
  addStringOption("SURFACE_ADJ_FILENAME", SurfAdjCoeff_FileName, string("surface_adjoint"));
  /*!\brief SURFACE_SENS_FILENAME_FILENAME
   *  \n DESCRIPTION: Output file surface sensitivity (discrete adjoint) (w/o extension)  \ingroup Config*/
  addStringOption("SURFACE_SENS_FILENAME", SurfSens_FileName, string("surface_sens"));
  /*!\brief VOLUME_SENS_FILENAME
   *  \n DESCRIPTION: Output file volume sensitivity (discrete adjoint))  \ingroup Config*/
  addStringOption("VOLUME_SENS_FILENAME", VolSens_FileName, string("volume_sens"));
  /*!\brief WRT_SOL_FREQ
   *  \n DESCRIPTION: Writing solution file frequency  \ingroup Config*/
  addUnsignedLongOption("WRT_SOL_FREQ", Wrt_Sol_Freq, 1000);
  /*!\brief WRT_SOL_FREQ_DUALTIME
   *  \n DESCRIPTION: Writing solution file frequency for dual time  \ingroup Config*/
  addUnsignedLongOption("WRT_SOL_FREQ_DUALTIME", Wrt_Sol_Freq_DualTime, 1);
  /*!\brief WRT_CON_FREQ
   *  \n DESCRIPTION: Writing convergence history frequency  \ingroup Config*/
  addUnsignedLongOption("WRT_CON_FREQ",  Wrt_Con_Freq, 1);
  /*!\brief WRT_CON_FREQ_DUALTIME
   *  \n DESCRIPTION: Writing convergence history frequency for the dual time  \ingroup Config*/
  addUnsignedLongOption("WRT_CON_FREQ_DUALTIME",  Wrt_Con_Freq_DualTime, 10);
  /*!\brief LOW_MEMORY_OUTPUT
   *  \n DESCRIPTION: Output less information for lower memory use.  \ingroup Config*/
  addBoolOption("LOW_MEMORY_OUTPUT", Low_MemoryOutput, false);
  /*!\brief WRT_VOL_SOL
   *  \n DESCRIPTION: Write a volume solution file  \ingroup Config*/
  addBoolOption("WRT_VOL_SOL", Wrt_Vol_Sol, true);
  /*!\brief WRT_SRF_SOL
   *  \n DESCRIPTION: Write a surface solution file  \ingroup Config*/
  addBoolOption("WRT_SRF_SOL", Wrt_Srf_Sol, true);
  /*!\brief WRT_CSV_SOL
   *  \n DESCRIPTION: Write a surface CSV solution file  \ingroup Config*/
  addBoolOption("WRT_CSV_SOL", Wrt_Csv_Sol, true);
  /*!\brief WRT_RESIDUALS
   *  \n DESCRIPTION: Output residual info to solution/restart file  \ingroup Config*/
  addBoolOption("WRT_RESIDUALS", Wrt_Residuals, false);
  /*!\brief WRT_LIMITERS
   *  \n DESCRIPTION: Output limiter value information to solution/restart file  \ingroup Config*/
  addBoolOption("WRT_LIMITERS", Wrt_Limiters, false);
  /*!\brief WRT_SHARPEDGES
   *  \n DESCRIPTION: Output sharp edge limiter information to solution/restart file  \ingroup Config*/
  addBoolOption("WRT_SHARPEDGES", Wrt_SharpEdges, false);
  /* DESCRIPTION: Output the rind layers in the solution files  \ingroup Config*/
  addBoolOption("WRT_HALO", Wrt_Halo, false);
  /*!\brief ONE_D_OUTPUT
   *  \n DESCRIPTION: Output averaged outlet flow values on specified exit marker. \n Use with MARKER_OUT_1D. \ingroup Config*/
  addBoolOption("ONE_D_OUTPUT", Wrt_1D_Output, false);
  /*!\brief CONSOLE_OUTPUT_VERBOSITY
   *  \n DESCRIPTION: Verbosity level for console output  \ingroup Config*/
  addEnumOption("CONSOLE_OUTPUT_VERBOSITY", Console_Output_Verb, Verb_Map, VERB_HIGH);


  /*!\par CONFIG_CATEGORY: Dynamic mesh definition \ingroup Config*/
  /*--- Options related to dynamic meshes ---*/

  /* DESCRIPTION: Mesh motion for unsteady simulations */
  addBoolOption("GRID_MOVEMENT", Grid_Movement, false);
  /* DESCRIPTION: Type of mesh motion */
  addEnumListOption("GRID_MOVEMENT_KIND", nGridMovement, Kind_GridMovement, GridMovement_Map);
  /* DESCRIPTION: Marker(s) of moving surfaces (MOVING_WALL or DEFORMING grid motion). */
  addStringListOption("MARKER_MOVING", nMarker_Moving, Marker_Moving);
  /* DESCRIPTION: Mach number (non-dimensional, based on the mesh velocity and freestream vals.) */
  addDoubleOption("MACH_MOTION", Mach_Motion, 0.0);
  /* DESCRIPTION: Coordinates of the rigid motion origin */
  addDoubleListOption("MOTION_ORIGIN_X", nMotion_Origin_X, Motion_Origin_X);
  /* DESCRIPTION: Coordinates of the rigid motion origin */
  addDoubleListOption("MOTION_ORIGIN_Y", nMotion_Origin_Y, Motion_Origin_Y);
  /* DESCRIPTION: Coordinates of the rigid motion origin */
  addDoubleListOption("MOTION_ORIGIN_Z", nMotion_Origin_Z, Motion_Origin_Z);
  /* DESCRIPTION: Translational velocity vector (m/s) in the x, y, & z directions (RIGID_MOTION only) */
  addDoubleListOption("TRANSLATION_RATE_X", nTranslation_Rate_X, Translation_Rate_X);
  /* DESCRIPTION: Translational velocity vector (m/s) in the x, y, & z directions (RIGID_MOTION only) */
  addDoubleListOption("TRANSLATION_RATE_Y", nTranslation_Rate_Y, Translation_Rate_Y);
  /* DESCRIPTION: Translational velocity vector (m/s) in the x, y, & z directions (RIGID_MOTION only) */
  addDoubleListOption("TRANSLATION_RATE_Z", nTranslation_Rate_Z, Translation_Rate_Z);
  /* DESCRIPTION: Angular velocity vector (rad/s) about x, y, & z axes (RIGID_MOTION only) */
  addDoubleListOption("ROTATION_RATE_X", nRotation_Rate_X, Rotation_Rate_X);
  /* DESCRIPTION: Angular velocity vector (rad/s) about x, y, & z axes (RIGID_MOTION only) */
  addDoubleListOption("ROTATION_RATE_Y", nRotation_Rate_Y, Rotation_Rate_Y);
  /* DESCRIPTION: Angular velocity vector (rad/s) about x, y, & z axes (RIGID_MOTION only) */
  addDoubleListOption("ROTATION_RATE_Z", nRotation_Rate_Z, Rotation_Rate_Z);
  /* DESCRIPTION: Pitching angular freq. (rad/s) about x, y, & z axes (RIGID_MOTION only) */
  addDoubleListOption("PITCHING_OMEGA_X", nPitching_Omega_X, Pitching_Omega_X);
  /* DESCRIPTION: Pitching angular freq. (rad/s) about x, y, & z axes (RIGID_MOTION only) */
  addDoubleListOption("PITCHING_OMEGA_Y", nPitching_Omega_Y, Pitching_Omega_Y);
  /* DESCRIPTION: Pitching angular freq. (rad/s) about x, y, & z axes (RIGID_MOTION only) */
  addDoubleListOption("PITCHING_OMEGA_Z", nPitching_Omega_Z, Pitching_Omega_Z);
  /* DESCRIPTION: Pitching amplitude (degrees) about x, y, & z axes (RIGID_MOTION only) */
  addDoubleListOption("PITCHING_AMPL_X", nPitching_Ampl_X, Pitching_Ampl_X);
  /* DESCRIPTION: Pitching amplitude (degrees) about x, y, & z axes (RIGID_MOTION only) */
  addDoubleListOption("PITCHING_AMPL_Y", nPitching_Ampl_Y, Pitching_Ampl_Y);
  /* DESCRIPTION: Pitching amplitude (degrees) about x, y, & z axes (RIGID_MOTION only) */
  addDoubleListOption("PITCHING_AMPL_Z", nPitching_Ampl_Z, Pitching_Ampl_Z);
  /* DESCRIPTION: Pitching phase offset (degrees) about x, y, & z axes (RIGID_MOTION only) */
  addDoubleListOption("PITCHING_PHASE_X", nPitching_Phase_X, Pitching_Phase_X);
  /* DESCRIPTION: Pitching phase offset (degrees) about x, y, & z axes (RIGID_MOTION only) */
  addDoubleListOption("PITCHING_PHASE_Y", nPitching_Phase_Y, Pitching_Phase_Y);
  /* DESCRIPTION: Pitching phase offset (degrees) about x, y, & z axes (RIGID_MOTION only) */
  addDoubleListOption("PITCHING_PHASE_Z", nPitching_Phase_Z, Pitching_Phase_Z);
  /* DESCRIPTION: Plunging angular freq. (rad/s) in x, y, & z directions (RIGID_MOTION only) */
  addDoubleListOption("PLUNGING_OMEGA_X", nPlunging_Omega_X, Plunging_Omega_X);
  /* DESCRIPTION: Plunging angular freq. (rad/s) in x, y, & z directions (RIGID_MOTION only) */
  addDoubleListOption("PLUNGING_OMEGA_Y", nPlunging_Omega_Y, Plunging_Omega_Y);
  /* DESCRIPTION: Plunging angular freq. (rad/s) in x, y, & z directions (RIGID_MOTION only) */
  addDoubleListOption("PLUNGING_OMEGA_Z", nPlunging_Omega_Z, Plunging_Omega_Z);
  /* DESCRIPTION: Plunging amplitude (m) in x, y, & z directions (RIGID_MOTION only) */
  addDoubleListOption("PLUNGING_AMPL_X", nPlunging_Ampl_X, Plunging_Ampl_X);
  /* DESCRIPTION: Plunging amplitude (m) in x, y, & z directions (RIGID_MOTION only) */
  addDoubleListOption("PLUNGING_AMPL_Y", nPlunging_Ampl_Y, Plunging_Ampl_Y);
  /* DESCRIPTION: Plunging amplitude (m) in x, y, & z directions (RIGID_MOTION only) */
  addDoubleListOption("PLUNGING_AMPL_Z", nPlunging_Ampl_Z, Plunging_Ampl_Z);
  /* DESCRIPTION: Value to move motion origins (1 or 0) */
  addUShortListOption("MOVE_MOTION_ORIGIN", nMoveMotion_Origin, MoveMotion_Origin);
  /* DESCRIPTION:  */
  addStringOption("MOTION_FILENAME", Motion_Filename, string("mesh_motion.dat"));

  /*!\par CONFIG_CATEGORY: Grid adaptation \ingroup Config*/
  /*--- Options related to grid adaptation ---*/

  /* DESCRIPTION: Kind of grid adaptation */
  addEnumOption("KIND_ADAPT", Kind_Adaptation, Adapt_Map, NO_ADAPT);
  /* DESCRIPTION: Percentage of new elements (% of the original number of elements) */
  addDoubleOption("NEW_ELEMS", New_Elem_Adapt, -1.0);
  /* DESCRIPTION: Scale factor for the dual volume */
  addDoubleOption("DUALVOL_POWER", DualVol_Power, 0.5);
  /* DESCRIPTION: Use analytical definition for surfaces */
  addEnumOption("ANALYTICAL_SURFDEF", Analytical_Surface, Geo_Analytic_Map, NO_GEO_ANALYTIC);
  /* DESCRIPTION: Before each computation, implicitly smooth the nodal coordinates */
  addBoolOption("SMOOTH_GEOMETRY", SmoothNumGrid, false);
  /* DESCRIPTION: Adapt the boundary elements */
  addBoolOption("ADAPT_BOUNDARY", AdaptBoundary, true);

  /*!\par CONFIG_CATEGORY: Aeroelastic Simulation (Typical Section Model) \ingroup Config*/
  /*--- Options related to aeroelastic simulations using the Typical Section Model) ---*/
  /* DESCRIPTION: The flutter speed index (modifies the freestream condition) */
  addDoubleOption("FLUTTER_SPEED_INDEX", FlutterSpeedIndex, 0.6);
  /* DESCRIPTION: Natural frequency of the spring in the plunging direction (rad/s). */
  addDoubleOption("PLUNGE_NATURAL_FREQUENCY", PlungeNaturalFrequency, 100);
  /* DESCRIPTION: Natural frequency of the spring in the pitching direction (rad/s). */
  addDoubleOption("PITCH_NATURAL_FREQUENCY", PitchNaturalFrequency, 100);
  /* DESCRIPTION: The airfoil mass ratio. */
  addDoubleOption("AIRFOIL_MASS_RATIO", AirfoilMassRatio, 60);
  /* DESCRIPTION: Distance in semichords by which the center of gravity lies behind the elastic axis. */
  addDoubleOption("CG_LOCATION", CG_Location, 1.8);
  /* DESCRIPTION: The radius of gyration squared (expressed in semichords) of the typical section about the elastic axis. */
  addDoubleOption("RADIUS_GYRATION_SQUARED", RadiusGyrationSquared, 3.48);
  /* DESCRIPTION: Solve the aeroelastic equations every given number of internal iterations. */
  addUnsignedShortOption("AEROELASTIC_ITER", AeroelasticIter, 3);
  
  /*!\par CONFIG_CATEGORY: Wind Gust \ingroup Config*/
  /*--- Options related to wind gust simulations ---*/

  /* DESCRIPTION: Apply a wind gust */
  addBoolOption("WIND_GUST", Wind_Gust, false);
  /* DESCRIPTION: Type of gust */
  addEnumOption("GUST_TYPE", Gust_Type, Gust_Type_Map, NO_GUST);
  /* DESCRIPTION: Gust wavelenght (meters) */
  addDoubleOption("GUST_WAVELENGTH", Gust_WaveLength, 0.0);
  /* DESCRIPTION: Number of gust periods */
  addDoubleOption("GUST_PERIODS", Gust_Periods, 1.0);
  /* DESCRIPTION: Gust amplitude (m/s) */
  addDoubleOption("GUST_AMPL", Gust_Ampl, 0.0);
  /* DESCRIPTION: Time at which to begin the gust (sec) */
  addDoubleOption("GUST_BEGIN_TIME", Gust_Begin_Time, 0.0);
  /* DESCRIPTION: Location at which the gust begins (meters) */
  addDoubleOption("GUST_BEGIN_LOC", Gust_Begin_Loc, 0.0);
  /* DESCRIPTION: Direction of the gust X or Y dir */
  addEnumOption("GUST_DIR", Gust_Dir, Gust_Dir_Map, Y_DIR);


  /*!\par CONFIG_CATEGORY: Equivalent Area \ingroup Config*/
  /*--- Options related to the equivalent area ---*/

  /* DESCRIPTION: Evaluate equivalent area on the Near-Field  */
  addBoolOption("EQUIV_AREA", EquivArea, false);
  default_ea_lim[0] = 0.0; default_ea_lim[1] = 1.0; default_ea_lim[2] = 1.0;
  /* DESCRIPTION: Integration limits of the equivalent area ( xmin, xmax, Dist_NearField ) */
  addDoubleArrayOption("EA_INT_LIMIT", 3, EA_IntLimit, default_ea_lim);
  /* DESCRIPTION: Equivalent area scaling factor */
  addDoubleOption("EA_SCALE_FACTOR", EA_ScaleFactor, 1.0);

	/*!\par CONFIG_CATEGORY: Free surface simulation \ingroup Config*/
	/*--- Options related to free surface simulation ---*/

	/* DESCRIPTION: Ratio of density for two phase problems */
  addDoubleOption("RATIO_DENSITY", RatioDensity, 0.1);
	/* DESCRIPTION: Ratio of viscosity for two phase problems */
  addDoubleOption("RATIO_VISCOSITY", RatioViscosity, 0.1);
	/* DESCRIPTION: Location of the freesurface (y or z coordinate) */
  addDoubleOption("FREESURFACE_ZERO", FreeSurface_Zero, 0.0);
	/* DESCRIPTION: Free surface depth surface (x or y coordinate) */
  addDoubleOption("FREESURFACE_DEPTH", FreeSurface_Depth, 1.0);
	/* DESCRIPTION: Thickness of the interface in a free surface problem */
  addDoubleOption("FREESURFACE_THICKNESS", FreeSurface_Thickness, 0.1);
	/* DESCRIPTION: Free surface damping coefficient */
  addDoubleOption("FREESURFACE_DAMPING_COEFF", FreeSurface_Damping_Coeff, 0.0);
	/* DESCRIPTION: Free surface damping length (times the baseline wave) */
  addDoubleOption("FREESURFACE_DAMPING_LENGTH", FreeSurface_Damping_Length, 1.0);
	/* DESCRIPTION: Location of the free surface outlet surface (x or y coordinate) */
  addDoubleOption("FREESURFACE_OUTLET", FreeSurface_Outlet, 0.0);

	// these options share nDV as their size in the option references; not a good idea
	/*!\par CONFIG_CATEGORY: Grid deformation \ingroup Config*/
  /*--- Options related to the grid deformation ---*/

	/* DESCRIPTION: Kind of deformation */
	addEnumListOption("DV_KIND", nDV, Design_Variable, Param_Map);
	/* DESCRIPTION: Marker of the surface to which we are going apply the shape deformation */
  addStringListOption("DV_MARKER", nMarker_DV, Marker_DV);
	/* DESCRIPTION: Parameters of the shape deformation
   - FFD_CONTROL_POINT_2D ( FFDBox ID, i_Ind, j_Ind, x_Disp, y_Disp )
   - FFD_RADIUS_2D ( FFDBox ID )
   - FFD_CAMBER_2D ( FFDBox ID, i_Ind )
   - FFD_THICKNESS_2D ( FFDBox ID, i_Ind )
   - HICKS_HENNE ( Lower Surface (0)/Upper Surface (1)/Only one Surface (2), x_Loc )
   - CST ( Lower Surface (0)/Upper Surface (1), Kulfan parameter number, Total number of Kulfan parameters for surface )
   - COSINE_BUMP ( Lower Surface (0)/Upper Surface (1)/Only one Surface (2), x_Loc, Thickness )
   - FOURIER ( Lower Surface (0)/Upper Surface (1)/Only one Surface (2), index, cos(0)/sin(1) )
   - NACA_4DIGITS ( 1st digit, 2nd digit, 3rd and 4th digit )
   - PARABOLIC ( Center, Thickness )
   - DISPLACEMENT ( x_Disp, y_Disp, z_Disp )
   - ROTATION ( x_Orig, y_Orig, z_Orig, x_End, y_End, z_End )
   - OBSTACLE ( Center, Bump size )
   - SPHERICAL ( ControlPoint_Index, Theta_Disp, R_Disp )
   - FFD_CONTROL_POINT ( FFDBox ID, i_Ind, j_Ind, k_Ind, x_Disp, y_Disp, z_Disp )
   - FFD_DIHEDRAL_ANGLE ( FFDBox ID, x_Orig, y_Orig, z_Orig, x_End, y_End, z_End )
   - FFD_TWIST_ANGLE ( FFDBox ID, x_Orig, y_Orig, z_Orig, x_End, y_End, z_End )
   - FFD_ROTATION ( FFDBox ID, x_Orig, y_Orig, z_Orig, x_End, y_End, z_End )
   - FFD_CONTROL_SURFACE ( FFDBox ID, x_Orig, y_Orig, z_Orig, x_End, y_End, z_End )
   - FFD_CAMBER ( FFDBox ID, i_Ind, j_Ind )
   - FFD_THICKNESS ( FFDBox ID, i_Ind, j_Ind ) */
	addDVParamOption("DV_PARAM", nDV, ParamDV, FFDTag, Design_Variable);
  /* DESCRIPTION: New value of the shape deformation */
  addDVValueOption("DV_VALUE", nDV_Value, DV_Value, nDV, ParamDV, Design_Variable);
	/* DESCRIPTION: Hold the grid fixed in a region */
  addBoolOption("HOLD_GRID_FIXED", Hold_GridFixed, false);
	default_grid_fix[0] = -1E15; default_grid_fix[1] = -1E15; default_grid_fix[2] = -1E15;
	default_grid_fix[3] =  1E15; default_grid_fix[4] =  1E15; default_grid_fix[5] =  1E15;
	/* DESCRIPTION: Coordinates of the box where the grid will be deformed (Xmin, Ymin, Zmin, Xmax, Ymax, Zmax) */
	addDoubleArrayOption("HOLD_GRID_FIXED_COORD", 6, Hold_GridFixed_Coord, default_grid_fix);
	/* DESCRIPTION: Visualize the deformation */
  addBoolOption("VISUALIZE_DEFORMATION", Visualize_Deformation, false);
  /* DESCRIPTION: Print the residuals during mesh deformation to the console */
  addBoolOption("DEFORM_CONSOLE_OUTPUT", Deform_Output, true);
  /* DESCRIPTION: Number of nonlinear deformation iterations (surface deformation increments) */
  addUnsignedLongOption("DEFORM_NONLINEAR_ITER", GridDef_Nonlinear_Iter, 1);
  /* DESCRIPTION: Number of smoothing iterations for FEA mesh deformation */
  addUnsignedLongOption("DEFORM_LINEAR_ITER", GridDef_Linear_Iter, 1000);
  /* DESCRIPTION: Factor to multiply smallest volume for deform tolerance (0.001 default) */
  addDoubleOption("DEFORM_TOL_FACTOR", Deform_Tol_Factor, 1E-6);
  /* DESCRIPTION: Deform coefficient (-1.0 to 0.5) */
  addDoubleOption("DEFORM_COEFF", Deform_Coeff, 1E6);
  /* DESCRIPTION: Type of element stiffness imposed for FEA mesh deformation (INVERSE_VOLUME, WALL_DISTANCE, CONSTANT_STIFFNESS) */
  addEnumOption("DEFORM_STIFFNESS_TYPE", Deform_Stiffness_Type, Deform_Stiffness_Map, WALL_DISTANCE);
  /* DESCRIPTION: Poisson's ratio for constant stiffness FEA method of grid deformation*/
  addDoubleOption("DEFORM_ELASTICITY_MODULUS", Deform_ElasticityMod, 2E11);
  /* DESCRIPTION: Young's modulus and Poisson's ratio for constant stiffness FEA method of grid deformation*/
  addDoubleOption("DEFORM_POISSONS_RATIO", Deform_PoissonRatio, 0.3);
  /*  DESCRIPTION: Linear solver for the mesh deformation\n OPTIONS: see \link Linear_Solver_Map \endlink \n DEFAULT: FGMRES \ingroup Config*/
  addEnumOption("DEFORM_LINEAR_SOLVER", Deform_Linear_Solver, Linear_Solver_Map, FGMRES);

  /*!\par CONFIG_CATEGORY: Rotorcraft problem \ingroup Config*/
  /*--- option related to rotorcraft problems ---*/

  /* DESCRIPTION: MISSING ---*/
  addDoubleOption("CYCLIC_PITCH", Cyclic_Pitch, 0.0);
  /* DESCRIPTION: MISSING ---*/
  addDoubleOption("COLLECTIVE_PITCH", Collective_Pitch, 0.0);


  /*!\par CONFIG_CATEGORY: FEA solver \ingroup Config*/
  /*--- Options related to the FEA solver ---*/

  /* DESCRIPTION: Modulus of elasticity */
  addDoubleOption("ELASTICITY_MODULUS", ElasticyMod, 2E11);
  /* DESCRIPTION: Poisson ratio */
  addDoubleOption("POISSON_RATIO", PoissonRatio, 0.30);
  /* DESCRIPTION: Material density */
  addDoubleOption("MATERIAL_DENSITY", MaterialDensity, 7854);
  /*!\brief BULK_MODULUS_STRUCT \n DESCRIPTION: Value of the Bulk Modulus for a structural problem \n DEFAULT 160E9 */
  /* This is a temporal definition */
  addDoubleOption("BULK_MODULUS_STRUCT", Bulk_Modulus_Struct, 160E9);

  /*!\brief REGIME_TYPE \n  DESCRIPTION: Geometric condition \n OPTIONS: see \link Struct_Map \endlink \ingroup Config*/
  addEnumOption("GEOMETRIC_CONDITIONS", Kind_Struct_Solver, Struct_Map, SMALL_DEFORMATIONS);
  /*!\brief REGIME_TYPE \n  DESCRIPTION: Material model \n OPTIONS: see \link Material_Map \endlink \ingroup Config*/
  addEnumOption("MATERIAL_MODEL", Kind_Material, Material_Map, LINEAR_ELASTIC);
  /*!\brief REGIME_TYPE \n  DESCRIPTION: Compressibility of the material \n OPTIONS: see \link MatComp_Map \endlink \ingroup Config*/
  addEnumOption("MATERIAL_COMPRESSIBILITY", Kind_Material_Compress, MatComp_Map, COMPRESSIBLE_MAT);

  /*  DESCRIPTION: Consider a prestretch in the structural domain
  *  Options: NO, YES \ingroup Config */
  addBoolOption("PRESTRETCH", Prestretch, false);
  /*!\brief PRESTRETCH_FILENAME \n DESCRIPTION: Filename to input for prestretching membranes \n Default: prestretch_file.dat \ingroup Config */
  addStringOption("PRESTRETCH_FILENAME", Prestretch_FEMFileName, string("prestretch_file.dat"));

  /* DESCRIPTION: Iterative method for non-linear structural analysis */
  addEnumOption("NONLINEAR_FEM_SOLUTION_METHOD", Kind_SpaceIteScheme_FEA, Space_Ite_Map_FEA, NEWTON_RAPHSON);
  /* DESCRIPTION: Number of internal iterations for Newton-Raphson Method in nonlinear structural applications */
  addUnsignedLongOption("NONLINEAR_FEM_INT_ITER", Dyn_nIntIter, 10);

  /* DESCRIPTION: Formulation for bidimensional elasticity solver */
  addEnumOption("FORMULATION_ELASTICITY_2D", Kind_2DElasForm, ElasForm_2D, PLANE_STRAIN);
  /*  DESCRIPTION: Apply dead loads
  *  Options: NO, YES \ingroup Config */
  addBoolOption("DEAD_LOAD", DeadLoad, false);
  /* DESCRIPTION: Dynamic or static structural analysis */
  addEnumOption("DYNAMIC_ANALYSIS", Dynamic_Analysis, Dynamic_Map, STATIC);
  /* DESCRIPTION: Time Step for dynamic analysis (s) */
  addDoubleOption("DYN_TIMESTEP", Delta_DynTime, 0.0);
  /* DESCRIPTION: Total Physical Time for dual time stepping simulations (s) */
  addDoubleOption("DYN_TIME", Total_DynTime, 1.0);
  /* DESCRIPTION: Parameter alpha for Newmark scheme (s) */
  addDoubleOption("NEWMARK_ALPHA", Newmark_alpha, 0.25);
  /* DESCRIPTION: Parameter delta for Newmark scheme (s) */
  addDoubleOption("NEWMARK_DELTA", Newmark_delta, 0.5);
  /* DESCRIPTION: Apply the load slowly or suddenly */
  addBoolOption("SIGMOID_LOADING", Sigmoid_Load, false);
  /* DESCRIPTION: Apply the load as a ramp */
  addBoolOption("RAMP_LOADING", Ramp_Load, false);
  /* DESCRIPTION: Time while the load is to be increased linearly */
  addDoubleOption("RAMP_TIME", Ramp_Time, 1.0);
  /* DESCRIPTION: Time while the load is to be increased linearly */
  addDoubleOption("SIGMOID_TIME", Sigmoid_Time, 1.0);
  /* DESCRIPTION: Constant of steepness of the sigmoid */
  addDoubleOption("SIGMOID_K", Sigmoid_K, 10.0);

  /* DESCRIPTION: Newmark - Generalized alpha - coefficients */
  addDoubleListOption("TIME_INT_STRUCT_COEFFS", nIntCoeffs, Int_Coeffs);

  /*  DESCRIPTION: Apply dead loads. Options: NO, YES \ingroup Config */
  addBoolOption("INCREMENTAL_LOAD", IncrementalLoad, false);
  /* DESCRIPTION: Maximum number of increments of the  */
  addUnsignedLongOption("NUMBER_INCREMENTS", IncLoad_Nincrements, 10);

  default_inc_crit[0] = 0.0; default_inc_crit[1] = 0.0; default_inc_crit[2] = 0.0;
  /* DESCRIPTION: Definition of the  UTOL RTOL ETOL*/
  addDoubleArrayOption("INCREMENTAL_CRITERIA", 3, IncLoad_Criteria, default_inc_crit);

  /* DESCRIPTION: Time while the structure is static */
  addDoubleOption("STATIC_TIME", Static_Time, 0.0);

  /* DESCRIPTION: Order of the predictor */
  addUnsignedShortOption("PREDICTOR_ORDER", Pred_Order, 0);

  /* DESCRIPTION: Transfer method used for multiphysics problems */
  addEnumOption("MULTIPHYSICS_TRANSFER_METHOD", Kind_TransferMethod, Transfer_Method_Map, BROADCAST_DATA);


  /* CONFIG_CATEGORY: FSI solver */
  /*--- Options related to the FSI solver ---*/

  /*!\brief PHYSICAL_PROBLEM_FLUID_FSI
   *  DESCRIPTION: Physical governing equations \n
   *  Options: NONE (default),EULER, NAVIER_STOKES, RANS,
   *  \ingroup Config*/
  addEnumOption("FSI_FLUID_PROBLEM", Kind_Solver_Fluid_FSI, FSI_Fluid_Solver_Map, NO_SOLVER_FFSI);

  /*!\brief PHYSICAL_PROBLEM_STRUCTURAL_FSI
   *  DESCRIPTION: Physical governing equations \n
   *  Options: NONE (default), FEM_ELASTICITY
   *  \ingroup Config*/
  addEnumOption("FSI_STRUCTURAL_PROBLEM", Kind_Solver_Struc_FSI, FSI_Struc_Solver_Map, NO_SOLVER_SFSI);

  /* DESCRIPTION: Linear solver for the structural side on FSI problems */
  addEnumOption("FSI_LINEAR_SOLVER_STRUC", Kind_Linear_Solver_FSI_Struc, Linear_Solver_Map, FGMRES);
  /* DESCRIPTION: Preconditioner for the Krylov linear solvers */
  addEnumOption("FSI_LINEAR_SOLVER_PREC_STRUC", Kind_Linear_Solver_Prec_FSI_Struc, Linear_Solver_Prec_Map, LU_SGS);
  /* DESCRIPTION: Maximum number of iterations of the linear solver for the implicit formulation */
  addUnsignedLongOption("FSI_LINEAR_SOLVER_ITER_STRUC", Linear_Solver_Iter_FSI_Struc, 500);
  /* DESCRIPTION: Minimum error threshold for the linear solver for the implicit formulation */
  addDoubleOption("FSI_LINEAR_SOLVER_ERROR_STRUC", Linear_Solver_Error_FSI_Struc, 1E-6);

  /* DESCRIPTION: Restart from a steady state (sets grid velocities to 0 when loading the restart). */
  addBoolOption("RESTART_STEADY_STATE", SteadyRestart, false);

  /*  DESCRIPTION: Apply dead loads
  *  Options: NO, YES \ingroup Config */
  addBoolOption("MATCHING_MESH", MatchingMesh, true);

  /*!\par KIND_INTERPOLATION \n
   * DESCRIPTION: Type of interpolation to use for multi-zone problems. \n OPTIONS: see \link Interpolator_Map \endlink
   * Sets Kind_Interpolation \ingroup Config
   */
  addEnumOption("KIND_INTERPOLATION", Kind_Interpolation, Interpolator_Map, NEAREST_NEIGHBOR);

  /* DESCRIPTION: Maximum number of FSI iterations */
  addUnsignedShortOption("FSI_ITER", nIterFSI, 1);
  /* DESCRIPTION: Aitken's static relaxation factor */
  addDoubleOption("STAT_RELAX_PARAMETER", AitkenStatRelax, 0.4);
  /* DESCRIPTION: Aitken's dynamic maximum relaxation factor for the first iteration */
  addDoubleOption("AITKEN_DYN_MAX_INITIAL", AitkenDynMaxInit, 0.5);
  /* DESCRIPTION: Aitken's dynamic minimum relaxation factor for the first iteration */
  addDoubleOption("AITKEN_DYN_MIN_INITIAL", AitkenDynMinInit, 0.5);
  /* DESCRIPTION: Type of gust */
  addEnumOption("BGS_RELAXATION", Kind_BGS_RelaxMethod, AitkenForm_Map, NO_RELAXATION);


  /*!\par CONFIG_CATEGORY: Wave solver \ingroup Config*/
  /*--- options related to the wave solver ---*/

  /* DESCRIPTION: Constant wave speed */
  addDoubleOption("WAVE_SPEED", Wave_Speed, 331.79);

  /*!\par CONFIG_CATEGORY: Heat solver \ingroup Config*/
  /*--- options related to the heat solver ---*/

  /* DESCRIPTION: Thermal diffusivity constant */
  addDoubleOption("THERMAL_DIFFUSIVITY", Thermal_Diffusivity, 1.172E-5);

  /*!\par CONFIG_CATEGORY: Visualize Control Volumes \ingroup Config*/
  /*--- options related to visualizing control volumes ---*/

  /* DESCRIPTION: Node number for the CV to be visualized */
  addLongOption("VISUALIZE_CV", Visualize_CV, -1);

  /*!\par CONFIG_CATEGORY: Inverse design problem \ingroup Config*/
  /*--- options related to inverse design problem ---*/

  /* DESCRIPTION: Evaluate inverse design on the surface  */
  addBoolOption("INV_DESIGN_CP", InvDesign_Cp, false);

  /* DESCRIPTION: Evaluate inverse design on the surface  */
  addBoolOption("INV_DESIGN_HEATFLUX", InvDesign_HeatFlux, false);

  /*!\par CONFIG_CATEGORY: Unsupported options \ingroup Config*/
  /*--- Options that are experimental and not intended for general use ---*/

  /* DESCRIPTION: Write extra output */
  addBoolOption("EXTRA_OUTPUT", ExtraOutput, false);

  /*--- options related to the FFD problem ---*/
  /*!\par CONFIG_CATEGORY:FFD point inversion \ingroup Config*/

  /* DESCRIPTION: Number of total iterations in the FFD point inversion */
  addUnsignedShortOption("FFD_ITERATIONS", nFFD_Iter, 500);

  /* DESCRIPTION: Free surface damping coefficient */
	addDoubleOption("FFD_TOLERANCE", FFD_Tol, 1E-10);

  /* DESCRIPTION: Definition of the FFD boxes */
  addFFDDefOption("FFD_DEFINITION", nFFDBox, CoordFFDBox, TagFFDBox);
  
  /* DESCRIPTION: Definition of the FFD boxes */
  addFFDDegreeOption("FFD_DEGREE", nFFDBox, DegreeFFDBox);
  
  /* DESCRIPTION: Surface continuity at the intersection with the FFD */
  addEnumOption("FFD_CONTINUITY", FFD_Continuity, Continuity_Map, DERIVATIVE_2ND);


  /*--- Options for the automatic differentiation methods ---*/
  /*!\par CONFIG_CATEGORY: Automatic Differentation options\ingroup Config*/

  /* DESCRIPTION: Direct differentiation mode (forward) */
  addEnumOption("DIRECT_DIFF", DirectDiff, DirectDiff_Var_Map, NO_DERIVATIVE);

  /* DESCRIPTION: Automatic differentiation mode (reverse) */
  addBoolOption("AUTO_DIFF", AD_Mode, NO);

  /*--- options that are used in the python optimization scripts. These have no effect on the c++ toolsuite ---*/
  /*!\par CONFIG_CATEGORY:Python Options\ingroup Config*/

  /* DESCRIPTION: Gradient method */
  addPythonOption("GRADIENT_METHOD");

  /* DESCRIPTION: Geometrical Parameter */
  addPythonOption("GEO_PARAM");

  /* DESCRIPTION: Setup for design variables */
  addPythonOption("DEFINITION_DV");

  /* DESCRIPTION: Maximum number of iterations */
  addPythonOption("OPT_ITERATIONS");
  
  /* DESCRIPTION: Requested accuracy */
  addPythonOption("OPT_ACCURACY");
  
  /* DESCRIPTION: Setup for design variables (upper bound) */
  addPythonOption("OPT_BOUND_UPPER");
  
  /* DESCRIPTION: Setup for design variables (lower bound) */
  addPythonOption("OPT_BOUND_LOWER");
  
  /*!\brief OPT_COMBINE_OBJECTIVE
   *  \n DESCRIPTION: Flag specifying whether to internally combine a multi-objective function or treat separately */
  addPythonOption("OPT_COMBINE_OBJECTIVE");

  /* DESCRIPTION: Current value of the design variables */
  addPythonOption("DV_VALUE_NEW");

  /* DESCRIPTION: Previous value of the design variables */
  addPythonOption("DV_VALUE_OLD");

  /* DESCRIPTION: Number of partitions of the mesh */
  addPythonOption("NUMBER_PART");

  /* DESCRIPTION: Optimization objective function with optional scaling factor*/
  addPythonOption("OPT_OBJECTIVE");

  /* DESCRIPTION: Optimization constraint functions with optional scaling factor */
  addPythonOption("OPT_CONSTRAINT");

  /* DESCRIPTION: Finite different step for gradient estimation */
  addPythonOption("FIN_DIFF_STEP");

  /* DESCRIPTION: Verbosity of the python scripts to Stdout */
  addPythonOption("CONSOLE");

  /* DESCRIPTION: Flag specifying if the mesh was decomposed */
  addPythonOption("DECOMPOSED");

  /* DESCRIPTION: Activate ParMETIS mode for testing */
  addBoolOption("PARMETIS", ParMETIS, false);
  
  /* END_CONFIG_OPTIONS */

}

void CConfig::SetConfig_Parsing(char case_filename[MAX_STRING_SIZE]) {
  string text_line, option_name;
  ifstream case_file;
  vector<string> option_value;
  int rank = MASTER_NODE;
  
#ifdef HAVE_MPI
  MPI_Comm_rank(MPI_COMM_WORLD, &rank);
#endif
  
  /*--- Read the configuration file ---*/
  
  case_file.open(case_filename, ios::in);

  if (case_file.fail()) {
    if (rank == MASTER_NODE) cout << endl << "The configuration file (.cfg) is missing!!" << endl << endl;
    exit(EXIT_FAILURE);
  }

  string errorString;

  int  err_count = 0;  // How many errors have we found in the config file
  int max_err_count = 30; // Maximum number of errors to print before stopping

  map<string, bool> included_options;

  /*--- Parse the configuration file and set the options ---*/
  
  while (getline (case_file, text_line)) {
    
    if (err_count >= max_err_count) {
      errorString.append("too many errors. Stopping parse");

      cout << errorString << endl;
      throw(1);
    }
    
    if (TokenizeString(text_line, option_name, option_value)) {
      
      /*--- See if it's a python option ---*/

      if (option_map.find(option_name) == option_map.end()) {
          string newString;
          newString.append(option_name);
          newString.append(": invalid option name");
          newString.append(". Check current SU2 options in config_template.cfg.");
          newString.append("\n");
          errorString.append(newString);
          err_count++;
        continue;
      }

      /*--- Option exists, check if the option has already been in the config file ---*/
      
      if (included_options.find(option_name) != included_options.end()) {
        string newString;
        newString.append(option_name);
        newString.append(": option appears twice");
        newString.append("\n");
        errorString.append(newString);
        err_count++;
        continue;
      }


      /*--- New found option. Add it to the map, and delete from all options ---*/
      
      included_options.insert(pair<string, bool>(option_name, true));
      all_options.erase(option_name);

      /*--- Set the value and check error ---*/
      
      string out = option_map[option_name]->SetValue(option_value);
      if (out.compare("") != 0) {
        errorString.append(out);
        errorString.append("\n");
        err_count++;
      }
    }
  }

  /*--- See if there were any errors parsing the config file ---*/
      
  if (errorString.size() != 0) {
    if (rank == MASTER_NODE) cout << errorString << endl;
    exit(EXIT_FAILURE);
  }

  /*--- Set the default values for all of the options that weren't set ---*/
      
  for (map<string, bool>::iterator iter = all_options.begin(); iter != all_options.end(); ++iter) {
    option_map[iter->first]->SetDefault();
  }

  case_file.close();
  
}

bool CConfig::SetRunTime_Parsing(char case_filename[MAX_STRING_SIZE]) {
  string text_line, option_name;
  ifstream case_file;
  vector<string> option_value;
  int rank = MASTER_NODE;
  
#ifdef HAVE_MPI
  MPI_Comm_rank(MPI_COMM_WORLD, &rank);
#endif
  
  /*--- Read the configuration file ---*/
  
  case_file.open(case_filename, ios::in);
  
  if (case_file.fail()) { return false; }
  
  string errorString;
  
  int err_count = 0;  // How many errors have we found in the config file
  int max_err_count = 30; // Maximum number of errors to print before stopping
  
  map<string, bool> included_options;
  
  /*--- Parse the configuration file and set the options ---*/
  
  while (getline (case_file, text_line)) {
    
    if (err_count >= max_err_count) {
      errorString.append("too many errors. Stopping parse");
      
      cout << errorString << endl;
      throw(1);
    }
    
    if (TokenizeString(text_line, option_name, option_value)) {
      
      if (option_map.find(option_name) == option_map.end()) {
        
        /*--- See if it's a python option ---*/
        
        string newString;
        newString.append(option_name);
        newString.append(": invalid option name");
        newString.append("\n");
        errorString.append(newString);
        err_count++;
        continue;
      }
      
      /*--- Option exists, check if the option has already been in the config file ---*/
      
      if (included_options.find(option_name) != included_options.end()) {
        string newString;
        newString.append(option_name);
        newString.append(": option appears twice");
        newString.append("\n");
        errorString.append(newString);
        err_count++;
        continue;
      }
      
      /*--- New found option. Add it to the map, and delete from all options ---*/
      
      included_options.insert(pair<string, bool>(option_name, true));
      all_options.erase(option_name);
      
      /*--- Set the value and check error ---*/
      
      string out = option_map[option_name]->SetValue(option_value);
      if (out.compare("") != 0) {
        errorString.append(out);
        errorString.append("\n");
        err_count++;
      }
      
    }
  }
  
  /*--- See if there were any errors parsing the runtime file ---*/
  
  if (errorString.size() != 0) {
    if (rank == MASTER_NODE) cout << errorString << endl;
    exit(EXIT_FAILURE);
  }
  
  case_file.close();
  
  return true;
  
}

void CConfig::SetPostprocessing(unsigned short val_software, unsigned short val_izone, unsigned short val_nDim) {
  
  unsigned short iZone, iCFL, iDim, iMarker;
  bool ideal_gas       = (Kind_FluidModel == STANDARD_AIR || Kind_FluidModel == IDEAL_GAS );
  bool standard_air       = (Kind_FluidModel == STANDARD_AIR);
  
#ifdef HAVE_MPI
  int size = SINGLE_NODE;
  MPI_Comm_size(MPI_COMM_WORLD, &size);
#endif
  
#ifndef HAVE_TECIO
  if (Output_FileFormat == TECPLOT_BINARY) {
    cout << "Tecplot binary file requested but SU2 was built without TecIO support." << "\n";
    Output_FileFormat = TECPLOT;
  }
#endif
  
  /*--- Store the SU2 module that we are executing. ---*/
  
  Kind_SU2 = val_software;

  /*--- If Kind_Obj has not been specified, these arrays need to take a default --*/
<<<<<<< HEAD
  if (Weight_ObjFunc == NULL and Kind_ObjFunc == NULL){
=======
  if (Weight_ObjFunc==NULL and Kind_ObjFunc==NULL) {
>>>>>>> 154fed46
    Kind_ObjFunc = new unsigned short[1];
    Kind_ObjFunc[0]=DRAG_COEFFICIENT;
    Weight_ObjFunc = new su2double[1];
    Weight_ObjFunc[0]=1.0;
    nObj=1;
    nObjW=1;
  }
  /*-- Correct for case where Weight_ObjFunc has not been provided or has length < kind_objfunc---*/
  if (nObjW<nObj) {
    if (Weight_ObjFunc!=NULL) {
      cout <<"The option OBJECTIVE_WEIGHT must either have the same length as OBJECTIVE_FUNCTION,\n"<<
          "or be deleted from the config file (equal weights will be applied)."<< endl;
      exit(EXIT_FAILURE);
    }
    Weight_ObjFunc = new su2double[nObj];
    for (unsigned short iObj=0; iObj<nObj; iObj++)
      Weight_ObjFunc[iObj]=1.0;
  }
  /*--- Ignore weights if only one objective provided ---*/
  if (nObj == 1 )
      Weight_ObjFunc[0] = 1.0;

  /*--- Maker sure that nMarker = nObj ---*/
  /*--- Maker sure that nMarker = nObj ---*/
  if (nObj>0) {
    if (nMarker_Monitoring!=nObj and Marker_Monitoring!=NULL) {
      if (nMarker_Monitoring==1) {
        /*-- If only one marker was listed with multiple objectives, set that marker as the marker for each objective ---*/
        nMarker_Monitoring = nObj;
        string marker = Marker_Monitoring[0];
        delete[] Marker_Monitoring;
        Marker_Monitoring = new string[nMarker_Monitoring];
        for (iMarker=0; iMarker<nMarker_Monitoring; iMarker++)
          Marker_Monitoring[iMarker] = marker;
      }
      else if(nObj>1) {
        cout <<"When using more than one OBJECTIVE_FUNCTION, MARKER_MONTIOR must be the same length or length 1. \n "<<
            "For multiple surfaces per objective, list the objective multiple times. \n"<<
            "For multiple objectives per marker either use one marker overall or list the marker multiple times."<<endl;
        exit(EXIT_FAILURE);
      }
    }
  }

  /*--- Low memory only for ASCII Tecplot ---*/

  if (Output_FileFormat != TECPLOT) Low_MemoryOutput = NO;
  
  /*--- Deactivate the multigrid in the adjoint problem ---*/
  
  if ((ContinuousAdjoint && !MG_AdjointFlow) ||
      (Unsteady_Simulation == TIME_STEPPING)) { nMGLevels = 0; }

  /*--- If Fluid Structure Interaction, set the solver for each zone.
   *--- ZONE_0 is the zone of the fluid.
   *--- All the other zones are structure.
   *--- This will allow us to define multiple physics structural problems */

  if (Kind_Solver == FLUID_STRUCTURE_INTERACTION) {
	  if (val_izone == 0) {	Kind_Solver = Kind_Solver_Fluid_FSI; 		FSI_Problem = true;}

	  else {			 	Kind_Solver = Kind_Solver_Struc_FSI;	  	FSI_Problem = true;
	  	  	  	  	  	  	Kind_Linear_Solver = Kind_Linear_Solver_FSI_Struc;
	  	  	  	  	  	  	Kind_Linear_Solver_Prec = Kind_Linear_Solver_Prec_FSI_Struc;
	  	  	  	  	  	  	Linear_Solver_Error = Linear_Solver_Error_FSI_Struc;
	  	  	  	  	  	  	Linear_Solver_Iter = Linear_Solver_Iter_FSI_Struc;}
  }
  else { FSI_Problem = false; }

  
  /*--- Initialize non-physical points/reconstructions to zero ---*/
  
  Nonphys_Points   = 0;
  Nonphys_Reconstr = 0;
  
  /*--- Don't do any deformation if there is no Design variable information ---*/
  
//  if (Design_Variable == NULL) {
//    Design_Variable = new unsigned short [1];
//    nDV = 1; Design_Variable[0] = NONE;
//  }
  
  /*--- Identification of free-surface problem, this problems are always 
   unsteady and incompressible. ---*/
  
  if (Kind_Regime == FREESURFACE) {
    if (Unsteady_Simulation != DT_STEPPING_2ND) Unsteady_Simulation = DT_STEPPING_1ST;
  }
  
  if (Kind_Solver == POISSON_EQUATION) {
    Unsteady_Simulation = STEADY;
  }
  
  /*--- Set the number of external iterations to 1 for the steady state problem ---*/

  if ((Kind_Solver == HEAT_EQUATION) ||
      (Kind_Solver == WAVE_EQUATION) || (Kind_Solver == POISSON_EQUATION)) {
    nMGLevels = 0;
    if (Unsteady_Simulation == STEADY) nExtIter = 1;
    else Unst_nIntIter = 2;
  }
  
  if (Kind_Solver == FEM_ELASTICITY) {
    nMGLevels = 0;
    if (Dynamic_Analysis == STATIC)
	nExtIter = 1;
  }

  /*--- Decide whether we should be writing unsteady solution files. ---*/
  
  if (Unsteady_Simulation == STEADY ||
      Unsteady_Simulation == TIME_SPECTRAL  ||
      Kind_Regime == FREESURFACE) { Wrt_Unsteady = false; }
  else { Wrt_Unsteady = true; }

  if (Kind_Solver == FEM_ELASTICITY) {

	  if (Dynamic_Analysis == STATIC) { Wrt_Dynamic = false; }
	  else { Wrt_Dynamic = true; }

  } else {
    Wrt_Dynamic = false;
  }

  
  /*--- Check for Fluid model consistency ---*/

  if (standard_air) {
	if (Gamma != 1.4 || Gas_Constant != 287.058) {
		Gamma = 1.4;
		Gas_Constant = 287.058;
        }
  }
  /*--- Check for Measurement System ---*/
  
  if (SystemMeasurements == US && !standard_air) {
    cout << "Only STANDARD_AIR fluid model can be used with US Measurement System" << endl;
    exit(EXIT_FAILURE);
  }
  
  /*--- Check for Convective scheme available for NICFD ---*/
  
  if (!ideal_gas) {
    if (Kind_ConvNumScheme_Flow != SPACE_UPWIND) {
      cout << "Only ROE Upwind and HLLC Upwind scheme can be used for Non-Ideal Compressible Fluids" << endl;
      exit(EXIT_FAILURE);
    }
    else {
      if (Kind_Upwind_Flow != ROE && Kind_Upwind_Flow != HLLC) {
        cout << "Only ROE Upwind and HLLC Upwind scheme can be used for Non-Ideal Compressible Fluids" << endl;
        exit(EXIT_FAILURE);
      }
    }
  }
  
  /*--- Check for Boundary condition available for NICFD ---*/
  
  if (!ideal_gas) {
    if (nMarker_Inlet != 0) {
      cout << "Riemann Boundary conditions or NRBC must be used for inlet and outlet with Not Ideal Compressible Fluids " << endl;
      exit(EXIT_FAILURE);
    }
    if (nMarker_Outlet != 0) {
      cout << "Riemann Boundary conditions or NRBC must be used outlet with Not Ideal Compressible Fluids " << endl;
      exit(EXIT_FAILURE);
    }
    
    if (nMarker_FarField != 0) {
      cout << "Riemann Boundary conditions or NRBC must be used outlet with Not Ideal Compressible Fluids " << endl;
      exit(EXIT_FAILURE);
    }
    
  }
  
  /*--- Check for Boundary condition available for NICF ---*/
  
  if (ideal_gas) {
    if (SystemMeasurements == US && standard_air) {
      if (Kind_ViscosityModel != SUTHERLAND) {
        cout << "Only SUTHERLAND viscosity model can be used with US Measurement  " << endl;
        exit(EXIT_FAILURE);
      }
    }
    if (Kind_ConductivityModel != CONSTANT_PRANDTL ) {
      cout << "Only CONSTANT_PRANDTL thermal conductivity model can be used with STANDARD_AIR and IDEAL_GAS" << endl;
      exit(EXIT_FAILURE);
    }
    
  }
  
  /*--- Set grid movement kind to NO_MOVEMENT if not specified, which means
   that we also set the Grid_Movement flag to false. We initialize to the
   number of zones here, because we are guaranteed to at least have one. ---*/
  
  if (Kind_GridMovement == NULL) {
    Kind_GridMovement = new unsigned short[nZone];
    for (unsigned short iZone = 0; iZone < nZone; iZone++ )
      Kind_GridMovement[iZone] = NO_MOVEMENT;
    if (Grid_Movement == true) {
      cout << "GRID_MOVEMENT = YES but no type provided in GRID_MOVEMENT_KIND!!" << endl;
      exit(EXIT_FAILURE);
    }
  }
  
  /*--- If we're solving a purely steady problem with no prescribed grid
   movement (both rotating frame and moving walls can be steady), make sure that
   there is no grid motion ---*/
  
  if ((Kind_SU2 == SU2_CFD || Kind_SU2 == SU2_SOL) &&
      (Unsteady_Simulation == STEADY) &&
      ((Kind_GridMovement[ZONE_0] != MOVING_WALL) &&
       (Kind_GridMovement[ZONE_0] != ROTATING_FRAME) &&
       (Kind_GridMovement[ZONE_0] != STEADY_TRANSLATION) &&
       (Kind_GridMovement[ZONE_0] != FLUID_STRUCTURE)))
    Grid_Movement = false;
  
  /*--- If it is not specified, set the mesh motion mach number
   equal to the freestream value. ---*/
  
  if (Grid_Movement && Mach_Motion == 0.0)
    Mach_Motion = Mach;
  
  /*--- Set the boolean flag if we are in a rotating frame (source term). ---*/
  
  if (Grid_Movement && Kind_GridMovement[ZONE_0] == ROTATING_FRAME)
    Rotating_Frame = true;
  else
    Rotating_Frame = false;
  
  /*--- Check the number of moving markers against the number of grid movement
   types provided (should be equal, except that rigid motion and rotating frame
   do not depend on surface specification). ---*/
  
  if (Grid_Movement &&
      (Kind_GridMovement[ZONE_0] != RIGID_MOTION) &&
      (Kind_GridMovement[ZONE_0] != ROTATING_FRAME) &&
      (Kind_GridMovement[ZONE_0] != STEADY_TRANSLATION) &&
      (Kind_GridMovement[ZONE_0] != FLUID_STRUCTURE) &&
      (Kind_GridMovement[ZONE_0] != GUST) &&
      (nGridMovement != nMarker_Moving)) {
    cout << "Number of GRID_MOVEMENT_KIND must match number of MARKER_MOVING!!" << endl;
    exit(EXIT_FAILURE);
  }
  
  /*--- Make sure that there aren't more than one rigid motion or
   rotating frame specified in GRID_MOVEMENT_KIND. ---*/
 /* 
  if (Grid_Movement && (Kind_GridMovement[ZONE_0] == RIGID_MOTION) &&
      (nGridMovement > 2)) {
    cout << "Can not support more than 2 type of rigid motion in GRID_MOVEMENT_KIND!!" << endl;
    exit(EXIT_FAILURE);
  }
 */ 
  /*--- In case the grid movement parameters have not been declared in the
   config file, set them equal to zero for safety. Also check to make sure
   that for each option, a value has been declared for each moving marker. ---*/
  
  unsigned short nMoving;
  if (nGridMovement > nZone) nMoving = nGridMovement;
  else nMoving = nZone;
  
  /*--- Motion Origin: ---*/
  
  if (Motion_Origin_X == NULL) {
    Motion_Origin_X = new su2double[nMoving];
    for (iZone = 0; iZone < nMoving; iZone++ )
      Motion_Origin_X[iZone] = 0.0;
  } else {
    if (Grid_Movement && (nMotion_Origin_X != nGridMovement)) {
      cout << "Length of MOTION_ORIGIN_X must match GRID_MOVEMENT_KIND!!" << endl;
      exit(EXIT_FAILURE);
    }
  }
  
  if (Motion_Origin_Y == NULL) {
    Motion_Origin_Y = new su2double[nMoving];
    for (iZone = 0; iZone < nMoving; iZone++ )
      Motion_Origin_Y[iZone] = 0.0;
  } else {
    if (Grid_Movement && (nMotion_Origin_Y != nGridMovement)) {
      cout << "Length of MOTION_ORIGIN_Y must match GRID_MOVEMENT_KIND!!" << endl;
      exit(EXIT_FAILURE);
    }
  }
  
  if (Motion_Origin_Z == NULL) {
    Motion_Origin_Z = new su2double[nMoving];
    for (iZone = 0; iZone < nMoving; iZone++ )
      Motion_Origin_Z[iZone] = 0.0;
  } else {
    if (Grid_Movement && (nMotion_Origin_Z != nGridMovement)) {
      cout << "Length of MOTION_ORIGIN_Z must match GRID_MOVEMENT_KIND!!" << endl;
      exit(EXIT_FAILURE);
    }
  }
  
  if (MoveMotion_Origin == NULL) {
    MoveMotion_Origin = new unsigned short[nMoving];
    for (iZone = 0; iZone < nMoving; iZone++ )
      MoveMotion_Origin[iZone] = 0;
  } else {
    if (Grid_Movement && (nMoveMotion_Origin != nGridMovement)) {
      cout << "Length of MOVE_MOTION_ORIGIN must match GRID_MOVEMENT_KIND!!" << endl;
      exit(EXIT_FAILURE);
    }
  }
  
  /*--- Translation: ---*/
  
  if (Translation_Rate_X == NULL) {
    Translation_Rate_X = new su2double[nMoving];
    for (iZone = 0; iZone < nMoving; iZone++ )
      Translation_Rate_X[iZone] = 0.0;
  } else {
    if (Grid_Movement && (nTranslation_Rate_X != nGridMovement)) {
      cout << "Length of TRANSLATION_RATE_X must match GRID_MOVEMENT_KIND!!" << endl;
      exit(EXIT_FAILURE);
    }
  }
  
  if (Translation_Rate_Y == NULL) {
    Translation_Rate_Y = new su2double[nMoving];
    for (iZone = 0; iZone < nMoving; iZone++ )
      Translation_Rate_Y[iZone] = 0.0;
  } else {
    if (Grid_Movement && (nTranslation_Rate_Y != nGridMovement)) {
      cout << "Length of TRANSLATION_RATE_Y must match GRID_MOVEMENT_KIND!!" << endl;
      exit(EXIT_FAILURE);
    }
  }
  
  if (Translation_Rate_Z == NULL) {
    Translation_Rate_Z = new su2double[nMoving];
    for (iZone = 0; iZone < nMoving; iZone++ )
      Translation_Rate_Z[iZone] = 0.0;
  } else {
    if (Grid_Movement && (nTranslation_Rate_Z != nGridMovement)) {
      cout << "Length of TRANSLATION_RATE_Z must match GRID_MOVEMENT_KIND!!" << endl;
      exit(EXIT_FAILURE);
    }
  }
  
  /*--- Rotation: ---*/
  
  if (Rotation_Rate_X == NULL) {
    Rotation_Rate_X = new su2double[nMoving];
    for (iZone = 0; iZone < nMoving; iZone++ )
      Rotation_Rate_X[iZone] = 0.0;
  } else {
    if (Grid_Movement && (nRotation_Rate_X != nGridMovement)) {
      cout << "Length of ROTATION_RATE_X must match GRID_MOVEMENT_KIND!!" << endl;
      exit(EXIT_FAILURE);
    }
  }
  
  if (Rotation_Rate_Y == NULL) {
    Rotation_Rate_Y = new su2double[nMoving];
    for (iZone = 0; iZone < nMoving; iZone++ )
      Rotation_Rate_Y[iZone] = 0.0;
  } else {
    if (Grid_Movement && (nRotation_Rate_Y != nGridMovement)) {
      cout << "Length of ROTATION_RATE_Y must match GRID_MOVEMENT_KIND!!" << endl;
      exit(EXIT_FAILURE);
    }
  }
  
  if (Rotation_Rate_Z == NULL) {
    Rotation_Rate_Z = new su2double[nMoving];
    for (iZone = 0; iZone < nMoving; iZone++ )
      Rotation_Rate_Z[iZone] = 0.0;
  } else {
    if (Grid_Movement && (nRotation_Rate_Z != nGridMovement)) {
      cout << "Length of ROTATION_RATE_Z must match GRID_MOVEMENT_KIND!!" << endl;
      exit(EXIT_FAILURE);
    }
  }
  
  /*--- Pitching: ---*/
  
  if (Pitching_Omega_X == NULL) {
    Pitching_Omega_X = new su2double[nMoving];
    for (iZone = 0; iZone < nMoving; iZone++ )
      Pitching_Omega_X[iZone] = 0.0;
  } else {
    if (Grid_Movement && (nPitching_Omega_X != nGridMovement)) {
      cout << "Length of PITCHING_OMEGA_X must match GRID_MOVEMENT_KIND!!" << endl;
      exit(EXIT_FAILURE);
    }
  }
  
  if (Pitching_Omega_Y == NULL) {
    Pitching_Omega_Y = new su2double[nMoving];
    for (iZone = 0; iZone < nMoving; iZone++ )
      Pitching_Omega_Y[iZone] = 0.0;
  } else {
    if (Grid_Movement && (nPitching_Omega_Y != nGridMovement)) {
      cout << "Length of PITCHING_OMEGA_Y must match GRID_MOVEMENT_KIND!!" << endl;
      exit(EXIT_FAILURE);
    }
  }
  
  if (Pitching_Omega_Z == NULL) {
    Pitching_Omega_Z = new su2double[nMoving];
    for (iZone = 0; iZone < nMoving; iZone++ )
      Pitching_Omega_Z[iZone] = 0.0;
  } else {
    if (Grid_Movement && (nPitching_Omega_Z != nGridMovement)) {
      cout << "Length of PITCHING_OMEGA_Z must match GRID_MOVEMENT_KIND!!" << endl;
      exit(EXIT_FAILURE);
    }
  }
  
  /*--- Pitching Amplitude: ---*/
  
  if (Pitching_Ampl_X == NULL) {
    Pitching_Ampl_X = new su2double[nMoving];
    for (iZone = 0; iZone < nMoving; iZone++ )
      Pitching_Ampl_X[iZone] = 0.0;
  } else {
    if (Grid_Movement && (nPitching_Ampl_X != nGridMovement)) {
      cout << "Length of PITCHING_AMPL_X must match GRID_MOVEMENT_KIND!!" << endl;
      exit(EXIT_FAILURE);
    }
  }
  
  if (Pitching_Ampl_Y == NULL) {
    Pitching_Ampl_Y = new su2double[nMoving];
    for (iZone = 0; iZone < nMoving; iZone++ )
      Pitching_Ampl_Y[iZone] = 0.0;
  } else {
    if (Grid_Movement && (nPitching_Ampl_Y != nGridMovement)) {
      cout << "Length of PITCHING_AMPL_Y must match GRID_MOVEMENT_KIND!!" << endl;
      exit(EXIT_FAILURE);
    }
  }
  
  if (Pitching_Ampl_Z == NULL) {
    Pitching_Ampl_Z = new su2double[nMoving];
    for (iZone = 0; iZone < nMoving; iZone++ )
      Pitching_Ampl_Z[iZone] = 0.0;
  } else {
    if (Grid_Movement && (nPitching_Ampl_Z != nGridMovement)) {
      cout << "Length of PITCHING_AMPL_Z must match GRID_MOVEMENT_KIND!!" << endl;
      exit(EXIT_FAILURE);
    }
  }
  
  /*--- Pitching Phase: ---*/
  
  if (Pitching_Phase_X == NULL) {
    Pitching_Phase_X = new su2double[nMoving];
    for (iZone = 0; iZone < nMoving; iZone++ )
      Pitching_Phase_X[iZone] = 0.0;
  } else {
    if (Grid_Movement && (nPitching_Phase_X != nGridMovement)) {
      cout << "Length of PITCHING_PHASE_X must match GRID_MOVEMENT_KIND!!" << endl;
      exit(EXIT_FAILURE);
    }
  }
  
  if (Pitching_Phase_Y == NULL) {
    Pitching_Phase_Y = new su2double[nMoving];
    for (iZone = 0; iZone < nMoving; iZone++ )
      Pitching_Phase_Y[iZone] = 0.0;
  } else {
    if (Grid_Movement && (nPitching_Phase_Y != nGridMovement)) {
      cout << "Length of PITCHING_PHASE_Y must match GRID_MOVEMENT_KIND!!" << endl;
      exit(EXIT_FAILURE);
    }
  }
  
  if (Pitching_Phase_Z == NULL) {
    Pitching_Phase_Z = new su2double[nMoving];
    for (iZone = 0; iZone < nMoving; iZone++ )
      Pitching_Phase_Z[iZone] = 0.0;
  } else {
    if (Grid_Movement && (nPitching_Phase_Z != nGridMovement)) {
      cout << "Length of PITCHING_PHASE_Z must match GRID_MOVEMENT_KIND!!" << endl;
      exit(EXIT_FAILURE);
    }
  }
  
  /*--- Plunging: ---*/
  
  if (Plunging_Omega_X == NULL) {
    Plunging_Omega_X = new su2double[nMoving];
    for (iZone = 0; iZone < nMoving; iZone++ )
      Plunging_Omega_X[iZone] = 0.0;
  } else {
    if (Grid_Movement && (nPlunging_Omega_X != nGridMovement)) {
      cout << "Length of PLUNGING_OMEGA_X must match GRID_MOVEMENT_KIND!!" << endl;
      exit(EXIT_FAILURE);
    }
  }
  
  if (Plunging_Omega_Y == NULL) {
    Plunging_Omega_Y = new su2double[nMoving];
    for (iZone = 0; iZone < nMoving; iZone++ )
      Plunging_Omega_Y[iZone] = 0.0;
  } else {
    if (Grid_Movement && (nPlunging_Omega_Y != nGridMovement)) {
      cout << "Length of PLUNGING_OMEGA_Y must match GRID_MOVEMENT_KIND!!" << endl;
      exit(EXIT_FAILURE);
    }
  }
  
  if (Plunging_Omega_Z == NULL) {
    Plunging_Omega_Z = new su2double[nMoving];
    for (iZone = 0; iZone < nMoving; iZone++ )
      Plunging_Omega_Z[iZone] = 0.0;
  } else {
    if (Grid_Movement && (nPlunging_Omega_Z != nGridMovement)) {
      cout << "Length of PLUNGING_OMEGA_Z must match GRID_MOVEMENT_KIND!!" << endl;
      exit(EXIT_FAILURE);
    }
  }
  
  /*--- Plunging Amplitude: ---*/
  
  if (Plunging_Ampl_X == NULL) {
    Plunging_Ampl_X = new su2double[nMoving];
    for (iZone = 0; iZone < nMoving; iZone++ )
      Plunging_Ampl_X[iZone] = 0.0;
  } else {
    if (Grid_Movement && (nPlunging_Ampl_X != nGridMovement)) {
      cout << "Length of PLUNGING_AMPL_X must match GRID_MOVEMENT_KIND!!" << endl;
      exit(EXIT_FAILURE);
    }
  }
  
  if (Plunging_Ampl_Y == NULL) {
    Plunging_Ampl_Y = new su2double[nMoving];
    for (iZone = 0; iZone < nMoving; iZone++ )
      Plunging_Ampl_Y[iZone] = 0.0;
  } else {
    if (Grid_Movement && (nPlunging_Ampl_Y != nGridMovement)) {
      cout << "Length of PLUNGING_AMPL_Y must match GRID_MOVEMENT_KIND!!" << endl;
      exit(EXIT_FAILURE);
    }
  }
  
  if (Plunging_Ampl_Z == NULL) {
    Plunging_Ampl_Z = new su2double[nMoving];
    for (iZone = 0; iZone < nMoving; iZone++ )
      Plunging_Ampl_Z[iZone] = 0.0;
  } else {
    if (Grid_Movement && (nPlunging_Ampl_Z != nGridMovement)) {
      cout << "Length of PLUNGING_AMPL_Z must match GRID_MOVEMENT_KIND!!" << endl;
      exit(EXIT_FAILURE);
    }
  }
  
  /*--- Use the various rigid-motion input frequencies to determine the period to be used with time-spectral cases.
   There are THREE types of motion to consider, namely: rotation, pitching, and plunging.
   The largest period of motion is the one to be used for time-spectral calculations. ---*/
  
  if (Unsteady_Simulation == TIME_SPECTRAL) {
    
    unsigned short N_MOTION_TYPES = 3;
    su2double *periods;
    periods = new su2double[N_MOTION_TYPES];
    
    /*--- rotation: ---*/
    
    su2double Omega_mag_rot = sqrt(pow(Rotation_Rate_X[ZONE_0],2)+pow(Rotation_Rate_Y[ZONE_0],2)+pow(Rotation_Rate_Z[ZONE_0],2));
    if (Omega_mag_rot > 0)
      periods[0] = 2*PI_NUMBER/Omega_mag_rot;
    else
      periods[0] = 0.0;
    
    /*--- pitching: ---*/
    
    su2double Omega_mag_pitch = sqrt(pow(Pitching_Omega_X[ZONE_0],2)+pow(Pitching_Omega_Y[ZONE_0],2)+pow(Pitching_Omega_Z[ZONE_0],2));
    if (Omega_mag_pitch > 0)
      periods[1] = 2*PI_NUMBER/Omega_mag_pitch;
    else
      periods[1] = 0.0;
    
    /*--- plunging: ---*/
    
    su2double Omega_mag_plunge = sqrt(pow(Plunging_Omega_X[ZONE_0],2)+pow(Plunging_Omega_Y[ZONE_0],2)+pow(Plunging_Omega_Z[ZONE_0],2));
    if (Omega_mag_plunge > 0)
      periods[2] = 2*PI_NUMBER/Omega_mag_plunge;
    else
      periods[2] = 0.0;
    
    /*--- determine which period is largest ---*/
    
    unsigned short iVar;
    TimeSpectral_Period = 0.0;
    for (iVar = 0; iVar < N_MOTION_TYPES; iVar++) {
      if (periods[iVar] > TimeSpectral_Period)
        TimeSpectral_Period = periods[iVar];
    }
    
    delete periods;
    
  }
  
  /*--- Initialize the RefOriginMoment Pointer ---*/
  
  RefOriginMoment = NULL;
  RefOriginMoment = new su2double[3];
  RefOriginMoment[0] = 0.0; RefOriginMoment[1] = 0.0; RefOriginMoment[2] = 0.0;
  
  /*--- In case the moment origin coordinates have not been declared in the
   config file, set them equal to zero for safety. Also check to make sure
   that for each marker, a value has been declared for the moment origin.
   Unless only one value was specified, then set this value for all the markers
   being monitored. ---*/
  
  
  if ((nRefOriginMoment_X != nRefOriginMoment_Y) || (nRefOriginMoment_X != nRefOriginMoment_Z) ) {
    cout << "ERROR: Length of REF_ORIGIN_MOMENT_X, REF_ORIGIN_MOMENT_Y and REF_ORIGIN_MOMENT_Z must be the same!!" << endl;
    exit(EXIT_FAILURE);
  }
  
  if (RefOriginMoment_X == NULL) {
    RefOriginMoment_X = new su2double[nMarker_Monitoring];
    for (iMarker = 0; iMarker < nMarker_Monitoring; iMarker++ )
      RefOriginMoment_X[iMarker] = 0.0;
  } else {
    if (nRefOriginMoment_X == 1) {
      
      su2double aux_RefOriginMoment_X = RefOriginMoment_X[0];
      delete [] RefOriginMoment_X;
      RefOriginMoment_X = new su2double[nMarker_Monitoring];
      nRefOriginMoment_X = nMarker_Monitoring;
      
      for (iMarker = 0; iMarker < nMarker_Monitoring; iMarker++ )
        RefOriginMoment_X[iMarker] = aux_RefOriginMoment_X;
    }
    else if (nRefOriginMoment_X != nMarker_Monitoring) {
      cout << "ERROR: Length of REF_ORIGIN_MOMENT_X must match number of Monitoring Markers!!" << endl;
      exit(EXIT_FAILURE);
    }
  }
  
  if (RefOriginMoment_Y == NULL) {
    RefOriginMoment_Y = new su2double[nMarker_Monitoring];
    for (iMarker = 0; iMarker < nMarker_Monitoring; iMarker++ )
      RefOriginMoment_Y[iMarker] = 0.0;
  } else {
    if (nRefOriginMoment_Y == 1) {
      
      su2double aux_RefOriginMoment_Y = RefOriginMoment_Y[0];
      delete [] RefOriginMoment_Y;
      RefOriginMoment_Y = new su2double[nMarker_Monitoring];
      nRefOriginMoment_Y = nMarker_Monitoring;
      
      for (iMarker = 0; iMarker < nMarker_Monitoring; iMarker++ )
        RefOriginMoment_Y[iMarker] = aux_RefOriginMoment_Y;
    }
    else if (nRefOriginMoment_Y != nMarker_Monitoring) {
      cout << "ERROR: Length of REF_ORIGIN_MOMENT_Y must match number of Monitoring Markers!!" << endl;
      exit(EXIT_FAILURE);
    }
  }
  
  if (RefOriginMoment_Z == NULL) {
    RefOriginMoment_Z = new su2double[nMarker_Monitoring];
    for (iMarker = 0; iMarker < nMarker_Monitoring; iMarker++ )
      RefOriginMoment_Z[iMarker] = 0.0;
  } else {
    if (nRefOriginMoment_Z == 1) {
      
      su2double aux_RefOriginMoment_Z = RefOriginMoment_Z[0];
      delete [] RefOriginMoment_Z;
      RefOriginMoment_Z = new su2double[nMarker_Monitoring];
      nRefOriginMoment_Z = nMarker_Monitoring;
      
      for (iMarker = 0; iMarker < nMarker_Monitoring; iMarker++ )
        RefOriginMoment_Z[iMarker] = aux_RefOriginMoment_Z;
    }
    else if (nRefOriginMoment_Z != nMarker_Monitoring) {
      cout << "ERROR: Length of REF_ORIGIN_MOMENT_Z must match number of Monitoring Markers!!" << endl;
      exit(EXIT_FAILURE);
    }
  }
  
  /*--- Set the boolean flag if we are carrying out an aeroelastic simulation. ---*/
  
  if (Grid_Movement && (Kind_GridMovement[ZONE_0] == AEROELASTIC || Kind_GridMovement[ZONE_0] == AEROELASTIC_RIGID_MOTION)) Aeroelastic_Simulation = true;
  else Aeroelastic_Simulation = false;
  
  /*--- Initializing the size for the solutions of the Aeroelastic problem. ---*/
  
  
  if (Grid_Movement && Aeroelastic_Simulation) {
    Aeroelastic_np1.resize(nMarker_Monitoring);
    Aeroelastic_n.resize(nMarker_Monitoring);
    Aeroelastic_n1.resize(nMarker_Monitoring);
    for (iMarker = 0; iMarker < nMarker_Monitoring; iMarker++) {
      Aeroelastic_np1[iMarker].resize(2);
      Aeroelastic_n[iMarker].resize(2);
      Aeroelastic_n1[iMarker].resize(2);
      for (int i =0; i<2; i++) {
        Aeroelastic_np1[iMarker][i].resize(2);
        Aeroelastic_n[iMarker][i].resize(2);
        Aeroelastic_n1[iMarker][i].resize(2);
        for (int j=0; j<2; j++) {
          Aeroelastic_np1[iMarker][i][j] = 0.0;
          Aeroelastic_n[iMarker][i][j] = 0.0;
          Aeroelastic_n1[iMarker][i][j] = 0.0;
        }
      }
    }
  }
  
  /*--- Allocate memory for the plunge and pitch and initialized them to zero ---*/
  
  if (Grid_Movement && Aeroelastic_Simulation) {
    Aeroelastic_pitch = new su2double[nMarker_Monitoring];
    Aeroelastic_plunge = new su2double[nMarker_Monitoring];
    for (iMarker = 0; iMarker < nMarker_Monitoring; iMarker++ ) {
      Aeroelastic_pitch[iMarker] = 0.0;
      Aeroelastic_plunge[iMarker] = 0.0;
    }
  }

  /*--- Fluid-Structure Interaction problems ---*/

  if (FSI_Problem) {
	  Kind_GridMovement[val_izone] = FLUID_STRUCTURE;
	  Grid_Movement = true;
  }
  
  if (MGCycle == FULLMG_CYCLE) FinestMesh = nMGLevels;
  else FinestMesh = MESH_0;
  
  if ((Kind_Solver == NAVIER_STOKES) &&
      (Kind_Turb_Model != NONE))
    Kind_Solver = RANS;
  
  if (Kind_Regime == FREESURFACE) GravityForce = true;
  
  Kappa_1st_Flow = Kappa_Flow[0];
  Kappa_2nd_Flow = Kappa_Flow[1];
  Kappa_4th_Flow = Kappa_Flow[2];
  Kappa_1st_AdjFlow = Kappa_AdjFlow[0];
  Kappa_2nd_AdjFlow = Kappa_AdjFlow[1];
  Kappa_4th_AdjFlow = Kappa_AdjFlow[2];
  
  /*--- Make the MG_PreSmooth, MG_PostSmooth, and MG_CorrecSmooth
   arrays consistent with nMGLevels ---*/
  
  unsigned short * tmp_smooth = new unsigned short[nMGLevels+1];
  
  if ((nMG_PreSmooth != nMGLevels+1) && (nMG_PreSmooth != 0)) {
    if (nMG_PreSmooth > nMGLevels+1) {
      
      /*--- Truncate by removing unnecessary elements at the end ---*/
      
      for (unsigned int i = 0; i <= nMGLevels; i++)
        tmp_smooth[i] = MG_PreSmooth[i];
      delete [] MG_PreSmooth;
      MG_PreSmooth=NULL;
    } else {
      
      /*--- Add additional elements equal to last element ---*/
      
      for (unsigned int i = 0; i < nMG_PreSmooth; i++)
        tmp_smooth[i] = MG_PreSmooth[i];
      for (unsigned int i = nMG_PreSmooth; i <= nMGLevels; i++)
        tmp_smooth[i] = MG_PreSmooth[nMG_PreSmooth-1];
      delete [] MG_PreSmooth;
      MG_PreSmooth=NULL;
    }
    
    nMG_PreSmooth = nMGLevels+1;
    MG_PreSmooth = new unsigned short[nMG_PreSmooth];
    for (unsigned int i = 0; i < nMG_PreSmooth; i++)
      MG_PreSmooth[i] = tmp_smooth[i];
  }
  if ((nMGLevels != 0) && (nMG_PreSmooth == 0)) {
    delete [] MG_PreSmooth;
    nMG_PreSmooth = nMGLevels+1;
    MG_PreSmooth = new unsigned short[nMG_PreSmooth];
    for (unsigned int i = 0; i < nMG_PreSmooth; i++)
      MG_PreSmooth[i] = i+1;
  }
  
  if ((nMG_PostSmooth != nMGLevels+1) && (nMG_PostSmooth != 0)) {
    if (nMG_PostSmooth > nMGLevels+1) {
      
      /*--- Truncate by removing unnecessary elements at the end ---*/
      
      for (unsigned int i = 0; i <= nMGLevels; i++)
        tmp_smooth[i] = MG_PostSmooth[i];
      delete [] MG_PostSmooth;
      MG_PostSmooth=NULL;
    } else {
      
      /*--- Add additional elements equal to last element ---*/
       
      for (unsigned int i = 0; i < nMG_PostSmooth; i++)
        tmp_smooth[i] = MG_PostSmooth[i];
      for (unsigned int i = nMG_PostSmooth; i <= nMGLevels; i++)
        tmp_smooth[i] = MG_PostSmooth[nMG_PostSmooth-1];
      delete [] MG_PostSmooth;
      MG_PostSmooth=NULL;
    }
    
    nMG_PostSmooth = nMGLevels+1;
    MG_PostSmooth = new unsigned short[nMG_PostSmooth];
    for (unsigned int i = 0; i < nMG_PostSmooth; i++)
      MG_PostSmooth[i] = tmp_smooth[i];
    
  }
  
  if ((nMGLevels != 0) && (nMG_PostSmooth == 0)) {
    delete [] MG_PostSmooth;
    nMG_PostSmooth = nMGLevels+1;
    MG_PostSmooth = new unsigned short[nMG_PostSmooth];
    for (unsigned int i = 0; i < nMG_PostSmooth; i++)
      MG_PostSmooth[i] = 0;
  }
  
  if ((nMG_CorrecSmooth != nMGLevels+1) && (nMG_CorrecSmooth != 0)) {
    if (nMG_CorrecSmooth > nMGLevels+1) {
      
      /*--- Truncate by removing unnecessary elements at the end ---*/
      
      for (unsigned int i = 0; i <= nMGLevels; i++)
        tmp_smooth[i] = MG_CorrecSmooth[i];
      delete [] MG_CorrecSmooth;
      MG_CorrecSmooth = NULL;
    } else {
      
      /*--- Add additional elements equal to last element ---*/
      
      for (unsigned int i = 0; i < nMG_CorrecSmooth; i++)
        tmp_smooth[i] = MG_CorrecSmooth[i];
      for (unsigned int i = nMG_CorrecSmooth; i <= nMGLevels; i++)
        tmp_smooth[i] = MG_CorrecSmooth[nMG_CorrecSmooth-1];
      delete [] MG_CorrecSmooth;
      MG_CorrecSmooth = NULL;
    }
    nMG_CorrecSmooth = nMGLevels+1;
    MG_CorrecSmooth = new unsigned short[nMG_CorrecSmooth];
    for (unsigned int i = 0; i < nMG_CorrecSmooth; i++)
      MG_CorrecSmooth[i] = tmp_smooth[i];
  }
  
  if ((nMGLevels != 0) && (nMG_CorrecSmooth == 0)) {
    delete [] MG_CorrecSmooth;
    nMG_CorrecSmooth = nMGLevels+1;
    MG_CorrecSmooth = new unsigned short[nMG_CorrecSmooth];
    for (unsigned int i = 0; i < nMG_CorrecSmooth; i++)
      MG_CorrecSmooth[i] = 0;
  }
  
  /*--- Override MG Smooth parameters ---*/
  
  if (nMG_PreSmooth != 0) MG_PreSmooth[MESH_0] = 1;
  if (nMG_PostSmooth != 0) {
    MG_PostSmooth[MESH_0] = 0;
    MG_PostSmooth[nMGLevels] = 0;
  }
  if (nMG_CorrecSmooth != 0) MG_CorrecSmooth[nMGLevels] = 0;
  
  if (Restart) MGCycle = V_CYCLE;
  
  if (ContinuousAdjoint) {
    if (Kind_Solver == EULER) Kind_Solver = ADJ_EULER;
    if (Kind_Solver == NAVIER_STOKES) Kind_Solver = ADJ_NAVIER_STOKES;
    if (Kind_Solver == RANS) Kind_Solver = ADJ_RANS;
  }
  
  nCFL = nMGLevels+1;
  CFL = new su2double[nCFL];
  CFL[0] = CFLFineGrid;
  if (ContinuousAdjoint) {
    CFL[0] = CFL[0] * CFLRedCoeff_AdjFlow;
    CFL_AdaptParam[2]*=CFLRedCoeff_AdjFlow;
    CFL_AdaptParam[3]*=CFLRedCoeff_AdjFlow;
  }
  
  for (iCFL = 1; iCFL < nCFL; iCFL++)
    CFL[iCFL] = CFL[iCFL-1];
  
  if (nRKStep == 0) {
    nRKStep = 1;
    RK_Alpha_Step = new su2double[1]; RK_Alpha_Step[0] = 1.0;
  }
  
  if (nIntCoeffs == 0) {
	nIntCoeffs = 2;
	Int_Coeffs = new su2double[2]; Int_Coeffs[0] = 0.25; Int_Coeffs[1] = 0.5;
  }

  if ((Kind_SU2 == SU2_CFD) && (Kind_Solver == NO_SOLVER)) {
    cout << "PHYSICAL_PROBLEM must be set in the configuration file" << endl;
    exit(EXIT_FAILURE);
  }
  
  /*--- Set a flag for viscous simulations ---*/
  
  Viscous = (( Kind_Solver == NAVIER_STOKES          ) ||
             ( Kind_Solver == ADJ_NAVIER_STOKES      ) ||
             ( Kind_Solver == RANS                   ) ||
             ( Kind_Solver == ADJ_RANS               ) );
  
  
  /*--- Re-scale the length based parameters. The US system uses feet,
   but SU2 assumes that the grid is in inches ---*/
  
  if ((SystemMeasurements == US) && (Kind_SU2 == SU2_CFD)) {
    
    for (iMarker = 0; iMarker < nMarker_Monitoring; iMarker++) {
      RefOriginMoment_X[iMarker] = RefOriginMoment_X[iMarker]/12.0;
      RefOriginMoment_Y[iMarker] = RefOriginMoment_Y[iMarker]/12.0;
      RefOriginMoment_Z[iMarker] = RefOriginMoment_Z[iMarker]/12.0;
    }
    
    for (iMarker = 0; iMarker < nGridMovement; iMarker++) {
      Motion_Origin_X[iMarker] = Motion_Origin_X[iMarker]/12.0;
      Motion_Origin_Y[iMarker] = Motion_Origin_Y[iMarker]/12.0;
      Motion_Origin_Z[iMarker] = Motion_Origin_Z[iMarker]/12.0;
    }
    
    RefLengthMoment = RefLengthMoment/12.0;
    if (val_nDim == 2) RefAreaCoeff = RefAreaCoeff/12.0;
    else RefAreaCoeff = RefAreaCoeff/144.0;
    Length_Reynolds = Length_Reynolds/12.0;
    RefElemLength = RefElemLength/12.0;
    
    EA_IntLimit[0] = EA_IntLimit[0]/12.0;
    EA_IntLimit[1] = EA_IntLimit[1]/12.0;
    EA_IntLimit[2] = EA_IntLimit[2]/12.0;
    
    Section_Location[0] = Section_Location[0]/12.0;
    Section_Location[1] = Section_Location[1]/12.0;
    
    Subsonic_Engine_Box[0] = Subsonic_Engine_Box[0]/12.0;
    Subsonic_Engine_Box[1] = Subsonic_Engine_Box[1]/12.0;
    Subsonic_Engine_Box[2] = Subsonic_Engine_Box[2]/12.0;
    Subsonic_Engine_Box[3] = Subsonic_Engine_Box[3]/12.0;
    Subsonic_Engine_Box[4] = Subsonic_Engine_Box[4]/12.0;
    Subsonic_Engine_Box[5] = Subsonic_Engine_Box[5]/12.0;
    
    for (iMarker = 0; iMarker < nMarker_ActDiskInlet; iMarker++) {
      for (iDim = 0; iDim < val_nDim; iDim++)
        ActDisk_Origin[iMarker][iDim] = ActDisk_Origin[iMarker][iDim]/12.0;
      ActDisk_RootRadius[iMarker] = ActDisk_RootRadius[iMarker]/12.0;
      ActDisk_TipRadius[iMarker] = ActDisk_TipRadius[iMarker]/12.0;
    }
    
  }
  
  if (DirectDiff != NO_DERIVATIVE) {
#if !defined COMPLEX_TYPE && !defined ADOLC_FORWARD_TYPE && !defined CODI_FORWARD_TYPE
      if (Kind_SU2 == SU2_CFD) {
        cout << "SU2_CFD: Config option DIRECT_DIFF= YES requires AD or complex support!" << endl;
        cout << "Please use SU2_CFD_DIRECTDIFF (configuration/compilation is done using the preconfigure.py script)." << endl;
        exit(EXIT_FAILURE);
      }
#endif
    /*--- Initialize the derivative values ---*/
    switch (DirectDiff) {
      case D_MACH:
        SU2_TYPE::SetDerivative(Mach, 1.0);
        break;
      case D_AOA:
        SU2_TYPE::SetDerivative(AoA, 1.0);
        break;
      case D_SIDESLIP:
        SU2_TYPE::SetDerivative(AoS, 1.0);
        break;
      case D_REYNOLDS:
        SU2_TYPE::SetDerivative(Reynolds, 1.0);
        break;
      case D_TURB2LAM:
       SU2_TYPE::SetDerivative(Turb2LamViscRatio_FreeStream, 1.0);
        break;
      default:
        /*--- All other cases are handled in the specific solver ---*/
        break;
      }
  }

#if defined CODI_REVERSE_TYPE
  AD_Mode = YES;
#else
  if (AD_Mode == YES) {
    cout << "AUTO_DIFF=YES requires Automatic Differentiation support." << endl;
    cout << "Please use correct executables (configuration/compilation is done using the preconfigure.py script)." << endl;
  }
#endif

  if (DiscreteAdjoint) {
#if !defined ADOLC_REVERSE_TYPE && !defined CODI_REVERSE_TYPE
    if (Kind_SU2 == SU2_CFD) {
      cout << "SU2_CFD: Config option MATH_PROBLEM= DISCRETE_ADJOINT requires AD support!" << endl;
      cout << "Please use SU2_CFD_AD (configuration/compilation is done using the preconfigure.py script)." << endl;
      exit(EXIT_FAILURE);
    }
#endif

    /*--- Disable writing of limiters if enabled ---*/
    Wrt_Limiters = false;

    if (Unsteady_Simulation) {

      Restart_Flow = false;

      if (Grid_Movement) {
        cout << "Dynamic mesh movement currently not supported for the discrete adjoint solver." << endl;
        exit(EXIT_FAILURE);
      }

      /*--- If the averaging interval is not set, we average over all time-steps ---*/

      if (Iter_Avg_Objective == 0.0) {
        Iter_Avg_Objective = nExtIter;
      }
    }

    switch(Kind_Solver) {
      case EULER:
        Kind_Solver = DISC_ADJ_EULER;
        break;
      case RANS:
        Kind_Solver = DISC_ADJ_RANS;
        Frozen_Visc = false;
        break;
      case NAVIER_STOKES:
        Kind_Solver = DISC_ADJ_NAVIER_STOKES;
        break;
      default:
        break;
    }
  }

  /*--- Check for 2nd order w/ limiting for JST and correct ---*/
  
  if ((Kind_ConvNumScheme_Flow == SPACE_CENTERED) && (Kind_Centered_Flow == JST) && (SpatialOrder_Flow == SECOND_ORDER_LIMITER))
    SpatialOrder_Flow = SECOND_ORDER;
  
  if ((Kind_ConvNumScheme_AdjFlow == SPACE_CENTERED) && (Kind_Centered_AdjFlow == JST) && (SpatialOrder_AdjFlow == SECOND_ORDER_LIMITER))
    SpatialOrder_AdjFlow = SECOND_ORDER;
  
  delete [] tmp_smooth;
  
}

void CConfig::SetMarkers(unsigned short val_software) {

  unsigned short iMarker_All, iMarker_CfgFile, iMarker_Euler, iMarker_Custom,
  iMarker_FarField, iMarker_SymWall, iMarker_Pressure, iMarker_PerBound,
  iMarker_NearFieldBound, iMarker_InterfaceBound, iMarker_Fluid_InterfaceBound, iMarker_Dirichlet,
  iMarker_Inlet, iMarker_Riemann, iMarker_NRBC, iMarker_Outlet, iMarker_Isothermal,
  iMarker_HeatFlux, iMarker_EngineInflow, iMarker_EngineBleed, iMarker_EngineExhaust,
  iMarker_Displacement, iMarker_Load, iMarker_FlowLoad, iMarker_Neumann,
  iMarker_Monitoring, iMarker_Designing, iMarker_GeoEval, iMarker_Plotting,
  iMarker_DV, iMarker_Moving, iMarker_Supersonic_Inlet, iMarker_Supersonic_Outlet,
  iMarker_Clamped, iMarker_FSIinterface, iMarker_Load_Dir, iMarker_Load_Sine,
  iMarker_ActDiskInlet, iMarker_ActDiskOutlet, iMarker_Out_1D;

  int size = SINGLE_NODE;
  
#ifdef HAVE_MPI
  if (val_software != SU2_MSH)
    MPI_Comm_size(MPI_COMM_WORLD, &size);
#endif

  /*--- Compute the total number of markers in the config file ---*/
  
  nMarker_CfgFile = nMarker_Euler + nMarker_FarField + nMarker_SymWall +
  nMarker_Pressure + nMarker_PerBound + nMarker_NearFieldBound + nMarker_Fluid_InterfaceBound +
  nMarker_InterfaceBound + nMarker_Dirichlet + nMarker_Neumann + nMarker_Inlet + nMarker_Riemann +
  nMarker_NRBC + nMarker_Outlet + nMarker_Isothermal + nMarker_HeatFlux +
  nMarker_EngineInflow + nMarker_EngineBleed + nMarker_EngineExhaust +
  nMarker_Supersonic_Inlet + nMarker_Supersonic_Outlet + nMarker_Displacement + nMarker_Load +
  nMarker_FlowLoad + nMarker_Custom +
  nMarker_Clamped + nMarker_Load_Sine + nMarker_Load_Dir +
  nMarker_ActDiskInlet + nMarker_ActDiskOutlet + nMarker_Out_1D;
  
  /*--- Add the possible send/receive domains ---*/

  nMarker_Max = nMarker_CfgFile + OVERHEAD*size;
  
  /*--- Basic dimensionalization of the markers (worst scenario) ---*/

  nMarker_All = nMarker_Max;

  /*--- Allocate the memory (markers in each domain) ---*/
  
  Marker_All_TagBound   = new string[nMarker_All];			    // Store the tag that correspond with each marker.
  Marker_All_SendRecv   = new short[nMarker_All];						// +#domain (send), -#domain (receive).
  Marker_All_KindBC     = new unsigned short[nMarker_All];	// Store the kind of boundary condition.
  Marker_All_Monitoring = new unsigned short[nMarker_All];	// Store whether the boundary should be monitored.
  Marker_All_Designing  = new unsigned short[nMarker_All];  // Store whether the boundary should be designed.
  Marker_All_Plotting   = new unsigned short[nMarker_All];	// Store whether the boundary should be plotted.
  Marker_All_FSIinterface   = new unsigned short[nMarker_All];	// Store whether the boundary is in the FSI interface.
  Marker_All_GeoEval    = new unsigned short[nMarker_All];	// Store whether the boundary should be geometry evaluation.
  Marker_All_DV         = new unsigned short[nMarker_All];	// Store whether the boundary should be affected by design variables.
  Marker_All_Moving     = new unsigned short[nMarker_All];	// Store whether the boundary should be in motion.
  Marker_All_PerBound   = new short[nMarker_All];						// Store whether the boundary belongs to a periodic boundary.
  Marker_All_Out_1D     = new unsigned short[nMarker_All];  // Store whether the boundary belongs to a 1-d output boundary.

  for (iMarker_All = 0; iMarker_All < nMarker_All; iMarker_All++) {
    Marker_All_TagBound[iMarker_All]   = "SEND_RECEIVE";
    Marker_All_SendRecv[iMarker_All]   = 0;
    Marker_All_KindBC[iMarker_All]     = 0;
    Marker_All_Monitoring[iMarker_All] = 0;
    Marker_All_GeoEval[iMarker_All]    = 0;
    Marker_All_Designing[iMarker_All]  = 0;
    Marker_All_Plotting[iMarker_All]   = 0;
    Marker_All_FSIinterface[iMarker_All]   = 0;
    Marker_All_DV[iMarker_All]         = 0;
    Marker_All_Moving[iMarker_All]     = 0;
    Marker_All_PerBound[iMarker_All]   = 0;
    Marker_All_Out_1D[iMarker_All]     = 0;
  }

  /*--- Allocate the memory (markers in the config file) ---*/

  Marker_CfgFile_TagBound     = new string[nMarker_CfgFile];
  Marker_CfgFile_KindBC       = new unsigned short[nMarker_CfgFile];
  Marker_CfgFile_Monitoring   = new unsigned short[nMarker_CfgFile];
  Marker_CfgFile_Designing    = new unsigned short[nMarker_CfgFile];
  Marker_CfgFile_Plotting     = new unsigned short[nMarker_CfgFile];
  Marker_CfgFile_GeoEval      = new unsigned short[nMarker_CfgFile];
  Marker_CfgFile_FSIinterface	= new unsigned short[nMarker_CfgFile];
  Marker_CfgFile_DV           = new unsigned short[nMarker_CfgFile];
  Marker_CfgFile_Moving       = new unsigned short[nMarker_CfgFile];
  Marker_CfgFile_PerBound     = new unsigned short[nMarker_CfgFile];
  Marker_CfgFile_Out_1D       = new unsigned short[nMarker_CfgFile];

  for (iMarker_CfgFile = 0; iMarker_CfgFile < nMarker_CfgFile; iMarker_CfgFile++) {
    Marker_CfgFile_TagBound[iMarker_CfgFile]   = "SEND_RECEIVE";
    Marker_CfgFile_KindBC[iMarker_CfgFile]     = 0;
    Marker_CfgFile_Monitoring[iMarker_CfgFile] = 0;
    Marker_CfgFile_GeoEval[iMarker_CfgFile]    = 0;
    Marker_CfgFile_Designing[iMarker_CfgFile]  = 0;
    Marker_CfgFile_Plotting[iMarker_CfgFile]   = 0;
    Marker_CfgFile_FSIinterface[iMarker_CfgFile]   = 0;
    Marker_CfgFile_DV[iMarker_CfgFile]         = 0;
    Marker_CfgFile_Moving[iMarker_CfgFile]     = 0;
    Marker_CfgFile_PerBound[iMarker_CfgFile]   = 0;
    Marker_CfgFile_Out_1D[iMarker_CfgFile]     = 0;
  }

  /*--- Populate the marker information in the config file (all domains) ---*/

  iMarker_CfgFile = 0;
  for (iMarker_Euler = 0; iMarker_Euler < nMarker_Euler; iMarker_Euler++) {
    Marker_CfgFile_TagBound[iMarker_CfgFile] = Marker_Euler[iMarker_Euler];
    Marker_CfgFile_KindBC[iMarker_CfgFile] = EULER_WALL;
    iMarker_CfgFile++;
  }

  for (iMarker_FarField = 0; iMarker_FarField < nMarker_FarField; iMarker_FarField++) {
    Marker_CfgFile_TagBound[iMarker_CfgFile] = Marker_FarField[iMarker_FarField];
    Marker_CfgFile_KindBC[iMarker_CfgFile] = FAR_FIELD;
    iMarker_CfgFile++;
  }

  for (iMarker_SymWall = 0; iMarker_SymWall < nMarker_SymWall; iMarker_SymWall++) {
    Marker_CfgFile_TagBound[iMarker_CfgFile] = Marker_SymWall[iMarker_SymWall];
    Marker_CfgFile_KindBC[iMarker_CfgFile] = SYMMETRY_PLANE;
    iMarker_CfgFile++;
  }

  for (iMarker_Pressure = 0; iMarker_Pressure < nMarker_Pressure; iMarker_Pressure++) {
    Marker_CfgFile_TagBound[iMarker_CfgFile] = Marker_Pressure[iMarker_Pressure];
    Marker_CfgFile_KindBC[iMarker_CfgFile] = PRESSURE_BOUNDARY;
    iMarker_CfgFile++;
  }

  for (iMarker_PerBound = 0; iMarker_PerBound < nMarker_PerBound; iMarker_PerBound++) {
    Marker_CfgFile_TagBound[iMarker_CfgFile] = Marker_PerBound[iMarker_PerBound];
    Marker_CfgFile_KindBC[iMarker_CfgFile] = PERIODIC_BOUNDARY;
    Marker_CfgFile_PerBound[iMarker_CfgFile] = iMarker_PerBound + 1;
    iMarker_CfgFile++;
  }

  for (iMarker_ActDiskInlet = 0; iMarker_ActDiskInlet < nMarker_ActDiskInlet; iMarker_ActDiskInlet++) {
		Marker_CfgFile_TagBound[iMarker_CfgFile] = Marker_ActDiskInlet[iMarker_ActDiskInlet];
		Marker_CfgFile_KindBC[iMarker_CfgFile] = ACTDISK_INLET;
		iMarker_CfgFile++;
	}

  for (iMarker_ActDiskOutlet = 0; iMarker_ActDiskOutlet < nMarker_ActDiskOutlet; iMarker_ActDiskOutlet++) {
		Marker_CfgFile_TagBound[iMarker_CfgFile] = Marker_ActDiskOutlet[iMarker_ActDiskOutlet];
		Marker_CfgFile_KindBC[iMarker_CfgFile] = ACTDISK_OUTLET;
		iMarker_CfgFile++;
	}

  for (iMarker_NearFieldBound = 0; iMarker_NearFieldBound < nMarker_NearFieldBound; iMarker_NearFieldBound++) {
    Marker_CfgFile_TagBound[iMarker_CfgFile] = Marker_NearFieldBound[iMarker_NearFieldBound];
    Marker_CfgFile_KindBC[iMarker_CfgFile] = NEARFIELD_BOUNDARY;
    iMarker_CfgFile++;
  }

  for (iMarker_InterfaceBound = 0; iMarker_InterfaceBound < nMarker_InterfaceBound; iMarker_InterfaceBound++) {
    Marker_CfgFile_TagBound[iMarker_CfgFile] = Marker_InterfaceBound[iMarker_InterfaceBound];
    Marker_CfgFile_KindBC[iMarker_CfgFile] = INTERFACE_BOUNDARY;
    iMarker_CfgFile++;
  }
  
  for (iMarker_Fluid_InterfaceBound = 0; iMarker_Fluid_InterfaceBound < nMarker_Fluid_InterfaceBound; iMarker_Fluid_InterfaceBound++) {
    Marker_CfgFile_TagBound[iMarker_CfgFile] = Marker_Fluid_InterfaceBound[iMarker_Fluid_InterfaceBound];
    Marker_CfgFile_KindBC[iMarker_CfgFile] = FLUID_INTERFACE;
    iMarker_CfgFile++;
  }

  for (iMarker_Dirichlet = 0; iMarker_Dirichlet < nMarker_Dirichlet; iMarker_Dirichlet++) {
    Marker_CfgFile_TagBound[iMarker_CfgFile] = Marker_Dirichlet[iMarker_Dirichlet];
    Marker_CfgFile_KindBC[iMarker_CfgFile] = DIRICHLET;
    iMarker_CfgFile++;
  }

  for (iMarker_Inlet = 0; iMarker_Inlet < nMarker_Inlet; iMarker_Inlet++) {
    Marker_CfgFile_TagBound[iMarker_CfgFile] = Marker_Inlet[iMarker_Inlet];
    Marker_CfgFile_KindBC[iMarker_CfgFile] = INLET_FLOW;
    iMarker_CfgFile++;
  }

  for (iMarker_Riemann = 0; iMarker_Riemann < nMarker_Riemann; iMarker_Riemann++) {
    Marker_CfgFile_TagBound[iMarker_CfgFile] = Marker_Riemann[iMarker_Riemann];
    Marker_CfgFile_KindBC[iMarker_CfgFile] = RIEMANN_BOUNDARY;
    iMarker_CfgFile++;
  }

  for (iMarker_NRBC = 0; iMarker_NRBC < nMarker_NRBC; iMarker_NRBC++) {
    Marker_CfgFile_TagBound[iMarker_CfgFile] = Marker_NRBC[iMarker_NRBC];
    Marker_CfgFile_KindBC[iMarker_CfgFile] = NRBC_BOUNDARY;
    iMarker_CfgFile++;
  }

  Inflow_Mach = new su2double[nMarker_EngineInflow];
  Inflow_Pressure = new su2double[nMarker_EngineInflow];

  for (iMarker_EngineInflow = 0; iMarker_EngineInflow < nMarker_EngineInflow; iMarker_EngineInflow++) {
    Marker_CfgFile_TagBound[iMarker_CfgFile] = Marker_EngineInflow[iMarker_EngineInflow];
    Marker_CfgFile_KindBC[iMarker_CfgFile] = ENGINE_INFLOW;
    Inflow_Mach[iMarker_EngineInflow] = 0.0;
    Inflow_Pressure[iMarker_EngineInflow] = 0.0;
    iMarker_CfgFile++;
  }
  
  Bleed_MassFlow = new su2double[nMarker_EngineBleed];
  Bleed_Temperature = new su2double[nMarker_EngineBleed];
  Bleed_Pressure = new su2double[nMarker_EngineBleed];

  for (iMarker_EngineBleed = 0; iMarker_EngineBleed < nMarker_EngineBleed; iMarker_EngineBleed++) {
    Marker_CfgFile_TagBound[iMarker_CfgFile] = Marker_EngineBleed[iMarker_EngineBleed];
    Marker_CfgFile_KindBC[iMarker_CfgFile] = ENGINE_BLEED;
    Bleed_MassFlow[iMarker_EngineBleed] = 0.0;
    Bleed_Temperature[iMarker_EngineBleed] = 0.0;
    Bleed_Pressure[iMarker_EngineBleed] = 0.0;
    iMarker_CfgFile++;
  }

  Exhaust_Pressure = new su2double[nMarker_EngineExhaust];
  Exhaust_Temperature = new su2double[nMarker_EngineExhaust];

  for (iMarker_EngineExhaust = 0; iMarker_EngineExhaust < nMarker_EngineExhaust; iMarker_EngineExhaust++) {
    Marker_CfgFile_TagBound[iMarker_CfgFile] = Marker_EngineExhaust[iMarker_EngineExhaust];
    Marker_CfgFile_KindBC[iMarker_CfgFile] = ENGINE_EXHAUST;
    Exhaust_Pressure[iMarker_EngineExhaust] = 0.0;
    Exhaust_Temperature[iMarker_EngineExhaust] = 0.0;
    iMarker_CfgFile++;
  }

  for (iMarker_Supersonic_Inlet = 0; iMarker_Supersonic_Inlet < nMarker_Supersonic_Inlet; iMarker_Supersonic_Inlet++) {
    Marker_CfgFile_TagBound[iMarker_CfgFile] = Marker_Supersonic_Inlet[iMarker_Supersonic_Inlet];
    Marker_CfgFile_KindBC[iMarker_CfgFile] = SUPERSONIC_INLET;
    iMarker_CfgFile++;
  }
  
  for (iMarker_Supersonic_Outlet = 0; iMarker_Supersonic_Outlet < nMarker_Supersonic_Outlet; iMarker_Supersonic_Outlet++) {
    Marker_CfgFile_TagBound[iMarker_CfgFile] = Marker_Supersonic_Outlet[iMarker_Supersonic_Outlet];
    Marker_CfgFile_KindBC[iMarker_CfgFile] = SUPERSONIC_OUTLET;
    iMarker_CfgFile++;
  }

  for (iMarker_Neumann = 0; iMarker_Neumann < nMarker_Neumann; iMarker_Neumann++) {
    Marker_CfgFile_TagBound[iMarker_CfgFile] = Marker_Neumann[iMarker_Neumann];
    Marker_CfgFile_KindBC[iMarker_CfgFile] = NEUMANN;
    iMarker_CfgFile++;
  }

  for (iMarker_Custom = 0; iMarker_Custom < nMarker_Custom; iMarker_Custom++) {
    Marker_CfgFile_TagBound[iMarker_CfgFile] = Marker_Custom[iMarker_Custom];
    Marker_CfgFile_KindBC[iMarker_CfgFile] = CUSTOM_BOUNDARY;
    iMarker_CfgFile++;
  }

  for (iMarker_Outlet = 0; iMarker_Outlet < nMarker_Outlet; iMarker_Outlet++) {
    Marker_CfgFile_TagBound[iMarker_CfgFile] = Marker_Outlet[iMarker_Outlet];
    Marker_CfgFile_KindBC[iMarker_CfgFile] = OUTLET_FLOW;
    iMarker_CfgFile++;
  }

  for (iMarker_Isothermal = 0; iMarker_Isothermal < nMarker_Isothermal; iMarker_Isothermal++) {
    Marker_CfgFile_TagBound[iMarker_CfgFile] = Marker_Isothermal[iMarker_Isothermal];
    Marker_CfgFile_KindBC[iMarker_CfgFile] = ISOTHERMAL;
    iMarker_CfgFile++;
  }

  for (iMarker_HeatFlux = 0; iMarker_HeatFlux < nMarker_HeatFlux; iMarker_HeatFlux++) {
    Marker_CfgFile_TagBound[iMarker_CfgFile] = Marker_HeatFlux[iMarker_HeatFlux];
    Marker_CfgFile_KindBC[iMarker_CfgFile] = HEAT_FLUX;
    iMarker_CfgFile++;
  }

  for (iMarker_Clamped = 0; iMarker_Clamped < nMarker_Clamped; iMarker_Clamped++) {
    Marker_CfgFile_TagBound[iMarker_CfgFile] = Marker_Clamped[iMarker_Clamped];
    Marker_CfgFile_KindBC[iMarker_CfgFile] = CLAMPED_BOUNDARY;
    iMarker_CfgFile++;
  }

  for (iMarker_Displacement = 0; iMarker_Displacement < nMarker_Displacement; iMarker_Displacement++) {
    Marker_CfgFile_TagBound[iMarker_CfgFile] = Marker_Displacement[iMarker_Displacement];
    Marker_CfgFile_KindBC[iMarker_CfgFile] = DISPLACEMENT_BOUNDARY;
    iMarker_CfgFile++;
  }

  for (iMarker_Load = 0; iMarker_Load < nMarker_Load; iMarker_Load++) {
    Marker_CfgFile_TagBound[iMarker_CfgFile] = Marker_Load[iMarker_Load];
    Marker_CfgFile_KindBC[iMarker_CfgFile] = LOAD_BOUNDARY;
    iMarker_CfgFile++;
  }

  for (iMarker_Load_Dir = 0; iMarker_Load_Dir < nMarker_Load_Dir; iMarker_Load_Dir++) {
    Marker_CfgFile_TagBound[iMarker_CfgFile] = Marker_Load_Dir[iMarker_Load_Dir];
    Marker_CfgFile_KindBC[iMarker_CfgFile] = LOAD_DIR_BOUNDARY;
    iMarker_CfgFile++;
  }

  for (iMarker_Load_Sine = 0; iMarker_Load_Sine < nMarker_Load_Sine; iMarker_Load_Sine++) {
    Marker_CfgFile_TagBound[iMarker_CfgFile] = Marker_Load_Sine[iMarker_Load_Sine];
    Marker_CfgFile_KindBC[iMarker_CfgFile] = LOAD_SINE_BOUNDARY;
    iMarker_CfgFile++;
  }


  for (iMarker_FlowLoad = 0; iMarker_FlowLoad < nMarker_FlowLoad; iMarker_FlowLoad++) {
    Marker_CfgFile_TagBound[iMarker_CfgFile] = Marker_FlowLoad[iMarker_FlowLoad];
    Marker_CfgFile_KindBC[iMarker_CfgFile] = FLOWLOAD_BOUNDARY;
    iMarker_CfgFile++;
  }

  for (iMarker_CfgFile = 0; iMarker_CfgFile < nMarker_CfgFile; iMarker_CfgFile++) {
    Marker_CfgFile_Monitoring[iMarker_CfgFile] = NO;
    for (iMarker_Monitoring = 0; iMarker_Monitoring < nMarker_Monitoring; iMarker_Monitoring++)
      if (Marker_CfgFile_TagBound[iMarker_CfgFile] == Marker_Monitoring[iMarker_Monitoring])
        Marker_CfgFile_Monitoring[iMarker_CfgFile] = YES;
  }

  for (iMarker_CfgFile = 0; iMarker_CfgFile < nMarker_CfgFile; iMarker_CfgFile++) {
    Marker_CfgFile_GeoEval[iMarker_CfgFile] = NO;
    for (iMarker_GeoEval = 0; iMarker_GeoEval < nMarker_GeoEval; iMarker_GeoEval++)
      if (Marker_CfgFile_TagBound[iMarker_CfgFile] == Marker_GeoEval[iMarker_GeoEval])
        Marker_CfgFile_GeoEval[iMarker_CfgFile] = YES;
  }

  for (iMarker_CfgFile = 0; iMarker_CfgFile < nMarker_CfgFile; iMarker_CfgFile++) {
    Marker_CfgFile_Designing[iMarker_CfgFile] = NO;
    for (iMarker_Designing = 0; iMarker_Designing < nMarker_Designing; iMarker_Designing++)
      if (Marker_CfgFile_TagBound[iMarker_CfgFile] == Marker_Designing[iMarker_Designing])
        Marker_CfgFile_Designing[iMarker_CfgFile] = YES;
  }

  for (iMarker_CfgFile = 0; iMarker_CfgFile < nMarker_CfgFile; iMarker_CfgFile++) {
    Marker_CfgFile_Plotting[iMarker_CfgFile] = NO;
    for (iMarker_Plotting = 0; iMarker_Plotting < nMarker_Plotting; iMarker_Plotting++)
      if (Marker_CfgFile_TagBound[iMarker_CfgFile] == Marker_Plotting[iMarker_Plotting])
        Marker_CfgFile_Plotting[iMarker_CfgFile] = YES;
  }

  /*--- Identification of Fluid-Structure interface markers ---*/

  for (iMarker_CfgFile = 0; iMarker_CfgFile < nMarker_CfgFile; iMarker_CfgFile++) {
	unsigned short indexMarker = 0;
    Marker_CfgFile_FSIinterface[iMarker_CfgFile] = NO;
    for (iMarker_FSIinterface = 0; iMarker_FSIinterface < nMarker_FSIinterface; iMarker_FSIinterface++)
      if (Marker_CfgFile_TagBound[iMarker_CfgFile] == Marker_FSIinterface[iMarker_FSIinterface])
			indexMarker = (int)(iMarker_FSIinterface/2+1);
	  Marker_CfgFile_FSIinterface[iMarker_CfgFile] = indexMarker;
  }

  for (iMarker_CfgFile = 0; iMarker_CfgFile < nMarker_CfgFile; iMarker_CfgFile++) {
    Marker_CfgFile_DV[iMarker_CfgFile] = NO;
    for (iMarker_DV = 0; iMarker_DV < nMarker_DV; iMarker_DV++)
      if (Marker_CfgFile_TagBound[iMarker_CfgFile] == Marker_DV[iMarker_DV])
        Marker_CfgFile_DV[iMarker_CfgFile] = YES;
  }

  for (iMarker_CfgFile = 0; iMarker_CfgFile < nMarker_CfgFile; iMarker_CfgFile++) {
    Marker_CfgFile_Moving[iMarker_CfgFile] = NO;
    for (iMarker_Moving = 0; iMarker_Moving < nMarker_Moving; iMarker_Moving++)
      if (Marker_CfgFile_TagBound[iMarker_CfgFile] == Marker_Moving[iMarker_Moving])
        Marker_CfgFile_Moving[iMarker_CfgFile] = YES;
  }

  for (iMarker_CfgFile = 0; iMarker_CfgFile < nMarker_CfgFile; iMarker_CfgFile++) {
    Marker_CfgFile_Out_1D[iMarker_CfgFile] = NO;
    for (iMarker_Out_1D = 0; iMarker_Out_1D < nMarker_Out_1D; iMarker_Out_1D++)
      if (Marker_CfgFile_TagBound[iMarker_CfgFile] == Marker_Out_1D[iMarker_Out_1D])
        Marker_CfgFile_Out_1D[iMarker_CfgFile] = YES;
  }

}

void CConfig::SetOutput(unsigned short val_software, unsigned short val_izone) {

  unsigned short iMarker_Euler, iMarker_Custom, iMarker_FarField,
  iMarker_SymWall, iMarker_PerBound, iMarker_Pressure, iMarker_NearFieldBound,
  iMarker_InterfaceBound, iMarker_Fluid_InterfaceBound, iMarker_Dirichlet, iMarker_Inlet, iMarker_Riemann,
  iMarker_NRBC, iMarker_MixBound, iMarker_Outlet, iMarker_Isothermal, iMarker_HeatFlux,
  iMarker_EngineInflow, iMarker_EngineBleed, iMarker_EngineExhaust, iMarker_Displacement,
  iMarker_Load, iMarker_FlowLoad,  iMarker_Neumann, iMarker_Monitoring,
  iMarker_Designing, iMarker_GeoEval, iMarker_Plotting, iMarker_DV, iDV_Value,
  iMarker_FSIinterface, iMarker_Load_Dir, iMarker_Load_Sine, iMarker_Clamped,
  iMarker_Moving, iMarker_Supersonic_Inlet, iMarker_Supersonic_Outlet, iMarker_ActDiskInlet,
  iMarker_ActDiskOutlet;
  
  
  /*--- WARNING: when compiling on Windows, ctime() is not available. Comment out
   the two lines below that use the dt variable. ---*/
  //time_t now = time(0);
  //string dt = ctime(&now); dt[24] = '.';

  cout << endl << "-------------------------------------------------------------------------" << endl;
  cout << "|    ___ _   _ ___                                                      |" << endl;
  cout << "|   / __| | | |_  )   Release 4.3.0  \"Cardinal\"                         |" << endl;
  cout << "|   \\__ \\ |_| |/ /                                                      |" << endl;
  switch (val_software) {
    case SU2_CFD: cout << "|   |___/\\___//___|   Suite (Computational Fluid Dynamics Code)         |" << endl; break;
    case SU2_DEF: cout << "|   |___/\\___//___|   Suite (Mesh Deformation Code)                     |" << endl; break;
    case SU2_DOT: cout << "|   |___/\\___//___|   Suite (Gradient Projection Code)                  |" << endl; break;
    case SU2_MSH: cout << "|   |___/\\___//___|   Suite (Mesh Adaptation Code)                      |" << endl; break;
    case SU2_GEO: cout << "|   |___/\\___//___|   Suite (Geometry Definition Code)                  |" << endl; break;
    case SU2_SOL: cout << "|   |___/\\___//___|   Suite (Solution Exporting Code)                   |" << endl; break;
  }

  cout << "|                                                                       |" << endl;
  //cout << "|   Local date and time: " << dt << "                      |" << endl;
  cout <<"-------------------------------------------------------------------------" << endl;
  cout << "| SU2 Lead Dev.: Dr. Francisco Palacios, Francisco.D.Palacios@boeing.com|" << endl;
  cout << "|                Dr. Thomas D. Economon, economon@stanford.edu          |" << endl;
  cout <<"-------------------------------------------------------------------------" << endl;
  cout << "| SU2 Developers:                                                       |" << endl;
  cout << "| - Prof. Juan J. Alonso's group at Stanford University.                |" << endl;
  cout << "| - Prof. Piero Colonna's group at Delft University of Technology.      |" << endl;
  cout << "| - Prof. Nicolas R. Gauger's group at Kaiserslautern U. of Technology. |" << endl;
  cout << "| - Prof. Alberto Guardone's group at Polytechnic University of Milan.  |" << endl;
  cout << "| - Prof. Rafael Palacios' group at Imperial College London.            |" << endl;
  cout << "| - Prof. Edwin van der Weide's group at the University of Twente.      |" << endl;
  cout << "| - Prof. Vincent Terrapon's group at the University of Liege.          |" << endl;
  cout <<"-------------------------------------------------------------------------" << endl;
  cout << "| Copyright (C) 2012-2016 SU2, the open-source CFD code.                |" << endl;
  cout << "|                                                                       |" << endl;
  cout << "| SU2 is free software; you can redistribute it and/or                  |" << endl;
  cout << "| modify it under the terms of the GNU Lesser General Public            |" << endl;
  cout << "| License as published by the Free Software Foundation; either          |" << endl;
  cout << "| version 2.1 of the License, or (at your option) any later version.    |" << endl;
  cout << "|                                                                       |" << endl;
  cout << "| SU2 is distributed in the hope that it will be useful,                |" << endl;
  cout << "| but WITHOUT ANY WARRANTY; without even the implied warranty of        |" << endl;
  cout << "| MERCHANTABILITY or FITNESS FOR A PARTICULAR PURPOSE. See the GNU      |" << endl;
  cout << "| Lesser General Public License for more details.                       |" << endl;
  cout << "|                                                                       |" << endl;
  cout << "| You should have received a copy of the GNU Lesser General Public      |" << endl;
  cout << "| License along with SU2. If not, see <http://www.gnu.org/licenses/>.   |" << endl;
  cout <<"-------------------------------------------------------------------------" << endl;

  cout << endl <<"------------------------ Physical Case Definition -----------------------" << endl;
  if (val_software == SU2_CFD) {
	if (FSI_Problem) {
	   cout << "Fluid-Structure Interaction." << endl;
	}

  if (DiscreteAdjoint) {
     cout <<"Discrete Adjoint equations using Algorithmic Differentiation " << endl;
     cout <<"based on the physical case: ";
  }
    switch (Kind_Solver) {
      case EULER: case DISC_ADJ_EULER:
        if (Kind_Regime == COMPRESSIBLE) cout << "Compressible Euler equations." << endl;
        if (Kind_Regime == INCOMPRESSIBLE) cout << "Incompressible Euler equations." << endl;
        if (Kind_Regime == FREESURFACE) {
          cout << "Incompressible Euler equations with FreeSurface." << endl;
          cout << "Free surface flow equation. Density ratio: " << RatioDensity << "." << endl;
          cout << "The free surface is located at: " << FreeSurface_Zero <<", and its thickness is: " << FreeSurface_Thickness << "." << endl;
        }
        break;
      case NAVIER_STOKES: case DISC_ADJ_NAVIER_STOKES:
        if (Kind_Regime == COMPRESSIBLE) cout << "Compressible Laminar Navier-Stokes' equations." << endl;
        if (Kind_Regime == INCOMPRESSIBLE) cout << "Incompressible Laminar Navier-Stokes' equations." << endl;
        if (Kind_Regime == FREESURFACE) {
          cout << "Incompressible Laminar Navier-Stokes' equations with FreeSurface." << endl;
          cout << "Free surface flow equation. Density ratio: " << RatioDensity <<". Viscosity ratio: "<< RatioViscosity << "." << endl;
          cout << "The free surface is located at: " << FreeSurface_Zero <<", and its thickness is: " << FreeSurface_Thickness << "." << endl;
        }
        break;
      case RANS: case DISC_ADJ_RANS:
        if (Kind_Regime == COMPRESSIBLE) cout << "Compressible RANS equations." << endl;
        if (Kind_Regime == INCOMPRESSIBLE) cout << "Incompressible RANS equations." << endl;
        if (Kind_Regime == FREESURFACE) {
          cout << "Incompressible RANS equations with FreeSurface." << endl;
          cout << "Free surface flow equation. Density ratio: " << RatioDensity <<". Viscosity ratio: "<< RatioViscosity << "." << endl;
          cout << "The free surface is located at: " << FreeSurface_Zero <<", and its thickness is: " << FreeSurface_Thickness << "." << endl;
        }
        cout << "Turbulence model: ";
        switch (Kind_Turb_Model) {
          case SA:     cout << "Spalart Allmaras" << endl; break;
          case SA_NEG: cout << "Negative Spalart Allmaras" << endl; break;
          case SST:    cout << "Menter's SST"     << endl; break;
        }
        break;
      case POISSON_EQUATION: cout << "Poisson equation." << endl; break;
      case WAVE_EQUATION: cout << "Wave equation." << endl; break;
      case HEAT_EQUATION: cout << "Heat equation." << endl; break;
      case FEM_ELASTICITY:
    	  if (Kind_Struct_Solver == SMALL_DEFORMATIONS) cout << "Geometrically linear elasticity solver." << endl;
    	  if (Kind_Struct_Solver == LARGE_DEFORMATIONS) cout << "Geometrically non-linear elasticity solver." << endl;
    	  if (Kind_Material == LINEAR_ELASTIC) cout << "Linear elastic material." << endl;
    	  if (Kind_Material == NEO_HOOKEAN) {
    		  if (Kind_Material_Compress == COMPRESSIBLE_MAT) cout << "Compressible Neo-Hookean material model." << endl;
    		  if (Kind_Material_Compress == INCOMPRESSIBLE_MAT) cout << "Incompressible Neo-Hookean material model (mean dilatation method)." << endl;
    	  }
    	  break;
      case ADJ_EULER: cout << "Continuous Euler adjoint equations." << endl; break;
      case ADJ_NAVIER_STOKES:
        if (Frozen_Visc)
          cout << "Continuous Navier-Stokes adjoint equations with frozen (laminar) viscosity." << endl;
        else
          cout << "Continuous Navier-Stokes adjoint equations." << endl;
        break;
      case ADJ_RANS:
        if (Frozen_Visc)
          cout << "Continuous RANS adjoint equations with frozen (laminar and eddy) viscosity." << endl;
        else
          cout << "Continuous RANS adjoint equations." << endl;

        break;

    }

    if ((Kind_Regime == COMPRESSIBLE) && (Kind_Solver != FEM_ELASTICITY) &&
        (Kind_Solver != HEAT_EQUATION) && (Kind_Solver != WAVE_EQUATION)) {
      cout << "Mach number: " << Mach <<"."<< endl;
      cout << "Angle of attack (AoA): " << AoA <<" deg, and angle of sideslip (AoS): " << AoS <<" deg."<< endl;
      if ((Kind_Solver == NAVIER_STOKES) || (Kind_Solver == ADJ_NAVIER_STOKES) ||
          (Kind_Solver == RANS) || (Kind_Solver == ADJ_RANS))
        cout << "Reynolds number: " << Reynolds <<"."<< endl;
    }

    if (EquivArea) {
      cout <<"The equivalent area is going to be evaluated on the near-field."<< endl;
      cout <<"The lower integration limit is "<<EA_IntLimit[0]<<", and the upper is "<<EA_IntLimit[1]<<"."<< endl;
      cout <<"The near-field is situated at "<<EA_IntLimit[2]<<"."<< endl;
    }

    if (Grid_Movement) {
      cout << "Performing a dynamic mesh simulation: ";
      switch (Kind_GridMovement[ZONE_0]) {
        case NO_MOVEMENT:     cout << "no movement." << endl; break;
        case DEFORMING:       cout << "deforming mesh motion." << endl; break;
        case RIGID_MOTION:    cout << "rigid mesh motion." << endl; break;
        case MOVING_WALL:     cout << "moving walls." << endl; break;
        case ROTATING_FRAME:  cout << "rotating reference frame." << endl; break;
        case AEROELASTIC:     cout << "aeroelastic motion." << endl; break;
        case FLUID_STRUCTURE: cout << "fluid-structure motion." << endl; break;
        case EXTERNAL:        cout << "externally prescribed motion." << endl; break;
        case AEROELASTIC_RIGID_MOTION:  cout << "rigid mesh motion plus aeroelastic motion." << endl; break;
      }
    }

    if (Restart) {
      if (!ContinuousAdjoint && Kind_Solver != FEM_ELASTICITY) cout << "Read flow solution from: " << Solution_FlowFileName << "." << endl;
      if (ContinuousAdjoint) cout << "Read adjoint solution from: " << Solution_AdjFileName << "." << endl;
      if (Kind_Solver == FEM_ELASTICITY) cout << "Read structural solution from: " << Solution_FEMFileName << "." << endl;
    }
    else {
      cout << "No restart solution, use the values at infinity (freestream)." << endl;
    }

    if (ContinuousAdjoint)
      cout << "Read flow solution from: " << Solution_FlowFileName << "." << endl;

    
    if (Ref_NonDim == DIMENSIONAL) { cout << "Dimensional simulation." << endl; }
    else if (Ref_NonDim == FREESTREAM_PRESS_EQ_ONE) { cout << "Non-Dimensional simulation (P=1.0, Rho=1.0, T=1.0 at the farfield)." << endl; }
    else if (Ref_NonDim == FREESTREAM_VEL_EQ_MACH) { cout << "Non-Dimensional simulation (V=Mach, Rho=1.0, T=1.0 at the farfield)." << endl; }
    else if (Ref_NonDim == FREESTREAM_VEL_EQ_ONE) { cout << "Non-Dimensional simulation (V=1.0, Rho=1.0, T=1.0 at the farfield)." << endl; }
    
    if (RefAreaCoeff == 0) cout << "The reference length/area will be computed using y(2D) or z(3D) projection." << endl;
    else cout << "The reference length/area (force coefficient) is " << RefAreaCoeff << "." << endl;
    cout << "The reference length (moment computation) is " << RefLengthMoment << "." << endl;

    if ((nRefOriginMoment_X > 1) || (nRefOriginMoment_Y > 1) || (nRefOriginMoment_Z > 1)) {
      cout << "Surface(s) where the force coefficients are evaluated and \n";
      cout << "their reference origin for moment computation: \n";

      for (iMarker_Monitoring = 0; iMarker_Monitoring < nMarker_Monitoring; iMarker_Monitoring++) {
        cout << "   - " << Marker_Monitoring[iMarker_Monitoring] << " (" << RefOriginMoment_X[iMarker_Monitoring] <<", "<<RefOriginMoment_Y[iMarker_Monitoring] <<", "<< RefOriginMoment_Z[iMarker_Monitoring] << ")";
        if (iMarker_Monitoring < nMarker_Monitoring-1) cout << ".\n";
        else cout <<"."<< endl;
      }
    }
    else {
      cout << "Reference origin (moment computation) is (" << RefOriginMoment_X[0] << ", " << RefOriginMoment_Y[0] << ", " << RefOriginMoment_Z[0] << ")." << endl;
      cout << "Surface(s) where the force coefficients are evaluated: ";
      for (iMarker_Monitoring = 0; iMarker_Monitoring < nMarker_Monitoring; iMarker_Monitoring++) {
        cout << Marker_Monitoring[iMarker_Monitoring];
        if (iMarker_Monitoring < nMarker_Monitoring-1) cout << ", ";
        else cout <<"."<< endl;
      }
    }

    if (nMarker_Designing != 0) {
      cout << "Surface(s) where the objective function is evaluated: ";
      for (iMarker_Designing = 0; iMarker_Designing < nMarker_Designing; iMarker_Designing++) {
        cout << Marker_Designing[iMarker_Designing];
        if (iMarker_Designing < nMarker_Designing-1) cout << ", ";
        else cout <<".";
      }
      cout<< endl;
    }

    cout << "Surface(s) plotted in the output file: ";
    for (iMarker_Plotting = 0; iMarker_Plotting < nMarker_Plotting; iMarker_Plotting++) {
      cout << Marker_Plotting[iMarker_Plotting];
      if (iMarker_Plotting < nMarker_Plotting-1) cout << ", ";
      else cout <<".";
    }
    cout<< endl;

    cout << "Surface(s) belonging to the Fluid-Structure Interaction problem: ";
    for (iMarker_FSIinterface = 0; iMarker_FSIinterface < nMarker_FSIinterface; iMarker_FSIinterface++) {
      cout << Marker_FSIinterface[iMarker_FSIinterface];
      if (iMarker_FSIinterface < nMarker_FSIinterface-1) cout << ", ";
      else cout <<".";
    }
    cout<<endl;

    if (nMarker_DV != 0) {
      cout << "Surface(s) affected by the design variables: ";
      for (iMarker_DV = 0; iMarker_DV < nMarker_DV; iMarker_DV++) {
        cout << Marker_DV[iMarker_DV];
        if (iMarker_DV < nMarker_DV-1) cout << ", ";
        else cout <<".";
      }
      cout<< endl;
    }

    if ((Kind_GridMovement[ZONE_0] == DEFORMING) || (Kind_GridMovement[ZONE_0] == MOVING_WALL)) {
      cout << "Surface(s) in motion: ";
      for (iMarker_Moving = 0; iMarker_Moving < nMarker_Moving; iMarker_Moving++) {
        cout << Marker_Moving[iMarker_Moving];
        if (iMarker_Moving < nMarker_Moving-1) cout << ", ";
        else cout <<".";
      }
      cout<< endl;
    }

  }

  if (val_software == SU2_GEO) {
    if (nMarker_GeoEval != 0) {
      cout << "Surface(s) where the geometrical based functions is evaluated: ";
      for (iMarker_GeoEval = 0; iMarker_GeoEval < nMarker_GeoEval; iMarker_GeoEval++) {
        cout << Marker_GeoEval[iMarker_GeoEval];
        if (iMarker_GeoEval < nMarker_GeoEval-1) cout << ", ";
        else cout <<".";
      }
      cout<< endl;
    }
  }

  cout << "Input mesh file name: " << Mesh_FileName << endl;

	if (val_software == SU2_DOT) {
    if (DiscreteAdjoint) {
      cout << "Input sensitivity file name: " << GetObjFunc_Extension(Solution_AdjFileName) << "." << endl;
    }else {
		cout << "Input sensitivity file name: " << SurfAdjCoeff_FileName << "." << endl;
	}
  }

	if (val_software == SU2_MSH) {
		switch (Kind_Adaptation) {
		case FULL: case WAKE: case FULL_FLOW: case FULL_ADJOINT: case SMOOTHING: case SUPERSONIC_SHOCK:
			break;
		case GRAD_FLOW:
			cout << "Read flow solution from: " << Solution_FlowFileName << "." << endl;
			break;
		case GRAD_ADJOINT:
			cout << "Read adjoint flow solution from: " << Solution_AdjFileName << "." << endl;
			break;
		case GRAD_FLOW_ADJ: case COMPUTABLE: case REMAINING:
			cout << "Read flow solution from: " << Solution_FlowFileName << "." << endl;
			cout << "Read adjoint flow solution from: " << Solution_AdjFileName << "." << endl;
			break;
		}
	}

	if (val_software == SU2_DEF) {
		cout << endl <<"---------------------- Grid deformation parameters ----------------------" << endl;
		cout << "Grid deformation using a linear elasticity method." << endl;

    if (Hold_GridFixed == YES) cout << "Hold some regions of the mesh fixed (hardcode implementation)." << endl;
  }

  if (val_software == SU2_DOT) {
  cout << endl <<"-------------------- Surface deformation parameters ---------------------" << endl;
  }

  if (((val_software == SU2_DEF) || (val_software == SU2_DOT)) && (Design_Variable[0] != NONE)) {

    for (unsigned short iDV = 0; iDV < nDV; iDV++) {

      
      if ((Design_Variable[iDV] != FFD_SETTING) &&
          (Design_Variable[iDV] != SURFACE_FILE)) {
        
        if (iDV == 0)
          cout << "Design variables definition (markers <-> value <-> param):" << endl;
        
        switch (Design_Variable[iDV]) {
          case FFD_CONTROL_POINT_2D:  cout << "FFD 2D (control point) <-> "; break;
          case FFD_CAMBER_2D:         cout << "FFD 2D (camber) <-> "; break;
          case FFD_THICKNESS_2D:      cout << "FFD 2D (thickness) <-> "; break;
          case HICKS_HENNE:           cout << "Hicks Henne <-> " ; break;
	  case CST:           	      cout << "Kulfan parameter number (CST) <-> " ; break;
          case TRANSLATION:           cout << "Translation design variable."; break;
          case SCALE:                 cout << "Scale design variable."; break;
          case NACA_4DIGITS:          cout << "NACA four digits <-> "; break;
          case PARABOLIC:             cout << "Parabolic <-> "; break;
          case AIRFOIL:               cout << "Airfoil <-> "; break;
          case ROTATION:              cout << "Rotation <-> "; break;
          case FFD_CONTROL_POINT:     cout << "FFD (control point) <-> "; break;
          case FFD_DIHEDRAL_ANGLE:    cout << "FFD (dihedral angle) <-> "; break;
          case FFD_TWIST_ANGLE:       cout << "FFD (twist angle) <-> "; break;
          case FFD_ROTATION:          cout << "FFD (rotation) <-> "; break;
          case FFD_CONTROL_SURFACE:   cout << "FFD (control surface) <-> "; break;
          case FFD_CAMBER:            cout << "FFD (camber) <-> "; break;
          case FFD_THICKNESS:         cout << "FFD (thickness) <-> "; break;
          case CUSTOM:                cout << "Custom DV <-> "; break;
        }
        
        for (iMarker_DV = 0; iMarker_DV < nMarker_DV; iMarker_DV++) {
          cout << Marker_DV[iMarker_DV];
          if (iMarker_DV < nMarker_DV-1) cout << ", ";
          else cout << " <-> ";
        }

        for (iDV_Value = 0; iDV_Value < nDV_Value[iDV]; iDV_Value++) {
          cout << DV_Value[iDV][iDV_Value];
          if (iDV_Value != nDV_Value[iDV]-1) cout << ", ";
        }
        cout << " <-> ";

        if (Design_Variable[iDV] == FFD_SETTING) nParamDV = 0;
        if (Design_Variable[iDV] == SCALE) nParamDV = 0;
        if ((Design_Variable[iDV] == FFD_CAMBER_2D) ||
            (Design_Variable[iDV] == FFD_THICKNESS_2D) ||
            (Design_Variable[iDV] == HICKS_HENNE) ||
            (Design_Variable[iDV] == PARABOLIC) ||
            (Design_Variable[iDV] == AIRFOIL) ) nParamDV = 2;
        if ((Design_Variable[iDV] ==  TRANSLATION) ||
            (Design_Variable[iDV] ==  NACA_4DIGITS) ||
	    (Design_Variable[iDV] ==  CST) ||
            (Design_Variable[iDV] ==  FFD_CAMBER) ||
            (Design_Variable[iDV] ==  FFD_THICKNESS) ) nParamDV = 3;
        if (Design_Variable[iDV] == FFD_CONTROL_POINT_2D) nParamDV = 5;
        if (Design_Variable[iDV] == ROTATION) nParamDV = 6;
        if ((Design_Variable[iDV] ==  FFD_CONTROL_POINT) ||
            (Design_Variable[iDV] ==  FFD_DIHEDRAL_ANGLE) ||
            (Design_Variable[iDV] ==  FFD_TWIST_ANGLE) ||
            (Design_Variable[iDV] ==  FFD_ROTATION) ||
            (Design_Variable[iDV] ==  FFD_CONTROL_SURFACE) ) nParamDV = 7;
        if (Design_Variable[iDV] ==  CUSTOM) nParamDV = 1;

        for (unsigned short iParamDV = 0; iParamDV < nParamDV; iParamDV++) {

          if (iParamDV == 0) cout << "( ";

          if ((iParamDV == 0) &&
              ((Design_Variable[iDV] == FFD_SETTING) ||
               (Design_Variable[iDV] == FFD_CONTROL_POINT_2D) ||
               (Design_Variable[iDV] == FFD_CAMBER_2D) ||
               (Design_Variable[iDV] == FFD_THICKNESS_2D) ||
               (Design_Variable[iDV] == FFD_CONTROL_POINT) ||
               (Design_Variable[iDV] == FFD_DIHEDRAL_ANGLE) ||
               (Design_Variable[iDV] == FFD_TWIST_ANGLE) ||
               (Design_Variable[iDV] == FFD_ROTATION) ||
               (Design_Variable[iDV] == FFD_CONTROL_SURFACE) ||
               (Design_Variable[iDV] == FFD_CAMBER) ||
               (Design_Variable[iDV] == FFD_THICKNESS))) cout << FFDTag[iDV];
          else cout << ParamDV[iDV][iParamDV];

          if (iParamDV < nParamDV-1) cout << ", ";
          else cout <<" )"<< endl;
          
        }

      }
      
      else if (Design_Variable[iDV] == FFD_SETTING) {
        
        cout << "Setting the FFD box structure." << endl;
        cout << "FFD boxes definition (FFD tag <-> degree <-> coord):" << endl;
        
        for (unsigned short iFFDBox = 0; iFFDBox < nFFDBox; iFFDBox++) {
          
          cout << TagFFDBox[iFFDBox] << " <-> ";
          
          for (unsigned short iDegreeFFD = 0; iDegreeFFD < 3; iDegreeFFD++) {
            if (iDegreeFFD == 0) cout << "( ";
            cout << DegreeFFDBox[iFFDBox][iDegreeFFD];
            if (iDegreeFFD < 2) cout << ", ";
            else cout <<" )";
          }
          
          cout << " <-> ";

          for (unsigned short iCoordFFD = 0; iCoordFFD < 24; iCoordFFD++) {
            if (iCoordFFD == 0) cout << "( ";
            cout << CoordFFDBox[iFFDBox][iCoordFFD];
            if (iCoordFFD < 23) cout << ", ";
            else cout <<" )"<< endl;
          }
          
        }
        
      }
      
      else cout << endl;

		}
	}

	if (((val_software == SU2_CFD) && ( ContinuousAdjoint )) || (val_software == SU2_DOT)) {

		cout << endl <<"----------------------- Design problem definition -----------------------" << endl;
		if (nObj==1) {
      switch (Kind_ObjFunc[0]) {
        case DRAG_COEFFICIENT:        cout << "CD objective function." << endl; break;
        case LIFT_COEFFICIENT:        cout << "CL objective function." << endl; break;
        case MOMENT_X_COEFFICIENT:    cout << "CMx objective function." << endl; break;
        case MOMENT_Y_COEFFICIENT:    cout << "CMy objective function." << endl; break;
        case MOMENT_Z_COEFFICIENT:    cout << "CMz objective function." << endl; break;
        case INVERSE_DESIGN_PRESSURE: cout << "Inverse design (Cp) objective function." << endl; break;
        case INVERSE_DESIGN_HEATFLUX: cout << "Inverse design (Heat Flux) objective function." << endl; break;
        case SIDEFORCE_COEFFICIENT:   cout << "Side force objective function." << endl; break;
        case EFFICIENCY:              cout << "CL/CD objective function." << endl; break;
        case EQUIVALENT_AREA:         cout << "Equivalent area objective function. CD weight: " << WeightCd <<"."<< endl;  break;
        case NEARFIELD_PRESSURE:      cout << "Nearfield pressure objective function. CD weight: " << WeightCd <<"."<< endl;  break;
        case FORCE_X_COEFFICIENT:     cout << "X-force objective function." << endl; break;
        case FORCE_Y_COEFFICIENT:     cout << "Y-force objective function." << endl; break;
        case FORCE_Z_COEFFICIENT:     cout << "Z-force objective function." << endl; break;
        case THRUST_COEFFICIENT:      cout << "Thrust objective function." << endl; break;
        case TORQUE_COEFFICIENT:      cout << "Torque efficiency objective function." << endl; break;
        case TOTAL_HEATFLUX:          cout << "Total heat flux objective function." << endl; break;
        case MAXIMUM_HEATFLUX:        cout << "Maximum heat flux objective function." << endl; break;
        case FIGURE_OF_MERIT:         cout << "Rotor Figure of Merit objective function." << endl; break;
        case FREE_SURFACE:            cout << "Free-Surface objective function." << endl; break;
        case AVG_TOTAL_PRESSURE:      cout << "Average total objective pressure." << endl; break;
        case AVG_OUTLET_PRESSURE:     cout << "Average static objective pressure." << endl; break;
        case MASS_FLOW_RATE:          cout << "Mass flow rate objective function." << endl; break;
        case OUTFLOW_GENERALIZED:     cout << "Generalized outflow objective function." << endl; break;
      }
		}
		else {
		  cout << "Weighted sum objective function." << endl;
		}

	}

	if (val_software == SU2_CFD) {
		cout << endl <<"---------------------- Space Numerical Integration ----------------------" << endl;

		if (SmoothNumGrid) cout << "There are some smoothing iterations on the grid coordinates." << endl;

    if ((Kind_Solver == EULER) || (Kind_Solver == NAVIER_STOKES) || (Kind_Solver == RANS) ||
         (Kind_Solver == DISC_ADJ_EULER) || (Kind_Solver == DISC_ADJ_NAVIER_STOKES) || (Kind_Solver == DISC_ADJ_RANS) ) {

      if (Kind_ConvNumScheme_Flow == SPACE_CENTERED) {
        if (Kind_Centered_Flow == JST) {
          cout << "Jameson-Schmidt-Turkel scheme for the flow inviscid terms."<< endl;
          cout << "JST viscous coefficients (1st, 2nd & 4th): " << Kappa_1st_Flow
          << ", " << Kappa_2nd_Flow << ", " << Kappa_4th_Flow <<"."<< endl;
          cout << "The method includes a grid stretching correction (p = 0.3)."<< endl;
          cout << "Second order integration." << endl;
        }
        if (Kind_Centered_Flow == JST_KE) {
          cout << "Jameson-Schmidt-Turkel scheme for the flow inviscid terms."<< endl;
          cout << "JST viscous coefficients (1st, 2nd): " << Kappa_1st_Flow
          << ", " << Kappa_2nd_Flow << "."<< endl;
          cout << "The method includes a grid stretching correction (p = 0.3)."<< endl;
          cout << "Second order integration." << endl;
        }
        if (Kind_Centered_Flow == LAX) {
          cout << "Lax-Friedrich scheme for the flow inviscid terms."<< endl;
          cout << "First order integration." << endl;
        }
      }

			if (Kind_ConvNumScheme_Flow == SPACE_UPWIND) {
				if (Kind_Upwind_Flow == ROE) cout << "Roe (with entropy fix) solver for the flow inviscid terms."<< endl;
				if (Kind_Upwind_Flow == TURKEL) cout << "Roe-Turkel solver for the flow inviscid terms."<< endl;
				if (Kind_Upwind_Flow == AUSM)	cout << "AUSM solver for the flow inviscid terms."<< endl;
				if (Kind_Upwind_Flow == HLLC)	cout << "HLLC solver for the flow inviscid terms."<< endl;
				if (Kind_Upwind_Flow == SW)	cout << "Steger-Warming solver for the flow inviscid terms."<< endl;
				if (Kind_Upwind_Flow == MSW)	cout << "Modified Steger-Warming solver for the flow inviscid terms."<< endl;
        if (Kind_Upwind_Flow == CUSP)	cout << "CUSP solver for the flow inviscid terms."<< endl;
        switch (SpatialOrder_Flow) {
          case FIRST_ORDER: cout << "First order integration." << endl; break;
          case SECOND_ORDER: cout << "Second order integration." << endl; break;
          case SECOND_ORDER_LIMITER: cout << "Second order integration with slope limiter." << endl;
            switch (Kind_SlopeLimit_Flow) {
              case VENKATAKRISHNAN:
                cout << "Venkatakrishnan slope-limiting method, with constant: " << LimiterCoeff <<". "<< endl;
                cout << "The reference element size is: " << RefElemLength <<". "<< endl;
                break;
              case BARTH_JESPERSEN:
                cout << "Barth-Jespersen slope-limiting method." << endl;
                break;
            }
            break;
        }
			}

		}

    if ((Kind_Solver == RANS) || (Kind_Solver == DISC_ADJ_RANS)) {
      if (Kind_ConvNumScheme_Turb == SPACE_UPWIND) {
        if (Kind_Upwind_Turb == SCALAR_UPWIND) cout << "Scalar upwind solver (first order) for the turbulence model."<< endl;
        switch (SpatialOrder_Turb) {
          case FIRST_ORDER: cout << "First order integration." << endl; break;
          case SECOND_ORDER: cout << "Second order integration." << endl; break;
          case SECOND_ORDER_LIMITER: cout << "Second order integration with slope limiter." << endl;
            switch (Kind_SlopeLimit_Turb) {
              case VENKATAKRISHNAN:
                cout << "Venkatakrishnan slope-limiting method, with constant: " << LimiterCoeff <<". "<< endl;
                cout << "The reference element size is: " << RefElemLength <<". "<< endl;
                break;
              case BARTH_JESPERSEN:
                cout << "Barth-Jespersen slope-limiting method." << endl;
                break;
            }
            break;
        }
      }
    }

    if ((Kind_Solver == ADJ_EULER) || (Kind_Solver == ADJ_NAVIER_STOKES) || (Kind_Solver == ADJ_RANS)) {

      if (Kind_ConvNumScheme_AdjFlow == SPACE_CENTERED) {
        if (Kind_Centered_AdjFlow == JST) {
          cout << "Jameson-Schmidt-Turkel scheme for the adjoint inviscid terms."<< endl;
          cout << "JST viscous coefficients (1st, 2nd, & 4th): " << Kappa_1st_AdjFlow
          << ", " << Kappa_2nd_AdjFlow << ", " << Kappa_4th_AdjFlow <<"."<< endl;
          cout << "The method includes a grid stretching correction (p = 0.3)."<< endl;
          cout << "Second order integration." << endl;
        }
        if (Kind_Centered_AdjFlow == LAX) {
          cout << "Lax-Friedrich scheme for the adjoint inviscid terms."<< endl;
          cout << "First order integration." << endl;
        }
      }

      if (Kind_ConvNumScheme_AdjFlow == SPACE_UPWIND) {
        if (Kind_Upwind_AdjFlow == ROE) cout << "Roe (with entropy fix) solver for the adjoint inviscid terms."<< endl;
        switch (SpatialOrder_AdjFlow) {
          case FIRST_ORDER: cout << "First order integration." << endl; break;
          case SECOND_ORDER: cout << "Second order integration." << endl; break;
          case SECOND_ORDER_LIMITER: cout << "Second order integration with slope limiter." << endl;
            switch (Kind_SlopeLimit_AdjFlow) {
              case VENKATAKRISHNAN:
                cout << "Venkatakrishnan slope-limiting method, with constant: " << LimiterCoeff <<". "<< endl;
                cout << "The reference element size is: " << RefElemLength <<". "<< endl;
                break;
              case SHARP_EDGES:
                cout << "Sharp edges slope-limiting method, with constant: " << LimiterCoeff <<". "<< endl;
                cout << "The reference element size is: " << RefElemLength <<". "<< endl;
                cout << "The reference sharp edge distance is: " << SharpEdgesCoeff*RefElemLength*LimiterCoeff <<". "<< endl;
                break;
              case SOLID_WALL_DISTANCE:
                cout << "Wall distance slope-limiting method, with constant: " << LimiterCoeff <<". "<< endl;
                cout << "The reference element size is: " << RefElemLength <<". "<< endl;
                cout << "The reference wall distance is: " << SharpEdgesCoeff*RefElemLength*LimiterCoeff <<". "<< endl;
                break;
              case BARTH_JESPERSEN:
                cout << "Barth-Jespersen slope-limiting method." << endl;
                break;
            }
            break;
        }
      }
      
      cout << "The reference sharp edge distance is: " << SharpEdgesCoeff*RefElemLength*LimiterCoeff <<". "<< endl;

    }

    if ((Kind_Solver == ADJ_RANS) && (!Frozen_Visc)) {
      if (Kind_ConvNumScheme_AdjTurb == SPACE_UPWIND) {
        if (Kind_Upwind_Turb == SCALAR_UPWIND) cout << "Scalar upwind solver (first order) for the adjoint turbulence model."<< endl;
        switch (SpatialOrder_AdjTurb) {
          case FIRST_ORDER: cout << "First order integration." << endl; break;
          case SECOND_ORDER: cout << "Second order integration." << endl; break;
          case SECOND_ORDER_LIMITER: cout << "Second order integration with slope limiter." << endl;
            switch (Kind_SlopeLimit_AdjTurb) {
              case VENKATAKRISHNAN:
                cout << "Venkatakrishnan slope-limiting method, with constant: " << LimiterCoeff <<". "<< endl;
                cout << "The reference element size is: " << RefElemLength <<". "<< endl;
                break;
              case SHARP_EDGES:
                cout << "Sharp edges slope-limiting method, with constant: " << LimiterCoeff <<". "<< endl;
                cout << "The reference element size is: " << RefElemLength <<". "<< endl;
                cout << "The reference sharp edge distance is: " << SharpEdgesCoeff*RefElemLength*LimiterCoeff <<". "<< endl;
                break;
              case SOLID_WALL_DISTANCE:
                cout << "Wall distance slope-limiting method, with constant: " << LimiterCoeff <<". "<< endl;
                cout << "The reference element size is: " << RefElemLength <<". "<< endl;
                cout << "The reference wall distance is: " << SharpEdgesCoeff*RefElemLength*LimiterCoeff <<". "<< endl;
                break;
              case BARTH_JESPERSEN:
                cout << "Barth-Jespersen slope-limiting method." << endl;
                break;
            }
            break;
        }
      }
    }

    if ((Kind_Solver == NAVIER_STOKES) || (Kind_Solver == RANS) ||
        (Kind_Solver == DISC_ADJ_NAVIER_STOKES) || (Kind_Solver == DISC_ADJ_RANS)) {
        cout << "Average of gradients with correction (viscous flow terms)." << endl;
    }

    if ((Kind_Solver == ADJ_NAVIER_STOKES) || (Kind_Solver == ADJ_RANS)) {
      cout << "Average of gradients with correction (viscous adjoint terms)." << endl;
    }

    if ((Kind_Solver == RANS) || (Kind_Solver == DISC_ADJ_RANS)) {
      cout << "Average of gradients with correction (viscous turbulence terms)." << endl;
    }

    if (Kind_Solver == POISSON_EQUATION) {
      cout << "Galerkin method for viscous terms computation of the poisson potential equation." << endl;
    }

    if ((Kind_Solver == ADJ_RANS) && (!Frozen_Visc)) {
      cout << "Average of gradients with correction (2nd order) for computation of adjoint viscous turbulence terms." << endl;
      if (Kind_TimeIntScheme_AdjTurb == EULER_IMPLICIT) cout << "Euler implicit method for the turbulent adjoint equation." << endl;
    }

    switch (Kind_Gradient_Method) {
      case GREEN_GAUSS: cout << "Gradient computation using Green-Gauss theorem." << endl; break;
      case WEIGHTED_LEAST_SQUARES: cout << "Gradient Computation using weighted Least-Squares method." << endl; break;
    }

    if ((Kind_Regime == INCOMPRESSIBLE) || (Kind_Regime == FREESURFACE)) {
      cout << "Artificial compressibility factor: " << ArtComp_Factor << "." << endl;
    }

    cout << endl <<"---------------------- Time Numerical Integration -----------------------" << endl;

    if (Kind_Solver != FEM_ELASTICITY) {
		switch (Unsteady_Simulation) {
		  case NO:
			cout << "Local time stepping (steady state simulation)." << endl; break;
		  case TIME_STEPPING:
			cout << "Unsteady simulation using a time stepping strategy."<< endl;
			if (Unst_CFL != 0.0) cout << "Time step computed by the code. Unsteady CFL number: " << Unst_CFL <<"."<< endl;
			else cout << "Unsteady time step provided by the user (s): "<< Delta_UnstTime << "." << endl;
			break;
		  case DT_STEPPING_1ST: case DT_STEPPING_2ND:
			if (Unsteady_Simulation == DT_STEPPING_1ST) cout << "Unsteady simulation, dual time stepping strategy (first order in time)."<< endl;
			if (Unsteady_Simulation == DT_STEPPING_2ND) cout << "Unsteady simulation, dual time stepping strategy (second order in time)."<< endl;
			if (Unst_CFL != 0.0) cout << "Time step computed by the code. Unsteady CFL number: " << Unst_CFL <<"."<< endl;
			else cout << "Unsteady time step provided by the user (s): "<< Delta_UnstTime << "." << endl;
			cout << "Total number of internal Dual Time iterations: "<< Unst_nIntIter <<"." << endl;
			break;
		}
    }
	else {
		switch (Dynamic_Analysis) {
		  case NO:
			cout << "Static structural analysis." << endl; break;
		  case YES:
			cout << "Dynamic structural analysis."<< endl;
			cout << "Time step provided by the user for the dynamic analysis(s): "<< Delta_DynTime << "." << endl;
			break;
		}
	}

    if ((Kind_Solver == EULER) || (Kind_Solver == NAVIER_STOKES) || (Kind_Solver == RANS) ||
        (Kind_Solver == DISC_ADJ_EULER) || (Kind_Solver == DISC_ADJ_NAVIER_STOKES) || (Kind_Solver == DISC_ADJ_RANS)) {
      switch (Kind_TimeIntScheme_Flow) {
        case RUNGE_KUTTA_EXPLICIT:
          cout << "Runge-Kutta explicit method for the flow equations." << endl;
          cout << "Number of steps: " << nRKStep << endl;
          cout << "Alpha coefficients: ";
          for (unsigned short iRKStep = 0; iRKStep < nRKStep; iRKStep++) {
            cout << "\t" << RK_Alpha_Step[iRKStep];
          }
          cout << endl;
          break;
        case EULER_EXPLICIT: cout << "Euler explicit method for the flow equations." << endl; break;
        case EULER_IMPLICIT:
          cout << "Euler implicit method for the flow equations." << endl;
          switch (Kind_Linear_Solver) {
            case BCGSTAB:
              cout << "BCGSTAB is used for solving the linear system." << endl;
              cout << "Convergence criteria of the linear solver: "<< Linear_Solver_Error <<"."<< endl;
              cout << "Max number of iterations: "<< Linear_Solver_Iter <<"."<< endl;
              break;
            case FGMRES || RESTARTED_FGMRES:
              cout << "FGMRES is used for solving the linear system." << endl;
              cout << "Convergence criteria of the linear solver: "<< Linear_Solver_Error <<"."<< endl;
              cout << "Max number of iterations: "<< Linear_Solver_Iter <<"."<< endl;
              break;
            case SMOOTHER_JACOBI:
              cout << "A Jacobi method is used for smoothing the linear system." << endl;
              break;
            case SMOOTHER_ILU:
              cout << "A ILU0 method is used for smoothing the linear system." << endl;
              break;
            case SMOOTHER_LUSGS:
              cout << "A LU-SGS method is used for smoothing the linear system." << endl;
              break;
            case SMOOTHER_LINELET:
              cout << "A Linelet method is used for smoothing the linear system." << endl;
              break;
          }
          break;
      }
    }

    if ((Kind_Solver == ADJ_EULER) || (Kind_Solver == ADJ_NAVIER_STOKES) || (Kind_Solver == ADJ_RANS)) {
      switch (Kind_TimeIntScheme_AdjFlow) {
        case RUNGE_KUTTA_EXPLICIT:
          cout << "Runge-Kutta explicit method for the adjoint equations." << endl;
          cout << "Number of steps: " << nRKStep << endl;
          cout << "Alpha coefficients: ";
          for (unsigned short iRKStep = 0; iRKStep < nRKStep; iRKStep++) {
            cout << "\t" << RK_Alpha_Step[iRKStep];
          }
          cout << endl;
          break;
        case EULER_EXPLICIT: cout << "Euler explicit method for the adjoint equations." << endl; break;
        case EULER_IMPLICIT: cout << "Euler implicit method for the adjoint equations." << endl; break;
      }
    }

    if (nMGLevels !=0) {
      
      if (nStartUpIter != 0) cout << "A total of " << nStartUpIter << " start up iterations on the fine grid."<< endl;
      if (MGCycle == V_CYCLE) cout << "V Multigrid Cycle, with " << nMGLevels << " multigrid levels."<< endl;
      if (MGCycle == W_CYCLE) cout << "W Multigrid Cycle, with " << nMGLevels << " multigrid levels."<< endl;
      if (MGCycle == FULLMG_CYCLE) cout << "Full Multigrid Cycle, with " << nMGLevels << " multigrid levels."<< endl;

      cout << "Damping factor for the residual restriction: " << Damp_Res_Restric <<"."<< endl;
      cout << "Damping factor for the correction prolongation: " << Damp_Correc_Prolong <<"."<< endl;
    }

    if ((Kind_Solver != FEM_ELASTICITY) && (Kind_Solver != HEAT_EQUATION) && (Kind_Solver != WAVE_EQUATION)) {

      if (!CFL_Adapt) cout << "No CFL adaptation." << endl;
      else cout << "CFL adaptation. Factor down: "<< CFL_AdaptParam[0] <<", factor up: "<< CFL_AdaptParam[1]
        <<",\n                lower limit: "<< CFL_AdaptParam[2] <<", upper limit: " << CFL_AdaptParam[3] <<"."<< endl;

      if (nMGLevels !=0) {
        cout << "Multigrid Level:                  ";
        for (unsigned short iLevel = 0; iLevel < nMGLevels+1; iLevel++) {
          cout.width(6); cout << iLevel;
        }
        cout << endl;
      }

			if (Unsteady_Simulation != TIME_STEPPING) {
				cout << "Courant-Friedrichs-Lewy number:   ";
				cout.precision(3);
				cout.width(6); cout << CFL[0];
				cout << endl;
			}
			

      if (nMGLevels !=0) {
        cout.precision(3);
        cout << "MG PreSmooth coefficients:        ";
        for (unsigned short iMG_PreSmooth = 0; iMG_PreSmooth < nMGLevels+1; iMG_PreSmooth++) {
          cout.width(6); cout << MG_PreSmooth[iMG_PreSmooth];
        }
        cout << endl;
      }

      if (nMGLevels !=0) {
        cout.precision(3);
        cout << "MG PostSmooth coefficients:       ";
        for (unsigned short iMG_PostSmooth = 0; iMG_PostSmooth < nMGLevels+1; iMG_PostSmooth++) {
          cout.width(6); cout << MG_PostSmooth[iMG_PostSmooth];
        }
        cout << endl;
      }

      if (nMGLevels !=0) {
        cout.precision(3);
        cout << "MG CorrecSmooth coefficients:     ";
        for (unsigned short iMG_CorrecSmooth = 0; iMG_CorrecSmooth < nMGLevels+1; iMG_CorrecSmooth++) {
          cout.width(6); cout << MG_CorrecSmooth[iMG_CorrecSmooth];
        }
        cout << endl;
      }

    }

    if ((Kind_Solver == RANS) || (Kind_Solver == DISC_ADJ_RANS))
      if (Kind_TimeIntScheme_Turb == EULER_IMPLICIT)
        cout << "Euler implicit time integration for the turbulence model." << endl;
  }

  if (val_software == SU2_CFD) {

    cout << endl <<"------------------------- Convergence Criteria --------------------------" << endl;

    cout << "Maximum number of iterations: " << nExtIter <<"."<< endl;

    if (ConvCriteria == CAUCHY) {
      if (!ContinuousAdjoint && !DiscreteAdjoint)
        switch (Cauchy_Func_Flow) {
          case LIFT_COEFFICIENT: cout << "Cauchy criteria for Lift using "
            << Cauchy_Elems << " elements and epsilon " <<Cauchy_Eps<< "."<< endl; break;
          case DRAG_COEFFICIENT: cout << "Cauchy criteria for Drag using "
            << Cauchy_Elems << " elements and epsilon " <<Cauchy_Eps<< "."<< endl; break;
        }

      if (ContinuousAdjoint || DiscreteAdjoint)
        switch (Cauchy_Func_AdjFlow) {
          case SENS_GEOMETRY: cout << "Cauchy criteria for geo. sensitivity using "
            << Cauchy_Elems << " elements and epsilon " <<Cauchy_Eps<< "."<< endl; break;
          case SENS_MACH: cout << "Cauchy criteria for Mach number sensitivity using "
            << Cauchy_Elems << " elements and epsilon " <<Cauchy_Eps<< "."<< endl; break;
        }

      cout << "Start convergence criteria at iteration " << StartConv_Iter<< "."<< endl;
      
    }


    if (ConvCriteria == RESIDUAL) {
      if (!ContinuousAdjoint && !DiscreteAdjoint) {
        cout << "Reduce the density residual " << OrderMagResidual << " orders of magnitude."<< endl;
        cout << "The minimum bound for the density residual is 10^(" << MinLogResidual<< ")."<< endl;
        cout << "Start convergence criteria at iteration " << StartConv_Iter<< "."<< endl;
      }

      if (ContinuousAdjoint || DiscreteAdjoint) {
        cout << "Reduce the adjoint density residual " << OrderMagResidual << " orders of magnitude."<< endl;
        cout << "The minimum value for the adjoint density residual is 10^(" << MinLogResidual<< ")."<< endl;
      }

    }

  }

  if (val_software == SU2_MSH) {
    cout << endl <<"----------------------- Grid adaptation strategy ------------------------" << endl;

    switch (Kind_Adaptation) {
      case NONE: break;
      case PERIODIC: cout << "Grid modification to run periodic bc problems." << endl; break;
      case FULL: cout << "Grid adaptation using a complete refinement." << endl; break;
      case WAKE: cout << "Grid adaptation of the wake." << endl; break;
      case FULL_FLOW: cout << "Flow grid adaptation using a complete refinement." << endl; break;
      case FULL_ADJOINT: cout << "Adjoint grid adaptation using a complete refinement." << endl; break;
      case GRAD_FLOW: cout << "Grid adaptation using gradient based strategy (density)." << endl; break;
      case GRAD_ADJOINT: cout << "Grid adaptation using gradient based strategy (adjoint density)." << endl; break;
      case GRAD_FLOW_ADJ: cout << "Grid adaptation using gradient based strategy (density and adjoint density)." << endl; break;
      case COMPUTABLE: cout << "Grid adaptation using computable correction."<< endl; break;
      case REMAINING: cout << "Grid adaptation using remaining error."<< endl; break;
      case SMOOTHING: cout << "Grid smoothing using an implicit method."<< endl; break;
      case SUPERSONIC_SHOCK: cout << "Grid adaptation for a supersonic shock at Mach: " << Mach <<"."<< endl; break;
    }

    switch (Kind_Adaptation) {
      case GRAD_FLOW: case GRAD_ADJOINT: case GRAD_FLOW_ADJ: case COMPUTABLE: case REMAINING:
        cout << "Power of the dual volume in the adaptation sensor: " << DualVol_Power << endl;
        cout << "Percentage of new elements in the adaptation process: " << New_Elem_Adapt << "."<< endl;
        break;
    }

    if (Analytical_Surface != NONE)
      cout << "Use analytical definition for including points in the surfaces." << endl;

  }

  cout << endl <<"-------------------------- Output Information ---------------------------" << endl;

  if (val_software == SU2_CFD) {

    if (Low_MemoryOutput) cout << "Writing output files with low memory RAM requirements."<< endl;
    cout << "Writing a flow solution every " << Wrt_Sol_Freq <<" iterations."<< endl;
    cout << "Writing the convergence history every " << Wrt_Con_Freq <<" iterations."<< endl;
    if ((Unsteady_Simulation == DT_STEPPING_1ST) || (Unsteady_Simulation == DT_STEPPING_2ND)) {
      cout << "Writing the dual time flow solution every " << Wrt_Sol_Freq_DualTime <<" iterations."<< endl;
      cout << "Writing the dual time convergence history every " << Wrt_Con_Freq_DualTime <<" iterations."<< endl;
    }

    switch (Output_FileFormat) {
      case PARAVIEW: cout << "The output file format is Paraview ASCII (.vtk)." << endl; break;
      case TECPLOT: cout << "The output file format is Tecplot ASCII (.dat)." << endl; break;
      case TECPLOT_BINARY: cout << "The output file format is Tecplot binary (.plt)." << endl; break;
      case FIELDVIEW: cout << "The output file format is FieldView ASCII (.uns)." << endl; break;
      case FIELDVIEW_BINARY: cout << "The output file format is FieldView binary (.uns)." << endl; break;
      case CGNS_SOL: cout << "The output file format is CGNS (.cgns)." << endl; break;
    }

    cout << "Convergence history file name: " << Conv_FileName << "." << endl;

    cout << "Forces breakdown file name: " << Breakdown_FileName << "." << endl;

    if ((Kind_Solver != FEM_ELASTICITY) && (Kind_Solver != HEAT_EQUATION) && (Kind_Solver != WAVE_EQUATION)) {
      if (!ContinuousAdjoint && !DiscreteAdjoint) {
        cout << "Surface flow coefficients file name: " << SurfFlowCoeff_FileName << "." << endl;
        cout << "Flow variables file name: " << Flow_FileName << "." << endl;
        cout << "Restart flow file name: " << Restart_FlowFileName << "." << endl;
      }

      if (ContinuousAdjoint || DiscreteAdjoint) {
        cout << "Adjoint solution file name: " << Solution_AdjFileName << "." << endl;
        cout << "Restart adjoint file name: " << Restart_AdjFileName << "." << endl;
        cout << "Adjoint variables file name: " << Adj_FileName << "." << endl;
        cout << "Surface adjoint coefficients file name: " << SurfAdjCoeff_FileName << "." << endl;
      }
    }
    else {
      cout << "Surface structure coefficients file name: " << SurfStructure_FileName << "." << endl;
      cout << "Structure variables file name: " << Structure_FileName << "." << endl;
      cout << "Restart structure file name: " << Restart_FEMFileName << "." << endl;
    }

  }

  if (val_software == SU2_SOL) {
    if (Low_MemoryOutput) cout << "Writing output files with low memory RAM requirements."<< endl;
    switch (Output_FileFormat) {
      case PARAVIEW: cout << "The output file format is Paraview ASCII (.vtk)." << endl; break;
      case TECPLOT: cout << "The output file format is Tecplot ASCII (.dat)." << endl; break;
      case TECPLOT_BINARY: cout << "The output file format is Tecplot binary (.plt)." << endl; break;
      case FIELDVIEW: cout << "The output file format is FieldView ASCII (.uns)." << endl; break;
      case FIELDVIEW_BINARY: cout << "The output file format is FieldView binary (.uns)." << endl; break;
      case CGNS_SOL: cout << "The output file format is CGNS (.cgns)." << endl; break;
    }
    cout << "Flow variables file name: " << Flow_FileName << "." << endl;
  }

  if (val_software == SU2_DEF) {
    cout << "Output mesh file name: " << Mesh_Out_FileName << ". " << endl;
    if (Visualize_Deformation) cout << "A file will be created to visualize the deformation." << endl;
    else cout << "No file for visualizing the deformation." << endl;
    switch (GetDeform_Stiffness_Type()) {
      case INVERSE_VOLUME:
        cout << "Cell stiffness scaled by inverse of the cell volume." << endl;
        break;
      case WALL_DISTANCE:
        cout << "Cell stiffness scaled by distance from the deforming surface." << endl;
        break;
      case CONSTANT_STIFFNESS:
        cout << "Imposing constant cell stiffness (steel)." << endl;
        break;
    }
  }

  if (val_software == SU2_MSH) {
    cout << "Output mesh file name: " << Mesh_Out_FileName << ". " << endl;
  }

  if (val_software == SU2_DOT) {
    if (DiscreteAdjoint) {
      cout << "Output Volume Sensitivity file name: " << VolSens_FileName << ". " << endl;
      cout << "Output Surface Sensitivity file name: " << SurfSens_FileName << ". " << endl;
    }
    cout << "Output gradient file name: " << ObjFunc_Grad_FileName << ". " << endl;
  }

  if (val_software == SU2_MSH) {
    cout << "Output mesh file name: " << Mesh_Out_FileName << ". " << endl;
    cout << "Restart flow file name: " << Restart_FlowFileName << "." << endl;
    if ((Kind_Adaptation == FULL_ADJOINT) || (Kind_Adaptation == GRAD_ADJOINT) || (Kind_Adaptation == GRAD_FLOW_ADJ) ||
        (Kind_Adaptation == COMPUTABLE) || (Kind_Adaptation == REMAINING)) {
      if (Kind_ObjFunc[0] == DRAG_COEFFICIENT) cout << "Restart adjoint file name: " << Restart_AdjFileName << "." << endl;
      if (Kind_ObjFunc[0] == EQUIVALENT_AREA) cout << "Restart adjoint file name: " << Restart_AdjFileName << "." << endl;
      if (Kind_ObjFunc[0] == NEARFIELD_PRESSURE) cout << "Restart adjoint file name: " << Restart_AdjFileName << "." << endl;
      if (Kind_ObjFunc[0] == LIFT_COEFFICIENT) cout << "Restart adjoint file name: " << Restart_AdjFileName << "." << endl;
    }
  }

  cout << endl <<"------------------- Config File Boundary Information --------------------" << endl;

  if (nMarker_Euler != 0) {
    cout << "Euler wall boundary marker(s): ";
    for (iMarker_Euler = 0; iMarker_Euler < nMarker_Euler; iMarker_Euler++) {
      cout << Marker_Euler[iMarker_Euler];
      if (iMarker_Euler < nMarker_Euler-1) cout << ", ";
      else cout <<"."<< endl;
    }
  }

  if (nMarker_FarField != 0) {
    cout << "Far-field boundary marker(s): ";
    for (iMarker_FarField = 0; iMarker_FarField < nMarker_FarField; iMarker_FarField++) {
      cout << Marker_FarField[iMarker_FarField];
      if (iMarker_FarField < nMarker_FarField-1) cout << ", ";
      else cout <<"."<< endl;
    }
  }

  if (nMarker_SymWall != 0) {
    cout << "Symmetry plane boundary marker(s): ";
    for (iMarker_SymWall = 0; iMarker_SymWall < nMarker_SymWall; iMarker_SymWall++) {
      cout << Marker_SymWall[iMarker_SymWall];
      if (iMarker_SymWall < nMarker_SymWall-1) cout << ", ";
      else cout <<"."<< endl;
    }
  }

  if (nMarker_Pressure != 0) {
    cout << "Pressure boundary marker(s): ";
    for (iMarker_Pressure = 0; iMarker_Pressure < nMarker_Pressure; iMarker_Pressure++) {
      cout << Marker_Pressure[iMarker_Pressure];
      if (iMarker_Pressure < nMarker_Pressure-1) cout << ", ";
      else cout <<"."<< endl;
    }
  }

  if (nMarker_PerBound != 0) {
    cout << "Periodic boundary marker(s): ";
    for (iMarker_PerBound = 0; iMarker_PerBound < nMarker_PerBound; iMarker_PerBound++) {
      cout << Marker_PerBound[iMarker_PerBound];
      if (iMarker_PerBound < nMarker_PerBound-1) cout << ", ";
      else cout <<"."<< endl;
    }
  }

  if (nMarker_NearFieldBound != 0) {
    cout << "Near-field boundary marker(s): ";
    for (iMarker_NearFieldBound = 0; iMarker_NearFieldBound < nMarker_NearFieldBound; iMarker_NearFieldBound++) {
      cout << Marker_NearFieldBound[iMarker_NearFieldBound];
      if (iMarker_NearFieldBound < nMarker_NearFieldBound-1) cout << ", ";
      else cout <<"."<< endl;
    }
  }

  if (nMarker_InterfaceBound != 0) {
    cout << "Interface boundary marker(s): ";
    for (iMarker_InterfaceBound = 0; iMarker_InterfaceBound < nMarker_InterfaceBound; iMarker_InterfaceBound++) {
      cout << Marker_InterfaceBound[iMarker_InterfaceBound];
      if (iMarker_InterfaceBound < nMarker_InterfaceBound-1) cout << ", ";
      else cout <<"."<< endl;
    }
  }
  
  if (nMarker_Fluid_InterfaceBound != 0) {
    cout << "Fluid interface boundary marker(s): ";
    for (iMarker_Fluid_InterfaceBound = 0; iMarker_Fluid_InterfaceBound < nMarker_Fluid_InterfaceBound; iMarker_Fluid_InterfaceBound++) {
      cout << Marker_Fluid_InterfaceBound[iMarker_Fluid_InterfaceBound];
      if (iMarker_Fluid_InterfaceBound < nMarker_Fluid_InterfaceBound-1) cout << ", ";
      else cout <<"."<< endl;
    }
  }

  if (nMarker_Dirichlet != 0) {
    cout << "Dirichlet boundary marker(s): ";
    for (iMarker_Dirichlet = 0; iMarker_Dirichlet < nMarker_Dirichlet; iMarker_Dirichlet++) {
      cout << Marker_Dirichlet[iMarker_Dirichlet];
      if (iMarker_Dirichlet < nMarker_Dirichlet-1) cout << ", ";
      else cout <<"."<< endl;
    }
  }

  if (nMarker_FlowLoad != 0) {
    cout << "Flow Load boundary marker(s): ";
    for (iMarker_FlowLoad = 0; iMarker_FlowLoad < nMarker_FlowLoad; iMarker_FlowLoad++) {
      cout << Marker_FlowLoad[iMarker_FlowLoad];
      if (iMarker_FlowLoad < nMarker_FlowLoad-1) cout << ", ";
      else cout <<"."<< endl;
    }
  }

  if (nMarker_Neumann != 0) {
    cout << "Neumann boundary marker(s): ";
    for (iMarker_Neumann = 0; iMarker_Neumann < nMarker_Neumann; iMarker_Neumann++) {
      cout << Marker_Neumann[iMarker_Neumann];
      if (iMarker_Neumann < nMarker_Neumann-1) cout << ", ";
      else cout <<"."<< endl;
    }
  }

  if (nMarker_Inlet != 0) {
    cout << "Inlet boundary marker(s): ";
    for (iMarker_Inlet = 0; iMarker_Inlet < nMarker_Inlet; iMarker_Inlet++) {
      cout << Marker_Inlet[iMarker_Inlet];
      if (iMarker_Inlet < nMarker_Inlet-1) cout << ", ";
      else cout <<"."<< endl;
    }
  }

  if (nMarker_Riemann != 0) {
      cout << "Riemann boundary marker(s): ";
      for (iMarker_Riemann = 0; iMarker_Riemann < nMarker_Riemann; iMarker_Riemann++) {
        cout << Marker_Riemann[iMarker_Riemann];
        if (iMarker_Riemann < nMarker_Riemann-1) cout << ", ";
        else cout <<"."<< endl;
    }
  }
  
  if (nMarker_NRBC != 0) {
      cout << "NRBC boundary marker(s): ";
      for (iMarker_NRBC = 0; iMarker_NRBC < nMarker_NRBC; iMarker_NRBC++) {
        cout << Marker_NRBC[iMarker_NRBC];
        if (iMarker_NRBC < nMarker_NRBC-1) cout << ", ";
        else cout <<"."<< endl;
    }
  }

  if (nMarker_MixBound != 0) {
      cout << "MixingPlane boundary marker(s): ";
      for (iMarker_MixBound = 0; iMarker_MixBound < nMarker_MixBound; iMarker_MixBound++) {
        cout << Marker_MixBound[iMarker_MixBound];
        if (iMarker_MixBound < nMarker_MixBound-1) cout << ", ";
        else cout <<"."<< endl;
    }
  }

  if (nMarker_EngineInflow != 0) {
    cout << "Engine inflow boundary marker(s): ";
    for (iMarker_EngineInflow = 0; iMarker_EngineInflow < nMarker_EngineInflow; iMarker_EngineInflow++) {
      cout << Marker_EngineInflow[iMarker_EngineInflow];
      if (iMarker_EngineInflow < nMarker_EngineInflow-1) cout << ", ";
      else cout <<"."<< endl;
    }
  }
  
  if (nMarker_EngineBleed != 0) {
    cout << "Engine bleed boundary marker(s): ";
    for (iMarker_EngineBleed = 0; iMarker_EngineBleed < nMarker_EngineBleed; iMarker_EngineBleed++) {
      cout << Marker_EngineBleed[iMarker_EngineBleed];
      if (iMarker_EngineBleed < nMarker_EngineBleed-1) cout << ", ";
      else cout <<"."<< endl;
    }
  }

  if (nMarker_EngineExhaust != 0) {
    cout << "Engine exhaust boundary marker(s): ";
    for (iMarker_EngineExhaust = 0; iMarker_EngineExhaust < nMarker_EngineExhaust; iMarker_EngineExhaust++) {
      cout << Marker_EngineExhaust[iMarker_EngineExhaust];
      if (iMarker_EngineExhaust < nMarker_EngineExhaust-1) cout << ", ";
      else cout <<"."<< endl;
    }
  }

  if (nMarker_Supersonic_Inlet != 0) {
    cout << "Supersonic inlet boundary marker(s): ";
    for (iMarker_Supersonic_Inlet = 0; iMarker_Supersonic_Inlet < nMarker_Supersonic_Inlet; iMarker_Supersonic_Inlet++) {
      cout << Marker_Supersonic_Inlet[iMarker_Supersonic_Inlet];
      if (iMarker_Supersonic_Inlet < nMarker_Supersonic_Inlet-1) cout << ", ";
      else cout <<"."<< endl;
    }
  }
  
  if (nMarker_Supersonic_Outlet != 0) {
    cout << "Supersonic outlet boundary marker(s): ";
    for (iMarker_Supersonic_Outlet = 0; iMarker_Supersonic_Outlet < nMarker_Supersonic_Outlet; iMarker_Supersonic_Outlet++) {
      cout << Marker_Supersonic_Outlet[iMarker_Supersonic_Outlet];
      if (iMarker_Supersonic_Outlet < nMarker_Supersonic_Outlet-1) cout << ", ";
      else cout <<"."<< endl;
    }
  }

  if (nMarker_Outlet != 0) {
    cout << "Outlet boundary marker(s): ";
    for (iMarker_Outlet = 0; iMarker_Outlet < nMarker_Outlet; iMarker_Outlet++) {
      cout << Marker_Outlet[iMarker_Outlet];
      if (iMarker_Outlet < nMarker_Outlet-1) cout << ", ";
      else cout <<"."<< endl;
    }
  }

  if (nMarker_Isothermal != 0) {
    cout << "Isothermal wall boundary marker(s): ";
    for (iMarker_Isothermal = 0; iMarker_Isothermal < nMarker_Isothermal; iMarker_Isothermal++) {
      cout << Marker_Isothermal[iMarker_Isothermal];
      if (iMarker_Isothermal < nMarker_Isothermal-1) cout << ", ";
      else cout <<"."<< endl;
    }
  }

  if (nMarker_HeatFlux != 0) {
    cout << "Constant heat flux wall boundary marker(s): ";
    for (iMarker_HeatFlux = 0; iMarker_HeatFlux < nMarker_HeatFlux; iMarker_HeatFlux++) {
      cout << Marker_HeatFlux[iMarker_HeatFlux];
      if (iMarker_HeatFlux < nMarker_HeatFlux-1) cout << ", ";
      else cout <<"."<< endl;
    }
  }

  if (nMarker_Clamped != 0) {
    cout << "Clamped boundary marker(s): ";
    for (iMarker_Clamped = 0; iMarker_Clamped < nMarker_Clamped; iMarker_Clamped++) {
      cout << Marker_Clamped[iMarker_Clamped];
      if (iMarker_Clamped < nMarker_Clamped-1) cout << ", ";
      else cout <<"."<<endl;
    }
  }

  if (nMarker_Displacement != 0) {
    cout << "Displacement boundary marker(s): ";
    for (iMarker_Displacement = 0; iMarker_Displacement < nMarker_Displacement; iMarker_Displacement++) {
      cout << Marker_Displacement[iMarker_Displacement];
      if (iMarker_Displacement < nMarker_Displacement-1) cout << ", ";
      else cout <<"."<< endl;
    }
  }

  if (nMarker_Load != 0) {
    cout << "Normal load boundary marker(s): ";
    for (iMarker_Load = 0; iMarker_Load < nMarker_Load; iMarker_Load++) {
      cout << Marker_Load[iMarker_Load];
      if (iMarker_Load < nMarker_Load-1) cout << ", ";
      else cout <<"."<< endl;
    }
  }

  if (nMarker_Load_Dir != 0) {
    cout << "Load boundary marker(s) in cartesian coordinates: ";
    for (iMarker_Load_Dir = 0; iMarker_Load_Dir < nMarker_Load_Dir; iMarker_Load_Dir++) {
      cout << Marker_Load_Dir[iMarker_Load_Dir];
      if (iMarker_Load_Dir < nMarker_Load_Dir-1) cout << ", ";
      else cout <<"."<<endl;
    }
  }

  if (nMarker_Load_Sine != 0) {
    cout << "Sine-Wave Load boundary marker(s): ";
    for (iMarker_Load_Sine = 0; iMarker_Load_Sine < nMarker_Load_Sine; iMarker_Load_Sine++) {
      cout << Marker_Load_Sine[iMarker_Load_Sine];
      if (iMarker_Load_Sine < nMarker_Load_Sine-1) cout << ", ";
      else cout <<"."<<endl;
    }
  }

  if (nMarker_Neumann != 0) {
    cout << "Neumann boundary marker(s): ";
    for (iMarker_Neumann = 0; iMarker_Neumann < nMarker_Neumann; iMarker_Neumann++) {
      cout << Marker_Neumann[iMarker_Neumann];
      if (iMarker_Neumann < nMarker_Neumann-1) cout << ", ";
      else cout <<"."<< endl;
    }
  }

  if (nMarker_Custom != 0) {
    cout << "Custom boundary marker(s): ";
    for (iMarker_Custom = 0; iMarker_Custom < nMarker_Custom; iMarker_Custom++) {
      cout << Marker_Custom[iMarker_Custom];
      if (iMarker_Custom < nMarker_Custom-1) cout << ", ";
      else cout <<"."<< endl;
    }
  }

  if (nMarker_ActDiskInlet != 0) {
		cout << "Actuator disk (inlet) boundary marker(s): ";
		for (iMarker_ActDiskInlet = 0; iMarker_ActDiskInlet < nMarker_ActDiskInlet; iMarker_ActDiskInlet++) {
			cout << Marker_ActDiskInlet[iMarker_ActDiskInlet];
			if (iMarker_ActDiskInlet < nMarker_ActDiskInlet-1) cout << ", ";
			else cout <<"."<< endl;
		}
	}

  if (nMarker_ActDiskOutlet != 0) {
		cout << "Actuator disk (outlet) boundary marker(s): ";
		for (iMarker_ActDiskOutlet = 0; iMarker_ActDiskOutlet < nMarker_ActDiskOutlet; iMarker_ActDiskOutlet++) {
			cout << Marker_ActDiskOutlet[iMarker_ActDiskOutlet];
			if (iMarker_ActDiskOutlet < nMarker_ActDiskOutlet-1) cout << ", ";
			else cout <<"."<< endl;
		}
	}

}

bool CConfig::TokenizeString(string & str, string & option_name,
                             vector<string> & option_value) {
  const string delimiters(" ()[]{}:,\t\n\v\f\r");
  // check for comments or empty string
  string::size_type pos, last_pos;
  pos = str.find_first_of("%");
  if ( (str.length() == 0) || (pos == 0) ) {
    // str is empty or a comment line, so no option here
    return false;
  }
  if (pos != string::npos) {
    // remove comment at end if necessary
    str.erase(pos);
  }

  // look for line composed on only delimiters (usually whitespace)
  pos = str.find_first_not_of(delimiters);
  if (pos == string::npos) {
    return false;
  }

  // find the equals sign and split string
  string name_part, value_part;
  pos = str.find("=");
  if (pos == string::npos) {
    cerr << "Error in TokenizeString(): "
    << "line in the configuration file with no \"=\" sign."
    << endl;
    cout << "Look for: " << str << endl;
    cout << "str.length() = " << str.length() << endl;
    throw(-1);
  }
  name_part = str.substr(0, pos);
  value_part = str.substr(pos+1, string::npos);
  //cout << "name_part  = |" << name_part  << "|" << endl;
  //cout << "value_part = |" << value_part << "|" << endl;

  // the first_part should consist of one string with no interior delimiters
  last_pos = name_part.find_first_not_of(delimiters, 0);
  pos = name_part.find_first_of(delimiters, last_pos);
  if ( (name_part.length() == 0) || (last_pos == string::npos) ) {
    cerr << "Error in CConfig::TokenizeString(): "
    << "line in the configuration file with no name before the \"=\" sign."
    << endl;
    throw(-1);
  }
  if (pos == string::npos) pos = name_part.length();
  option_name = name_part.substr(last_pos, pos - last_pos);
  last_pos = name_part.find_first_not_of(delimiters, pos);
  if (last_pos != string::npos) {
    cerr << "Error in TokenizeString(): "
    << "two or more options before an \"=\" sign in the configuration file."
    << endl;
    throw(-1);
  }
  StringToUpperCase(option_name);

  //cout << "option_name = |" << option_name << "|" << endl;
  //cout << "pos = " << pos << ": last_pos = " << last_pos << endl;

  // now fill the option value vector
  option_value.clear();
  last_pos = value_part.find_first_not_of(delimiters, 0);
  pos = value_part.find_first_of(delimiters, last_pos);
  while (string::npos != pos || string::npos != last_pos) {
    // add token to the vector<string>
    option_value.push_back(value_part.substr(last_pos, pos - last_pos));
    // skip delimiters
    last_pos = value_part.find_first_not_of(delimiters, pos);
    // find next "non-delimiter"
    pos = value_part.find_first_of(delimiters, last_pos);
  }
  if (option_value.size() == 0) {
    cerr << "Error in TokenizeString(): "
    << "option " << option_name << " in configuration file with no value assigned."
    << endl;
    throw(-1);
  }

#if 0
  cout << "option value(s) = ";
  for (unsigned int i = 0; i < option_value.size(); i++)
    cout << option_value[i] << " ";
  cout << endl;
#endif

  // look for ';' DV delimiters attached to values
  vector<string>::iterator it;
  it = option_value.begin();
  while (it != option_value.end()) {
    if (it->compare(";") == 0) {
      it++;
      continue;
    }

    pos = it->find(';');
    if (pos != string::npos) {
      string before_semi = it->substr(0, pos);
      string after_semi= it->substr(pos+1, string::npos);
      if (before_semi.empty()) {
        *it = ";";
        it++;
        option_value.insert(it, after_semi);
      } else {
        *it = before_semi;
        it++;
        vector<string> to_insert;
        to_insert.push_back(";");
        if (!after_semi.empty())
          to_insert.push_back(after_semi);
        option_value.insert(it, to_insert.begin(), to_insert.end());
      }
      it = option_value.begin(); // go back to beginning; not efficient
      continue;
    } else {
      it++;
    }
  }
#if 0
  cout << "option value(s) = ";
  for (unsigned int i = 0; i < option_value.size(); i++)
    cout << option_value[i] << " ";
  cout << endl;
#endif
  // remove any consecutive ";"
  it = option_value.begin();
  bool semi_at_prev = false;
  while (it != option_value.end()) {
    if (semi_at_prev) {
      if (it->compare(";") == 0) {
        option_value.erase(it);
        it = option_value.begin();
        semi_at_prev = false;
        continue;
      }
    }
    if (it->compare(";") == 0) {
      semi_at_prev = true;
    } else {
      semi_at_prev = false;
    }
    it++;
  }

#if 0
  cout << "option value(s) = ";
  for (unsigned int i = 0; i < option_value.size(); i++)
    cout << option_value[i] << " ";
  cout << endl;
#endif
  return true;
}

unsigned short CConfig::GetMarker_CfgFile_TagBound(string val_marker) {

  unsigned short iMarker_CfgFile;

  for (iMarker_CfgFile = 0; iMarker_CfgFile < nMarker_CfgFile; iMarker_CfgFile++)
    if (Marker_CfgFile_TagBound[iMarker_CfgFile] == val_marker)
      return iMarker_CfgFile;

  cout <<"The configuration file doesn't have any definition for marker "<< val_marker <<"!!" << endl;
  exit(EXIT_FAILURE);
  
}

string CConfig::GetMarker_CfgFile_TagBound(unsigned short val_marker) {
  return Marker_CfgFile_TagBound[val_marker];
}

unsigned short CConfig::GetMarker_CfgFile_KindBC(string val_marker) {
  unsigned short iMarker_CfgFile;
  for (iMarker_CfgFile = 0; iMarker_CfgFile < nMarker_CfgFile; iMarker_CfgFile++)
    if (Marker_CfgFile_TagBound[iMarker_CfgFile] == val_marker) break;
  return Marker_CfgFile_KindBC[iMarker_CfgFile];
}

unsigned short CConfig::GetMarker_CfgFile_Monitoring(string val_marker) {
  unsigned short iMarker_CfgFile;
  for (iMarker_CfgFile = 0; iMarker_CfgFile < nMarker_CfgFile; iMarker_CfgFile++)
    if (Marker_CfgFile_TagBound[iMarker_CfgFile] == val_marker) break;
  return Marker_CfgFile_Monitoring[iMarker_CfgFile];
}

unsigned short CConfig::GetMarker_CfgFile_GeoEval(string val_marker) {
  unsigned short iMarker_CfgFile;
  for (iMarker_CfgFile = 0; iMarker_CfgFile < nMarker_CfgFile; iMarker_CfgFile++)
    if (Marker_CfgFile_TagBound[iMarker_CfgFile] == val_marker) break;
  return Marker_CfgFile_GeoEval[iMarker_CfgFile];
}

unsigned short CConfig::GetMarker_CfgFile_Designing(string val_marker) {
  unsigned short iMarker_CfgFile;
  for (iMarker_CfgFile = 0; iMarker_CfgFile < nMarker_CfgFile; iMarker_CfgFile++)
    if (Marker_CfgFile_TagBound[iMarker_CfgFile] == val_marker) break;
  return Marker_CfgFile_Designing[iMarker_CfgFile];
}

unsigned short CConfig::GetMarker_CfgFile_Plotting(string val_marker) {
  unsigned short iMarker_CfgFile;
  for (iMarker_CfgFile = 0; iMarker_CfgFile < nMarker_CfgFile; iMarker_CfgFile++)
    if (Marker_CfgFile_TagBound[iMarker_CfgFile] == val_marker) break;
  return Marker_CfgFile_Plotting[iMarker_CfgFile];
}

unsigned short CConfig::GetMarker_CfgFile_FSIinterface(string val_marker) {
  unsigned short iMarker_CfgFile;
  for (iMarker_CfgFile = 0; iMarker_CfgFile < nMarker_CfgFile; iMarker_CfgFile++)
    if (Marker_CfgFile_TagBound[iMarker_CfgFile] == val_marker) break;
  return Marker_CfgFile_FSIinterface[iMarker_CfgFile];
}

unsigned short CConfig::GetMarker_CfgFile_Out_1D(string val_marker) {
  unsigned short iMarker_CfgFile;
  for (iMarker_CfgFile = 0; iMarker_CfgFile < nMarker_CfgFile; iMarker_CfgFile++)
    if (Marker_CfgFile_TagBound[iMarker_CfgFile] == val_marker) break;
  return Marker_CfgFile_Out_1D[iMarker_CfgFile];
}

unsigned short CConfig::GetMarker_CfgFile_DV(string val_marker) {
  unsigned short iMarker_CfgFile;
  for (iMarker_CfgFile = 0; iMarker_CfgFile < nMarker_CfgFile; iMarker_CfgFile++)
    if (Marker_CfgFile_TagBound[iMarker_CfgFile] == val_marker) break;
  return Marker_CfgFile_DV[iMarker_CfgFile];
}

unsigned short CConfig::GetMarker_CfgFile_Moving(string val_marker) {
  unsigned short iMarker_CfgFile;
  for (iMarker_CfgFile = 0; iMarker_CfgFile < nMarker_CfgFile; iMarker_CfgFile++)
    if (Marker_CfgFile_TagBound[iMarker_CfgFile] == val_marker) break;
  return Marker_CfgFile_Moving[iMarker_CfgFile];
}

unsigned short CConfig::GetMarker_CfgFile_PerBound(string val_marker) {
  unsigned short iMarker_CfgFile;
  for (iMarker_CfgFile = 0; iMarker_CfgFile < nMarker_CfgFile; iMarker_CfgFile++)
    if (Marker_CfgFile_TagBound[iMarker_CfgFile] == val_marker) break;
  return Marker_CfgFile_PerBound[iMarker_CfgFile];
}

int CConfig::GetMarker_FSIinterface(string val_marker) {	
	  unsigned short iMarker_CfgFile;
	  for (iMarker_CfgFile = 0; iMarker_CfgFile < nMarker_CfgFile; iMarker_CfgFile++)
    
		  if (Marker_CfgFile_TagBound[iMarker_CfgFile] == val_marker)
				return  Marker_CfgFile_FSIinterface[iMarker_CfgFile];
    return 0;
}


CConfig::~CConfig(void) {
	
  unsigned long iDV, iMarker, iPeriodic, iFFD;

  /*--- Delete all of the option objects in the global option map ---*/
    
  for(map<string, COptionBase*>::iterator itr = option_map.begin(); itr != option_map.end(); itr++) {
    delete itr->second;
  }
 
  if (RK_Alpha_Step !=NULL) delete [] RK_Alpha_Step;
  if (MG_PreSmooth  !=NULL) delete [] MG_PreSmooth;
  if (MG_PostSmooth !=NULL) delete [] MG_PostSmooth;
  
  /*--- Free memory for Aeroelastic problems. ---*/

  if (Grid_Movement && Aeroelastic_Simulation) {
    if (Aeroelastic_pitch  !=NULL) delete[] Aeroelastic_pitch;
    if (Aeroelastic_plunge !=NULL) delete[] Aeroelastic_plunge;
  }

  /*--- Free memory for unspecified grid motion parameters ---*/

 if (Kind_GridMovement != NULL) delete [] Kind_GridMovement;

  /*--- motion origin: ---*/
  
  if (Motion_Origin_X   != NULL) delete [] Motion_Origin_X;
  if (Motion_Origin_Y   != NULL) delete [] Motion_Origin_Y;
  if (Motion_Origin_Z   != NULL) delete [] Motion_Origin_Z;
  if (MoveMotion_Origin != NULL) delete [] MoveMotion_Origin;

  /*--- translation: ---*/
  
  if (Translation_Rate_X != NULL) delete [] Translation_Rate_X;
  if (Translation_Rate_Y != NULL) delete [] Translation_Rate_Y;
  if (Translation_Rate_Z != NULL) delete [] Translation_Rate_Z;

  /*--- rotation: ---*/
  
  if (Rotation_Rate_X != NULL) delete [] Rotation_Rate_X;
  if (Rotation_Rate_Y != NULL) delete [] Rotation_Rate_Y;
  if (Rotation_Rate_Z != NULL) delete [] Rotation_Rate_Z;

  /*--- pitching: ---*/
  
  if (Pitching_Omega_X != NULL) delete [] Pitching_Omega_X;
  if (Pitching_Omega_Y != NULL) delete [] Pitching_Omega_Y;
  if (Pitching_Omega_Z != NULL) delete [] Pitching_Omega_Z;

  /*--- pitching amplitude: ---*/
  
  if (Pitching_Ampl_X != NULL) delete [] Pitching_Ampl_X;
  if (Pitching_Ampl_Y != NULL) delete [] Pitching_Ampl_Y;
  if (Pitching_Ampl_Z != NULL) delete [] Pitching_Ampl_Z;

  /*--- pitching phase: ---*/
  
  if (Pitching_Phase_X != NULL) delete [] Pitching_Phase_X;
  if (Pitching_Phase_Y != NULL) delete [] Pitching_Phase_Y;
  if (Pitching_Phase_Z != NULL) delete [] Pitching_Phase_Z;

  /*--- plunging: ---*/
  
  if (Plunging_Omega_X != NULL) delete [] Plunging_Omega_X;
  if (Plunging_Omega_Y != NULL) delete [] Plunging_Omega_Y;
  if (Plunging_Omega_Z != NULL) delete [] Plunging_Omega_Z;

  /*--- plunging amplitude: ---*/
  
  if (Plunging_Ampl_X != NULL) delete [] Plunging_Ampl_X;
  if (Plunging_Ampl_Y != NULL) delete [] Plunging_Ampl_Y;
  if (Plunging_Ampl_Z != NULL) delete [] Plunging_Ampl_Z;

  /*--- reference origin for moments ---*/
  
  if (RefOriginMoment   != NULL) delete [] RefOriginMoment;
  if (RefOriginMoment_X != NULL) delete [] RefOriginMoment_X;
  if (RefOriginMoment_Y != NULL) delete [] RefOriginMoment_Y;
  if (RefOriginMoment_Z != NULL) delete [] RefOriginMoment_Z;

  /*--- Marker pointers ---*/
  
  if (Marker_CfgFile_Out_1D != NULL) delete[] Marker_CfgFile_Out_1D;
  if (Marker_All_Out_1D     != NULL) delete[] Marker_All_Out_1D;
  
  if (Marker_CfgFile_GeoEval != NULL) delete[] Marker_CfgFile_GeoEval;
  if (Marker_All_GeoEval     != NULL) delete[] Marker_All_GeoEval;
  
  if (Marker_CfgFile_TagBound != NULL) delete[] Marker_CfgFile_TagBound;
  if (Marker_All_TagBound     != NULL) delete[] Marker_All_TagBound;
  
  if (Marker_CfgFile_KindBC != NULL) delete[] Marker_CfgFile_KindBC;
  if (Marker_All_KindBC     != NULL) delete[] Marker_All_KindBC;
  
  if (Marker_CfgFile_Monitoring != NULL) delete[] Marker_CfgFile_Monitoring;
  if (Marker_All_Monitoring     != NULL) delete[] Marker_All_Monitoring;
  
  if (Marker_CfgFile_Designing != NULL) delete[] Marker_CfgFile_Designing;
  if (Marker_All_Designing     != NULL) delete[] Marker_All_Designing;
  
  if (Marker_CfgFile_Plotting != NULL) delete[] Marker_CfgFile_Plotting;
  if (Marker_All_Plotting     != NULL) delete[] Marker_All_Plotting;

  if (Marker_CfgFile_FSIinterface != NULL) delete[] Marker_CfgFile_FSIinterface;
  if (Marker_All_FSIinterface     != NULL) delete[] Marker_All_FSIinterface;
  
  if (Marker_CfgFile_DV !=NULL) delete[] Marker_CfgFile_DV;
  if (Marker_All_DV     !=NULL) delete[] Marker_All_DV;
  
  if (Marker_CfgFile_Moving != NULL) delete[] Marker_CfgFile_Moving;
  if (Marker_All_Moving     != NULL) delete[] Marker_All_Moving;
  
  if (Marker_CfgFile_PerBound != NULL) delete[] Marker_CfgFile_PerBound;
  if (Marker_All_PerBound     != NULL) delete[] Marker_All_PerBound;

  if (Marker_DV!=NULL)               delete[] Marker_DV;
  if (Marker_Moving != NULL)           delete[] Marker_Moving;
  if (Marker_Monitoring != NULL)      delete[] Marker_Monitoring;
  if (Marker_Designing != NULL)       delete[] Marker_Designing;
  if (Marker_GeoEval != NULL)         delete[] Marker_GeoEval;
  if (Marker_Plotting != NULL)        delete[] Marker_Plotting;
  if (Marker_FSIinterface != NULL)        delete[] Marker_FSIinterface;
  if (Marker_All_SendRecv != NULL)    delete[] Marker_All_SendRecv;

  if (Kind_ObjFunc != NULL)      delete[] Kind_ObjFunc;
  if (Weight_ObjFunc != NULL)      delete[] Weight_ObjFunc;

  if (DV_Value != NULL) {
    for (iDV = 0; iDV < nDV; iDV++) delete[] DV_Value[iDV];
    delete [] DV_Value;
  }
  
  if (ParamDV != NULL) {
    for (iDV = 0; iDV < nDV; iDV++) delete[] ParamDV[iDV];
    delete [] ParamDV;
  }
  
  if (CoordFFDBox != NULL) {
    for (iFFD = 0; iFFD < nFFDBox; iFFD++) delete[] CoordFFDBox[iFFD];
    delete [] CoordFFDBox;
  }
  
  if (DegreeFFDBox != NULL) {
    for (iFFD = 0; iFFD < nFFDBox; iFFD++) delete[] DegreeFFDBox[iFFD];
    delete [] DegreeFFDBox;
  }
  
  if (Design_Variable != NULL)    delete[] Design_Variable;
  if (Dirichlet_Value != NULL)    delete[] Dirichlet_Value;
  if (Exhaust_Temperature_Target != NULL)    delete[]  Exhaust_Temperature_Target;
  if (Exhaust_Pressure_Target != NULL)    delete[]  Exhaust_Pressure_Target;
  
  if (Inlet_Ttotal != NULL) delete[]  Inlet_Ttotal;
  if (Inlet_Ptotal != NULL) delete[]  Inlet_Ptotal;
  if (Inlet_FlowDir != NULL) {
    for (iMarker = 0; iMarker < nMarker_Inlet; iMarker++)
      delete [] Inlet_FlowDir[iMarker];
    delete [] Inlet_FlowDir;
  }
  
  if (Inlet_Velocity != NULL) {
    for (iMarker = 0; iMarker < nMarker_Supersonic_Inlet; iMarker++)
      delete [] Inlet_Velocity[iMarker];
    delete [] Inlet_Velocity;
  }
  
  if (Riemann_FlowDir != NULL) {
    for (iMarker = 0; iMarker < nMarker_Riemann; iMarker++)
      delete [] Riemann_FlowDir[iMarker];
    delete [] Riemann_FlowDir;
  }
  
  if (NRBC_FlowDir != NULL) {
    for (iMarker = 0; iMarker < nMarker_NRBC; iMarker++)
      delete [] NRBC_FlowDir[iMarker];
    delete [] NRBC_FlowDir;
  }
  
  if (Load_Sine_Dir != NULL) {
    for (iMarker = 0; iMarker < nMarker_Load_Sine; iMarker++)
      delete [] Load_Sine_Dir[iMarker];
    delete [] Load_Sine_Dir;
  }
  
  if (Load_Dir != NULL) {
    for (iMarker = 0; iMarker < nMarker_Load_Dir; iMarker++)
      delete [] Load_Dir[iMarker];
    delete [] Load_Dir;
  }
  
  if (ActDisk_Origin != NULL) {
    for (iMarker = 0; iMarker < nMarker_ActDiskInlet; iMarker++)
      delete [] ActDisk_Origin[iMarker];
    delete [] ActDisk_Origin;
  }
  
  if (Inlet_Temperature != NULL)    delete[] Inlet_Temperature;
  if (Inlet_Pressure != NULL)    delete[] Inlet_Pressure;
  if (Inflow_Mach_Target != NULL)    delete[] Inflow_Mach_Target;
  if (Inflow_Mach != NULL)    delete[]  Inflow_Mach;
  if (Inflow_Pressure != NULL)    delete[] Inflow_Pressure;
  if (Bleed_MassFlow_Target != NULL)    delete[] Bleed_MassFlow_Target;
  if (Bleed_MassFlow != NULL)    delete[]  Bleed_MassFlow;
  if (Bleed_Temperature_Target != NULL)    delete[] Bleed_Temperature_Target;
  if (Bleed_Temperature != NULL)    delete[]  Bleed_Temperature;
  if (Bleed_Pressure != NULL)    delete[] Bleed_Pressure;
  if (Exhaust_Pressure != NULL)    delete[] Exhaust_Pressure;
  if (Exhaust_Temperature != NULL)    delete[] Exhaust_Temperature;
  if (Outlet_Pressure != NULL)    delete[] Outlet_Pressure;
  if (Isothermal_Temperature != NULL)    delete[] Isothermal_Temperature;
  if (Heat_Flux != NULL)    delete[] Heat_Flux;
  if (Displ_Value != NULL)    delete[] Displ_Value;
  if (Load_Value != NULL)    delete[] Load_Value;
  if (Load_Dir_Multiplier != NULL)    delete[] Load_Dir_Multiplier;
  if (Load_Dir_Value != NULL)    delete[] Load_Dir_Value;
  if (Load_Sine_Amplitude != NULL)    delete[] Load_Sine_Amplitude;
  if (Load_Sine_Frequency != NULL)    delete[] Load_Sine_Frequency;
  if (FlowLoad_Value != NULL)    delete[] FlowLoad_Value;

  /*--- related to periodic boundary conditions ---*/
  
  for (iMarker = 0; iMarker < nMarker_PerBound; iMarker++) {
    if (Periodic_RotCenter   != NULL) delete [] Periodic_RotCenter[iMarker];
    if (Periodic_RotAngles   != NULL) delete [] Periodic_RotAngles[iMarker];
    if (Periodic_Translation != NULL) delete [] Periodic_Translation[iMarker];
  }
  if (Periodic_RotCenter   != NULL) delete[] Periodic_RotCenter;
  if (Periodic_RotAngles   != NULL) delete[] Periodic_RotAngles;
  if (Periodic_Translation != NULL) delete[] Periodic_Translation;

  for (iPeriodic = 0; iPeriodic < nPeriodic_Index; iPeriodic++) {
    if (Periodic_Center    != NULL) delete [] Periodic_Center[iPeriodic];
    if (Periodic_Rotation  != NULL) delete [] Periodic_Rotation[iPeriodic];
    if (Periodic_Translate != NULL) delete [] Periodic_Translate[iPeriodic];
  }
  if (Periodic_Center      != NULL) delete[] Periodic_Center;
  if (Periodic_Rotation    != NULL) delete[] Periodic_Rotation;
  if (Periodic_Translate   != NULL) delete[] Periodic_Translate;
  
  if (MG_CorrecSmooth != NULL)        delete[] MG_CorrecSmooth;
  if (PlaneTag != NULL)               delete[] PlaneTag;
  if (CFL!=NULL)                      delete[] CFL;
  
  /*--- String markers ---*/
  if (Marker_Euler != NULL )              delete[] Marker_Euler;
  if (Marker_FarField != NULL )           delete[] Marker_FarField;
  if (Marker_Custom != NULL )             delete[] Marker_Custom;
  if (Marker_SymWall != NULL )            delete[] Marker_SymWall;
  if (Marker_Pressure != NULL )           delete[] Marker_Pressure;
  if (Marker_PerBound != NULL )           delete[] Marker_PerBound;
  if (Marker_PerDonor != NULL )           delete[] Marker_PerDonor;
  if (Marker_NearFieldBound != NULL )     delete[] Marker_NearFieldBound;
  if (Marker_InterfaceBound != NULL )     delete[] Marker_InterfaceBound;
  if (Marker_Fluid_InterfaceBound != NULL )     delete[] Marker_Fluid_InterfaceBound;
  if (Marker_Dirichlet != NULL )          delete[] Marker_Dirichlet;
  if (Marker_Inlet != NULL )              delete[] Marker_Inlet;
  if (Marker_Supersonic_Inlet != NULL )   delete[] Marker_Supersonic_Inlet;
  if (Marker_Supersonic_Outlet != NULL )   delete[] Marker_Supersonic_Outlet;
  if (Marker_Outlet != NULL )             delete[] Marker_Outlet;
  if (Marker_Out_1D != NULL )             delete[] Marker_Out_1D;
  if (Marker_Isothermal != NULL )         delete[] Marker_Isothermal;
  if (Marker_EngineInflow != NULL )      delete[] Marker_EngineInflow;
  if (Marker_EngineBleed != NULL )      delete[] Marker_EngineBleed;
  if (Marker_EngineExhaust != NULL )     delete[] Marker_EngineExhaust;
  if (Marker_Displacement != NULL )       delete[] Marker_Displacement;
  if (Marker_Load != NULL )               delete[] Marker_Load;
  if (Marker_Load_Dir != NULL )               delete[] Marker_Load_Dir;
  if (Marker_Load_Sine != NULL )               delete[] Marker_Load_Sine;
  if (Marker_FlowLoad != NULL )           delete[] Marker_FlowLoad;
  if (Marker_Neumann != NULL )            delete[] Marker_Neumann;
  if (Marker_HeatFlux != NULL )               delete[] Marker_HeatFlux;

  if (Int_Coeffs != NULL) delete [] Int_Coeffs;
  
  /*--- Delete some arrays needed just for initializing options. ---*/
  
  if (default_vel_inf       != NULL) delete [] default_vel_inf;
  if (default_eng_box       != NULL) delete [] default_eng_box;
  if (default_cfl_adapt     != NULL) delete [] default_cfl_adapt;
  if (default_ad_coeff_flow != NULL) delete [] default_ad_coeff_flow;
  if (default_ad_coeff_adj  != NULL) delete [] default_ad_coeff_adj;
  if (default_obj_coeff     != NULL) delete [] default_obj_coeff;
  if (default_geo_loc       != NULL) delete [] default_geo_loc;
  if (default_ea_lim        != NULL) delete [] default_ea_lim;
  if (default_grid_fix      != NULL) delete [] default_grid_fix;
  if (default_inc_crit      != NULL) delete [] default_inc_crit;
 
  if (FFDTag != NULL) delete [] FFDTag;
  if (nDV_Value != NULL) delete [] nDV_Value;
  if (TagFFDBox != NULL) delete [] TagFFDBox;
  
  if (Kind_Data_Riemann != NULL) delete [] Kind_Data_Riemann;
  if (Riemann_Var1 != NULL) delete [] Riemann_Var1;
  if (Riemann_Var2 != NULL) delete [] Riemann_Var2;
  if (Kind_Data_NRBC != NULL) delete [] Kind_Data_NRBC;
  if (NRBC_Var1 != NULL) delete [] NRBC_Var1;
  if (NRBC_Var2 != NULL) delete [] NRBC_Var2;
  if (Marker_TurboBoundIn != NULL) delete [] Marker_TurboBoundIn;
  if (Marker_TurboBoundOut != NULL) delete [] Marker_TurboBoundOut;
  if (Kind_TurboPerformance != NULL) delete [] Kind_TurboPerformance;
  if (Marker_Riemann != NULL) delete [] Marker_Riemann;
  if (Marker_NRBC != NULL) delete [] Marker_NRBC;
 
}

string CConfig::GetUnsteady_FileName(string val_filename, int val_iter) {

  string UnstExt, UnstFilename = val_filename;
  char buffer[50];

  /*--- Check that a positive value iteration is requested (for now). ---*/
  
  if (val_iter < 0) {
    cout << "Requesting a negative iteration number for the restart file!!" << endl;
    exit(EXIT_FAILURE);
  }

  /*--- Append iteration number for unsteady cases ---*/
  if ((Wrt_Unsteady) || (Unsteady_Simulation == TIME_SPECTRAL) || (Wrt_Dynamic)) {
    unsigned short lastindex = UnstFilename.find_last_of(".");
    UnstFilename = UnstFilename.substr(0, lastindex);
    if ((val_iter >= 0)    && (val_iter < 10))    SPRINTF (buffer, "_0000%d.dat", val_iter);
    if ((val_iter >= 10)   && (val_iter < 100))   SPRINTF (buffer, "_000%d.dat",  val_iter);
    if ((val_iter >= 100)  && (val_iter < 1000))  SPRINTF (buffer, "_00%d.dat",   val_iter);
    if ((val_iter >= 1000) && (val_iter < 10000)) SPRINTF (buffer, "_0%d.dat",    val_iter);
    if (val_iter >= 10000) SPRINTF (buffer, "_%d.dat", val_iter);
    string UnstExt = string(buffer);
    UnstFilename.append(UnstExt);
  }

  return UnstFilename;
}

string CConfig::GetMultizone_FileName(string val_filename, int val_iZone) {

    string multizone_filename = val_filename;
    char buffer[50];
    
    if (GetnZone() > 1) {
        unsigned short lastindex = multizone_filename.find_last_of(".");
        multizone_filename = multizone_filename.substr(0, lastindex);
        SPRINTF (buffer, "_%d.dat", SU2_TYPE::Int(val_iZone));
        multizone_filename.append(string(buffer));
    }
    
    return multizone_filename;
}

string CConfig::GetObjFunc_Extension(string val_filename) {

  string AdjExt, Filename = val_filename;

  if (ContinuousAdjoint || DiscreteAdjoint) {

    /*--- Remove filename extension (.dat) ---*/
    unsigned short lastindex = Filename.find_last_of(".");
    Filename = Filename.substr(0, lastindex);
    if (nObj==1) {
      switch (Kind_ObjFunc[0]) {
      case DRAG_COEFFICIENT:        AdjExt = "_cd";       break;
      case LIFT_COEFFICIENT:        AdjExt = "_cl";       break;
      case SIDEFORCE_COEFFICIENT:   AdjExt = "_csf";      break;
      case INVERSE_DESIGN_PRESSURE: AdjExt = "_invpress"; break;
      case INVERSE_DESIGN_HEATFLUX: AdjExt = "_invheat";  break;
      case MOMENT_X_COEFFICIENT:    AdjExt = "_cmx";      break;
      case MOMENT_Y_COEFFICIENT:    AdjExt = "_cmy";      break;
      case MOMENT_Z_COEFFICIENT:    AdjExt = "_cmz";      break;
      case EFFICIENCY:              AdjExt = "_eff";      break;
      case EQUIVALENT_AREA:         AdjExt = "_ea";       break;
      case NEARFIELD_PRESSURE:      AdjExt = "_nfp";      break;
      case FORCE_X_COEFFICIENT:     AdjExt = "_cfx";      break;
      case FORCE_Y_COEFFICIENT:     AdjExt = "_cfy";      break;
      case FORCE_Z_COEFFICIENT:     AdjExt = "_cfz";      break;
      case THRUST_COEFFICIENT:      AdjExt = "_ct";       break;
      case TORQUE_COEFFICIENT:      AdjExt = "_cq";       break;
      case TOTAL_HEATFLUX:          AdjExt = "_totheat";  break;
      case MAXIMUM_HEATFLUX:        AdjExt = "_maxheat";  break;
      case FIGURE_OF_MERIT:         AdjExt = "_merit";    break;
      case FREE_SURFACE:            AdjExt = "_fs";       break;
      case AVG_TOTAL_PRESSURE:      AdjExt = "_pt";       break;
      case AVG_OUTLET_PRESSURE:     AdjExt = "_pe";       break;
      case MASS_FLOW_RATE:          AdjExt = "_mfr";       break;
      case OUTFLOW_GENERALIZED:     AdjExt = "_chn";       break;
      }
    }
    else {
      if (DiscreteAdjoint) {
        cout << endl << "Combined objective not yet compatible with discrete adjoint. Specify only one OBJECTIVE_FUNCTION." << endl << endl;
        exit(EXIT_FAILURE);
      }
      AdjExt = "_combo";
    }
    Filename.append(AdjExt);

    /*--- Lastly, add the .dat extension ---*/
    Filename.append(".dat");

  }

  return Filename;
}

unsigned short CConfig::GetContainerPosition(unsigned short val_eqsystem) {

  switch (val_eqsystem) {
    case RUNTIME_FLOW_SYS:      return FLOW_SOL;
    case RUNTIME_TURB_SYS:      return TURB_SOL;
    case RUNTIME_TRANS_SYS:     return TRANS_SOL;
    case RUNTIME_POISSON_SYS:   return POISSON_SOL;
    case RUNTIME_WAVE_SYS:      return WAVE_SOL;
    case RUNTIME_HEAT_SYS:      return HEAT_SOL;
    case RUNTIME_FEA_SYS:       return FEA_SOL;
    case RUNTIME_ADJPOT_SYS:    return ADJFLOW_SOL;
    case RUNTIME_ADJFLOW_SYS:   return ADJFLOW_SOL;
    case RUNTIME_ADJTURB_SYS:   return ADJTURB_SOL;
    case RUNTIME_MULTIGRID_SYS: return 0;
  }
  return 0;
}

void CConfig::SetKind_ConvNumScheme(unsigned short val_kind_convnumscheme,
                                    unsigned short val_kind_centered, unsigned short val_kind_upwind,
                                    unsigned short val_kind_slopelimit, unsigned short val_order_spatial_int) {

  Kind_ConvNumScheme = val_kind_convnumscheme;
  Kind_Centered = val_kind_centered;
  Kind_Upwind = val_kind_upwind;
  Kind_SlopeLimit = val_kind_slopelimit;
  SpatialOrder = val_order_spatial_int;

}

void CConfig::SetGlobalParam(unsigned short val_solver,
                             unsigned short val_system,
                             unsigned long val_extiter) {

  /*--- Set the simulation global time ---*/
  Current_UnstTime = static_cast<su2double>(val_extiter)*Delta_UnstTime;
  Current_UnstTimeND = static_cast<su2double>(val_extiter)*Delta_UnstTimeND;

  /*--- Set the solver methods ---*/
  switch (val_solver) {
    case EULER:
      if (val_system == RUNTIME_FLOW_SYS) {
        SetKind_ConvNumScheme(Kind_ConvNumScheme_Flow, Kind_Centered_Flow,
                              Kind_Upwind_Flow, Kind_SlopeLimit_Flow,
                              SpatialOrder_Flow);
        SetKind_TimeIntScheme(Kind_TimeIntScheme_Flow);
      }
      break;
    case NAVIER_STOKES:
      if (val_system == RUNTIME_FLOW_SYS) {
        SetKind_ConvNumScheme(Kind_ConvNumScheme_Flow, Kind_Centered_Flow,
                              Kind_Upwind_Flow, Kind_SlopeLimit_Flow,
                              SpatialOrder_Flow);
        SetKind_TimeIntScheme(Kind_TimeIntScheme_Flow);
      }
      break;
    case RANS:
      if (val_system == RUNTIME_FLOW_SYS) {
        SetKind_ConvNumScheme(Kind_ConvNumScheme_Flow, Kind_Centered_Flow,
                              Kind_Upwind_Flow, Kind_SlopeLimit_Flow,
                              SpatialOrder_Flow);
        SetKind_TimeIntScheme(Kind_TimeIntScheme_Flow);
      }
      if (val_system == RUNTIME_TURB_SYS) {
        SetKind_ConvNumScheme(Kind_ConvNumScheme_Turb, Kind_Centered_Turb,
                              Kind_Upwind_Turb, Kind_SlopeLimit_Turb,
                              SpatialOrder_Turb);
        SetKind_TimeIntScheme(Kind_TimeIntScheme_Turb);
      }
      if (val_system == RUNTIME_TRANS_SYS) {
        SetKind_ConvNumScheme(Kind_ConvNumScheme_Turb, Kind_Centered_Turb,
                              Kind_Upwind_Turb, Kind_SlopeLimit_Turb,
                              SpatialOrder_Turb);
        SetKind_TimeIntScheme(Kind_TimeIntScheme_Turb);
      }
      break;
    case ADJ_EULER:
      if (val_system == RUNTIME_FLOW_SYS) {
        SetKind_ConvNumScheme(Kind_ConvNumScheme_Flow, Kind_Centered_Flow,
                              Kind_Upwind_Flow, Kind_SlopeLimit_Flow,
                              SpatialOrder_Flow);
        SetKind_TimeIntScheme(Kind_TimeIntScheme_Flow);
      }
      if (val_system == RUNTIME_ADJFLOW_SYS) {
        SetKind_ConvNumScheme(Kind_ConvNumScheme_AdjFlow, Kind_Centered_AdjFlow,
                              Kind_Upwind_AdjFlow, Kind_SlopeLimit_AdjFlow,
                              SpatialOrder_AdjFlow);
        SetKind_TimeIntScheme(Kind_TimeIntScheme_AdjFlow);
      }
      break;
    case ADJ_NAVIER_STOKES:
      if (val_system == RUNTIME_FLOW_SYS) {
        SetKind_ConvNumScheme(Kind_ConvNumScheme_Flow, Kind_Centered_Flow,
                              Kind_Upwind_Flow, Kind_SlopeLimit_Flow,
                              SpatialOrder_Flow);
        SetKind_TimeIntScheme(Kind_TimeIntScheme_Flow);
      }
      if (val_system == RUNTIME_ADJFLOW_SYS) {
        SetKind_ConvNumScheme(Kind_ConvNumScheme_AdjFlow, Kind_Centered_AdjFlow,
                              Kind_Upwind_AdjFlow, Kind_SlopeLimit_AdjFlow,
                              SpatialOrder_AdjFlow);
        SetKind_TimeIntScheme(Kind_TimeIntScheme_AdjFlow);
      }
      break;
    case ADJ_RANS:
      if (val_system == RUNTIME_FLOW_SYS) {
        SetKind_ConvNumScheme(Kind_ConvNumScheme_Flow, Kind_Centered_Flow,
                              Kind_Upwind_Flow, Kind_SlopeLimit_Flow,
                              SpatialOrder_Flow);
        SetKind_TimeIntScheme(Kind_TimeIntScheme_Flow);
      }
      if (val_system == RUNTIME_ADJFLOW_SYS) {
        SetKind_ConvNumScheme(Kind_ConvNumScheme_AdjFlow, Kind_Centered_AdjFlow,
                              Kind_Upwind_AdjFlow, Kind_SlopeLimit_AdjFlow,
                              SpatialOrder_AdjFlow);
        SetKind_TimeIntScheme(Kind_TimeIntScheme_AdjFlow);
      }
      if (val_system == RUNTIME_TURB_SYS) {
        SetKind_ConvNumScheme(Kind_ConvNumScheme_Turb, Kind_Centered_Turb,
                              Kind_Upwind_Turb, Kind_SlopeLimit_Turb,
                              SpatialOrder_Turb);
        SetKind_TimeIntScheme(Kind_TimeIntScheme_Turb);
      }
      if (val_system == RUNTIME_ADJTURB_SYS) {
        SetKind_ConvNumScheme(Kind_ConvNumScheme_AdjTurb, Kind_Centered_AdjTurb,
                              Kind_Upwind_AdjTurb, Kind_SlopeLimit_AdjTurb,
                              SpatialOrder_AdjTurb);
        SetKind_TimeIntScheme(Kind_TimeIntScheme_AdjTurb);
      }
      break;
    case POISSON_EQUATION:
      if (val_system == RUNTIME_POISSON_SYS) {
        SetKind_ConvNumScheme(NONE, NONE, NONE, NONE, NONE);
        SetKind_TimeIntScheme(Kind_TimeIntScheme_Poisson);
      }
      break;
    case WAVE_EQUATION:
      if (val_system == RUNTIME_WAVE_SYS) {
        SetKind_ConvNumScheme(NONE, NONE, NONE, NONE, NONE);
        SetKind_TimeIntScheme(Kind_TimeIntScheme_Wave);
      }
      break;
    case HEAT_EQUATION:
      if (val_system == RUNTIME_HEAT_SYS) {
        SetKind_ConvNumScheme(NONE, NONE, NONE, NONE, NONE);
        SetKind_TimeIntScheme(Kind_TimeIntScheme_Heat);
      }
      break;
    case FEM_ELASTICITY:

      Current_DynTime = static_cast<su2double>(val_extiter)*Delta_DynTime;

      if (val_system == RUNTIME_FEA_SYS) {
        SetKind_ConvNumScheme(NONE, NONE, NONE, NONE, NONE);
        SetKind_TimeIntScheme(Kind_TimeIntScheme_FEA);
      }
      break;
  }
}

su2double* CConfig::GetPeriodicRotCenter(string val_marker) {
  unsigned short iMarker_PerBound;
  for (iMarker_PerBound = 0; iMarker_PerBound < nMarker_PerBound; iMarker_PerBound++)
    if (Marker_PerBound[iMarker_PerBound] == val_marker) break;
  return Periodic_RotCenter[iMarker_PerBound];
}

su2double* CConfig::GetPeriodicRotAngles(string val_marker) {
  unsigned short iMarker_PerBound;
  for (iMarker_PerBound = 0; iMarker_PerBound < nMarker_PerBound; iMarker_PerBound++)
    if (Marker_PerBound[iMarker_PerBound] == val_marker) break;
  return Periodic_RotAngles[iMarker_PerBound];
}

su2double* CConfig::GetPeriodicTranslation(string val_marker) {
  unsigned short iMarker_PerBound;
  for (iMarker_PerBound = 0; iMarker_PerBound < nMarker_PerBound; iMarker_PerBound++)
    if (Marker_PerBound[iMarker_PerBound] == val_marker) break;
  return Periodic_Translation[iMarker_PerBound];
}

unsigned short CConfig::GetMarker_Periodic_Donor(string val_marker) {
  unsigned short iMarker_PerBound, jMarker_PerBound, kMarker_All;

  /*--- Find the marker for this periodic boundary. ---*/
  for (iMarker_PerBound = 0; iMarker_PerBound < nMarker_PerBound; iMarker_PerBound++)
    if (Marker_PerBound[iMarker_PerBound] == val_marker) break;

  /*--- Find corresponding donor. ---*/
  for (jMarker_PerBound = 0; jMarker_PerBound < nMarker_PerBound; jMarker_PerBound++)
    if (Marker_PerBound[jMarker_PerBound] == Marker_PerDonor[iMarker_PerBound]) break;

  /*--- Find and return global marker index for donor boundary. ---*/
  for (kMarker_All = 0; kMarker_All < nMarker_CfgFile; kMarker_All++)
    if (Marker_PerBound[jMarker_PerBound] == Marker_All_TagBound[kMarker_All]) break;

  return kMarker_All;
}

su2double* CConfig::GetActDisk_Origin(string val_marker) {
  unsigned short iMarker_ActDisk;
  for (iMarker_ActDisk = 0; iMarker_ActDisk < nMarker_ActDiskInlet; iMarker_ActDisk++)
    if ((Marker_ActDiskInlet[iMarker_ActDisk] == val_marker) ||
        (Marker_ActDiskOutlet[iMarker_ActDisk] == val_marker)) break;
  return ActDisk_Origin[iMarker_ActDisk];
}

su2double CConfig::GetActDisk_RootRadius(string val_marker) {
  unsigned short iMarker_ActDisk;
  for (iMarker_ActDisk = 0; iMarker_ActDisk < nMarker_ActDiskInlet; iMarker_ActDisk++)
    if ((Marker_ActDiskInlet[iMarker_ActDisk] == val_marker) ||
        (Marker_ActDiskOutlet[iMarker_ActDisk] == val_marker)) break;
  return ActDisk_RootRadius[iMarker_ActDisk];
}

su2double CConfig::GetActDisk_TipRadius(string val_marker) {
  unsigned short iMarker_ActDisk;
  for (iMarker_ActDisk = 0; iMarker_ActDisk < nMarker_ActDiskInlet; iMarker_ActDisk++)
    if ((Marker_ActDiskInlet[iMarker_ActDisk] == val_marker) ||
        (Marker_ActDiskOutlet[iMarker_ActDisk] == val_marker)) break;
  return ActDisk_TipRadius[iMarker_ActDisk];
}

su2double CConfig::GetActDisk_PressJump(string val_marker) {
  unsigned short iMarker_ActDisk;
  for (iMarker_ActDisk = 0; iMarker_ActDisk < nMarker_ActDiskInlet; iMarker_ActDisk++)
    if ((Marker_ActDiskInlet[iMarker_ActDisk] == val_marker) ||
        (Marker_ActDiskOutlet[iMarker_ActDisk] == val_marker)) break;
  return ActDisk_PressJump[iMarker_ActDisk];
}

su2double CConfig::GetActDisk_TempJump(string val_marker) {
  unsigned short iMarker_ActDisk;
  for (iMarker_ActDisk = 0; iMarker_ActDisk < nMarker_ActDiskInlet; iMarker_ActDisk++)
    if ((Marker_ActDiskInlet[iMarker_ActDisk] == val_marker) ||
        (Marker_ActDiskOutlet[iMarker_ActDisk] == val_marker)) break;
  return ActDisk_TempJump[iMarker_ActDisk];
}

su2double CConfig::GetActDisk_Omega(string val_marker) {
  unsigned short iMarker_ActDisk;
  for (iMarker_ActDisk = 0; iMarker_ActDisk < nMarker_ActDiskInlet; iMarker_ActDisk++)
    if ((Marker_ActDiskInlet[iMarker_ActDisk] == val_marker) ||
        (Marker_ActDiskOutlet[iMarker_ActDisk] == val_marker)) break;
  return ActDisk_Omega[iMarker_ActDisk];
}

unsigned short CConfig::GetActDisk_Distribution(string val_marker) {
  unsigned short iMarker_ActDisk;
  for (iMarker_ActDisk = 0; iMarker_ActDisk < nMarker_ActDiskInlet; iMarker_ActDisk++)
    if ((Marker_ActDiskInlet[iMarker_ActDisk] == val_marker) ||
        (Marker_ActDiskOutlet[iMarker_ActDisk] == val_marker)) break;
  return ActDisk_Distribution[iMarker_ActDisk];
}

unsigned short CConfig::GetMarker_ActDiskOutlet(string val_marker) {
  unsigned short iMarker_ActDisk, kMarker_All;

  /*--- Find the marker for this actuator disk inlet. ---*/

  for (iMarker_ActDisk = 0; iMarker_ActDisk < nMarker_ActDiskInlet; iMarker_ActDisk++)
    if (Marker_ActDiskInlet[iMarker_ActDisk] == val_marker) break;

  /*--- Find and return global marker index for the actuator disk outlet. ---*/

  for (kMarker_All = 0; kMarker_All < nMarker_CfgFile; kMarker_All++)
    if (Marker_ActDiskOutlet[iMarker_ActDisk] == Marker_All_TagBound[kMarker_All]) break;

  return kMarker_All;
}

void CConfig::SetnPeriodicIndex(unsigned short val_index) {

  /*--- Store total number of transformations. ---*/
  nPeriodic_Index = val_index;

  /*--- Allocate memory for centers, angles, translations. ---*/
  Periodic_Center    = new su2double*[nPeriodic_Index];
  Periodic_Rotation  = new su2double*[nPeriodic_Index];
  Periodic_Translate = new su2double*[nPeriodic_Index];
  
  for (unsigned long i = 0; i < nPeriodic_Index; i++) {
    Periodic_Center[i]    = new su2double[3];
    Periodic_Rotation[i]  = new su2double[3];
    Periodic_Translate[i] = new su2double[3];
  }
  
}

unsigned short CConfig::GetMarker_Moving(string val_marker) {
  unsigned short iMarker_Moving;

  /*--- Find the marker for this moving boundary. ---*/
  for (iMarker_Moving = 0; iMarker_Moving < nMarker_Moving; iMarker_Moving++)
    if (Marker_Moving[iMarker_Moving] == val_marker) break;

  return iMarker_Moving;
}

su2double CConfig::GetDirichlet_Value(string val_marker) {
  unsigned short iMarker_Dirichlet;
  for (iMarker_Dirichlet = 0; iMarker_Dirichlet < nMarker_Dirichlet; iMarker_Dirichlet++)
    if (Marker_Dirichlet[iMarker_Dirichlet] == val_marker) break;
  return Dirichlet_Value[iMarker_Dirichlet];
}

bool CConfig::GetDirichlet_Boundary(string val_marker) {
  unsigned short iMarker_Dirichlet;
  bool Dirichlet = false;
  for (iMarker_Dirichlet = 0; iMarker_Dirichlet < nMarker_Dirichlet; iMarker_Dirichlet++)
    if (Marker_Dirichlet[iMarker_Dirichlet] == val_marker) {
      Dirichlet = true;
      break;
    }
  return Dirichlet;
}

su2double CConfig::GetExhaust_Temperature_Target(string val_marker) {
  unsigned short iMarker_EngineExhaust;
  for (iMarker_EngineExhaust = 0; iMarker_EngineExhaust < nMarker_EngineExhaust; iMarker_EngineExhaust++)
    if (Marker_EngineExhaust[iMarker_EngineExhaust] == val_marker) break;
  return Exhaust_Temperature_Target[iMarker_EngineExhaust];
}

su2double CConfig::GetExhaust_Pressure_Target(string val_marker) {
  unsigned short iMarker_EngineExhaust;
  for (iMarker_EngineExhaust = 0; iMarker_EngineExhaust < nMarker_EngineExhaust; iMarker_EngineExhaust++)
    if (Marker_EngineExhaust[iMarker_EngineExhaust] == val_marker) break;
  return Exhaust_Pressure_Target[iMarker_EngineExhaust];
}

su2double CConfig::GetInlet_Ttotal(string val_marker) {
  unsigned short iMarker_Inlet;
  for (iMarker_Inlet = 0; iMarker_Inlet < nMarker_Inlet; iMarker_Inlet++)
    if (Marker_Inlet[iMarker_Inlet] == val_marker) break;
  return Inlet_Ttotal[iMarker_Inlet];
}

su2double CConfig::GetInlet_Ptotal(string val_marker) {
  unsigned short iMarker_Inlet;
  for (iMarker_Inlet = 0; iMarker_Inlet < nMarker_Inlet; iMarker_Inlet++)
    if (Marker_Inlet[iMarker_Inlet] == val_marker) break;
  return Inlet_Ptotal[iMarker_Inlet];
}

su2double* CConfig::GetInlet_FlowDir(string val_marker) {
  unsigned short iMarker_Inlet;
  for (iMarker_Inlet = 0; iMarker_Inlet < nMarker_Inlet; iMarker_Inlet++)
    if (Marker_Inlet[iMarker_Inlet] == val_marker) break;
  return Inlet_FlowDir[iMarker_Inlet];
}

su2double CConfig::GetInlet_Temperature(string val_marker) {
  unsigned short iMarker_Supersonic_Inlet;
  for (iMarker_Supersonic_Inlet = 0; iMarker_Supersonic_Inlet < nMarker_Supersonic_Inlet; iMarker_Supersonic_Inlet++)
    if (Marker_Supersonic_Inlet[iMarker_Supersonic_Inlet] == val_marker) break;
  return Inlet_Temperature[iMarker_Supersonic_Inlet];
}

su2double CConfig::GetInlet_Pressure(string val_marker) {
  unsigned short iMarker_Supersonic_Inlet;
  for (iMarker_Supersonic_Inlet = 0; iMarker_Supersonic_Inlet < nMarker_Supersonic_Inlet; iMarker_Supersonic_Inlet++)
    if (Marker_Supersonic_Inlet[iMarker_Supersonic_Inlet] == val_marker) break;
  return Inlet_Pressure[iMarker_Supersonic_Inlet];
}

su2double* CConfig::GetInlet_Velocity(string val_marker) {
  unsigned short iMarker_Supersonic_Inlet;
  for (iMarker_Supersonic_Inlet = 0; iMarker_Supersonic_Inlet < nMarker_Supersonic_Inlet; iMarker_Supersonic_Inlet++)
    if (Marker_Supersonic_Inlet[iMarker_Supersonic_Inlet] == val_marker) break;
  return Inlet_Velocity[iMarker_Supersonic_Inlet];
}

su2double CConfig::GetOutlet_Pressure(string val_marker) {
  unsigned short iMarker_Outlet;
  for (iMarker_Outlet = 0; iMarker_Outlet < nMarker_Outlet; iMarker_Outlet++)
    if (Marker_Outlet[iMarker_Outlet] == val_marker) break;
  return Outlet_Pressure[iMarker_Outlet];
}

su2double CConfig::GetRiemann_Var1(string val_marker) {
  unsigned short iMarker_Riemann;
  for (iMarker_Riemann = 0; iMarker_Riemann < nMarker_Riemann; iMarker_Riemann++)
    if (Marker_Riemann[iMarker_Riemann] == val_marker) break;
  return Riemann_Var1[iMarker_Riemann];
}

su2double CConfig::GetRiemann_Var2(string val_marker) {
  unsigned short iMarker_Riemann;
  for (iMarker_Riemann = 0; iMarker_Riemann < nMarker_Riemann; iMarker_Riemann++)
    if (Marker_Riemann[iMarker_Riemann] == val_marker) break;
  return Riemann_Var2[iMarker_Riemann];
}

su2double* CConfig::GetRiemann_FlowDir(string val_marker) {
  unsigned short iMarker_Riemann;
  for (iMarker_Riemann = 0; iMarker_Riemann < nMarker_Riemann; iMarker_Riemann++)
    if (Marker_Riemann[iMarker_Riemann] == val_marker) break;
  return Riemann_FlowDir[iMarker_Riemann];
}

unsigned short CConfig::GetKind_Data_Riemann(string val_marker) {
  unsigned short iMarker_Riemann;
  for (iMarker_Riemann = 0; iMarker_Riemann < nMarker_Riemann; iMarker_Riemann++)
    if (Marker_Riemann[iMarker_Riemann] == val_marker) break;
  return Kind_Data_Riemann[iMarker_Riemann];
}


su2double CConfig::GetNRBC_Var1(string val_marker) {
  unsigned short iMarker_NRBC;
  for (iMarker_NRBC = 0; iMarker_NRBC < nMarker_NRBC; iMarker_NRBC++)
    if (Marker_NRBC[iMarker_NRBC] == val_marker) break;
  return NRBC_Var1[iMarker_NRBC];
}

su2double CConfig::GetNRBC_Var2(string val_marker) {
  unsigned short iMarker_NRBC;
  for (iMarker_NRBC = 0; iMarker_NRBC < nMarker_NRBC; iMarker_NRBC++)
    if (Marker_NRBC[iMarker_NRBC] == val_marker) break;
  return NRBC_Var2[iMarker_NRBC];
}

su2double* CConfig::GetNRBC_FlowDir(string val_marker) {
  unsigned short iMarker_NRBC;
  for (iMarker_NRBC = 0; iMarker_NRBC < nMarker_NRBC; iMarker_NRBC++)
    if (Marker_NRBC[iMarker_NRBC] == val_marker) break;
  return NRBC_FlowDir[iMarker_NRBC];
}

unsigned short CConfig::GetKind_Data_NRBC(string val_marker) {
  unsigned short iMarker_NRBC;
  for (iMarker_NRBC = 0; iMarker_NRBC < nMarker_NRBC; iMarker_NRBC++)
    if (Marker_NRBC[iMarker_NRBC] == val_marker) break;
  return Kind_Data_NRBC[iMarker_NRBC];
}


su2double CConfig::GetIsothermal_Temperature(string val_marker) {

  unsigned short iMarker_Isothermal = 0;

  if (nMarker_Isothermal > 0) {
    for (iMarker_Isothermal = 0; iMarker_Isothermal < nMarker_Isothermal; iMarker_Isothermal++)
      if (Marker_Isothermal[iMarker_Isothermal] == val_marker) break;
  }

  return Isothermal_Temperature[iMarker_Isothermal];
}

su2double CConfig::GetWall_HeatFlux(string val_marker) {
  unsigned short iMarker_HeatFlux = 0;

  if (nMarker_HeatFlux > 0) {
  for (iMarker_HeatFlux = 0; iMarker_HeatFlux < nMarker_HeatFlux; iMarker_HeatFlux++)
    if (Marker_HeatFlux[iMarker_HeatFlux] == val_marker) break;
  }

  return Heat_Flux[iMarker_HeatFlux];
}

su2double CConfig::GetInflow_Mach_Target(string val_marker) {
  unsigned short iMarker_EngineInflow;
  for (iMarker_EngineInflow = 0; iMarker_EngineInflow < nMarker_EngineInflow; iMarker_EngineInflow++)
    if (Marker_EngineInflow[iMarker_EngineInflow] == val_marker) break;
  return Inflow_Mach_Target[iMarker_EngineInflow];
}

su2double CConfig::GetBleed_MassFlow_Target(string val_marker) {
  unsigned short iMarker_EngineBleed;
  for (iMarker_EngineBleed = 0; iMarker_EngineBleed < nMarker_EngineBleed; iMarker_EngineBleed++)
    if (Marker_EngineBleed[iMarker_EngineBleed] == val_marker) break;
  return Bleed_MassFlow_Target[iMarker_EngineBleed];
}

su2double CConfig::GetBleed_Temperature_Target(string val_marker) {
  unsigned short iMarker_EngineBleed;
  for (iMarker_EngineBleed = 0; iMarker_EngineBleed < nMarker_EngineBleed; iMarker_EngineBleed++)
    if (Marker_EngineBleed[iMarker_EngineBleed] == val_marker) break;
  return Bleed_Temperature_Target[iMarker_EngineBleed];
}

su2double CConfig::GetInflow_Pressure(string val_marker) {
  unsigned short iMarker_EngineInflow;
  for (iMarker_EngineInflow = 0; iMarker_EngineInflow < nMarker_EngineInflow; iMarker_EngineInflow++)
    if (Marker_EngineInflow[iMarker_EngineInflow] == val_marker) break;
  return Inflow_Pressure[iMarker_EngineInflow];
}

su2double CConfig::GetBleed_Pressure(string val_marker) {
  unsigned short iMarker_EngineBleed;
  for (iMarker_EngineBleed = 0; iMarker_EngineBleed < nMarker_EngineBleed; iMarker_EngineBleed++)
    if (Marker_EngineBleed[iMarker_EngineBleed] == val_marker) break;
  return Bleed_Pressure[iMarker_EngineBleed];
}

su2double CConfig::GetExhaust_Pressure(string val_marker) {
  unsigned short iMarker_EngineExhaust;
  for (iMarker_EngineExhaust = 0; iMarker_EngineExhaust < nMarker_EngineExhaust; iMarker_EngineExhaust++)
  if (Marker_EngineExhaust[iMarker_EngineExhaust] == val_marker) break;
  return Exhaust_Pressure[iMarker_EngineExhaust];
}

su2double CConfig::GetExhaust_Temperature(string val_marker) {
  unsigned short iMarker_EngineExhaust;
  for (iMarker_EngineExhaust = 0; iMarker_EngineExhaust < nMarker_EngineExhaust; iMarker_EngineExhaust++)
  if (Marker_EngineExhaust[iMarker_EngineExhaust] == val_marker) break;
  return Exhaust_Temperature[iMarker_EngineExhaust];
}

su2double CConfig::GetInflow_Mach(string val_marker) {
  unsigned short iMarker_EngineInflow;
  for (iMarker_EngineInflow = 0; iMarker_EngineInflow < nMarker_EngineInflow; iMarker_EngineInflow++)
    if (Marker_EngineInflow[iMarker_EngineInflow] == val_marker) break;
  return Inflow_Mach[iMarker_EngineInflow];
}

su2double CConfig::GetBleed_MassFlow(string val_marker) {
  unsigned short iMarker_EngineBleed;
  for (iMarker_EngineBleed = 0; iMarker_EngineBleed < nMarker_EngineBleed; iMarker_EngineBleed++)
    if (Marker_EngineBleed[iMarker_EngineBleed] == val_marker) break;
  return Bleed_MassFlow[iMarker_EngineBleed];
}

su2double CConfig::GetBleed_Temperature(string val_marker) {
  unsigned short iMarker_EngineBleed;
  for (iMarker_EngineBleed = 0; iMarker_EngineBleed < nMarker_EngineBleed; iMarker_EngineBleed++)
    if (Marker_EngineBleed[iMarker_EngineBleed] == val_marker) break;
  return Bleed_Temperature[iMarker_EngineBleed];
}

su2double CConfig::GetDispl_Value(string val_marker) {
  unsigned short iMarker_Displacement;
  for (iMarker_Displacement = 0; iMarker_Displacement < nMarker_Displacement; iMarker_Displacement++)
    if (Marker_Displacement[iMarker_Displacement] == val_marker) break;
  return Displ_Value[iMarker_Displacement];
}

su2double CConfig::GetLoad_Value(string val_marker) {
  unsigned short iMarker_Load;
  for (iMarker_Load = 0; iMarker_Load < nMarker_Load; iMarker_Load++)
    if (Marker_Load[iMarker_Load] == val_marker) break;
  return Load_Value[iMarker_Load];
}

su2double CConfig::GetLoad_Dir_Value(string val_marker) {
  unsigned short iMarker_Load_Dir;
  for (iMarker_Load_Dir = 0; iMarker_Load_Dir < nMarker_Load_Dir; iMarker_Load_Dir++)
    if (Marker_Load_Dir[iMarker_Load_Dir] == val_marker) break;
  return Load_Dir_Value[iMarker_Load_Dir];
}

su2double CConfig::GetLoad_Dir_Multiplier(string val_marker) {
  unsigned short iMarker_Load_Dir;
  for (iMarker_Load_Dir = 0; iMarker_Load_Dir < nMarker_Load_Dir; iMarker_Load_Dir++)
    if (Marker_Load_Dir[iMarker_Load_Dir] == val_marker) break;
  return Load_Dir_Multiplier[iMarker_Load_Dir];
}

su2double* CConfig::GetLoad_Dir(string val_marker) {
  unsigned short iMarker_Load_Dir;
  for (iMarker_Load_Dir = 0; iMarker_Load_Dir < nMarker_Load_Dir; iMarker_Load_Dir++)
    if (Marker_Load_Dir[iMarker_Load_Dir] == val_marker) break;
  return Load_Dir[iMarker_Load_Dir];
}


su2double CConfig::GetLoad_Sine_Amplitude(string val_marker) {
  unsigned short iMarker_Load_Sine;
  for (iMarker_Load_Sine = 0; iMarker_Load_Sine < nMarker_Load_Sine; iMarker_Load_Sine++)
    if (Marker_Load_Sine[iMarker_Load_Sine] == val_marker) break;
  return Load_Sine_Amplitude[iMarker_Load_Sine];
}

su2double CConfig::GetLoad_Sine_Frequency(string val_marker) {
  unsigned short iMarker_Load_Sine;
  for (iMarker_Load_Sine = 0; iMarker_Load_Sine < nMarker_Load_Sine; iMarker_Load_Sine++)
    if (Marker_Load_Sine[iMarker_Load_Sine] == val_marker) break;
  return Load_Sine_Frequency[iMarker_Load_Sine];
}

su2double* CConfig::GetLoad_Sine_Dir(string val_marker) {
  unsigned short iMarker_Load_Sine;
  for (iMarker_Load_Sine = 0; iMarker_Load_Sine < nMarker_Load_Sine; iMarker_Load_Sine++)
    if (Marker_Load_Sine[iMarker_Load_Sine] == val_marker) break;
  return Load_Sine_Dir[iMarker_Load_Sine];
}

su2double CConfig::GetFlowLoad_Value(string val_marker) {
  unsigned short iMarker_FlowLoad;
  for (iMarker_FlowLoad = 0; iMarker_FlowLoad < nMarker_FlowLoad; iMarker_FlowLoad++)
    if (Marker_FlowLoad[iMarker_FlowLoad] == val_marker) break;
  return FlowLoad_Value[iMarker_FlowLoad];
}

void CConfig::SetSpline(vector<su2double> &x, vector<su2double> &y, unsigned long n, su2double yp1, su2double ypn, vector<su2double> &y2) {
  unsigned long i, k;
  su2double p, qn, sig, un, *u;

  u = new su2double [n];

  if (yp1 > 0.99e30)			// The lower boundary condition is set either to be "nat
    y2[0]=u[0]=0.0;			  // -ural"
  else {									// or else to have a specified first derivative.
    y2[0] = -0.5;
    u[0]=(3.0/(x[1]-x[0]))*((y[1]-y[0])/(x[1]-x[0])-yp1);
  }

  for (i=2; i<=n-1; i++) {									//  This is the decomposition loop of the tridiagonal al-
    sig=(x[i-1]-x[i-2])/(x[i]-x[i-2]);		//	gorithm. y2 and u are used for tem-
    p=sig*y2[i-2]+2.0;										//	porary storage of the decomposed
    y2[i-1]=(sig-1.0)/p;										//	factors.
    u[i-1]=(y[i]-y[i-1])/(x[i]-x[i-1]) - (y[i-1]-y[i-2])/(x[i-1]-x[i-2]);
    u[i-1]=(6.0*u[i-1]/(x[i]-x[i-2])-sig*u[i-2])/p;
  }

  if (ypn > 0.99e30)						// The upper boundary condition is set either to be
    qn=un=0.0;									// "natural"
  else {												// or else to have a specified first derivative.
    qn=0.5;
    un=(3.0/(x[n-1]-x[n-2]))*(ypn-(y[n-1]-y[n-2])/(x[n-1]-x[n-2]));
  }
  y2[n-1]=(un-qn*u[n-2])/(qn*y2[n-2]+1.0);
  for (k=n-1; k>=1; k--)					// This is the backsubstitution loop of the tridiagonal
    y2[k-1]=y2[k-1]*y2[k]+u[k-1];	  // algorithm.

  delete[] u;

}

su2double CConfig::GetSpline(vector<su2double>&xa, vector<su2double>&ya, vector<su2double>&y2a, unsigned long n, su2double x) {
  unsigned long klo, khi, k;
  su2double h, b, a, y;

  klo=1;										// We will find the right place in the table by means of
  khi=n;										// bisection. This is optimal if sequential calls to this
  while (khi-klo > 1) {			// routine are at random values of x. If sequential calls
    k=(khi+klo) >> 1;				// are in order, and closely spaced, one would do better
    if (xa[k-1] > x) khi=k;		// to store previous values of klo and khi and test if
    else klo=k;							// they remain appropriate on the next call.
  }								// klo and khi now bracket the input value of x
  h=xa[khi-1]-xa[klo-1];
  if (h == 0.0) cout << "Bad xa input to routine splint" << endl;	// The xa’s must be dis-
  a=(xa[khi-1]-x)/h;																					      // tinct.
  b=(x-xa[klo-1])/h;				// Cubic spline polynomial is now evaluated.
  y=a*ya[klo-1]+b*ya[khi-1]+((a*a*a-a)*y2a[klo-1]+(b*b*b-b)*y2a[khi-1])*(h*h)/6.0;

  return y;
}<|MERGE_RESOLUTION|>--- conflicted
+++ resolved
@@ -113,7 +113,6 @@
 }
 
 void CConfig::SetPointersNull(void) {
-<<<<<<< HEAD
 
   Marker_CfgFile_Out_1D		= NULL;     Marker_All_Out_1D		= NULL;
   Marker_CfgFile_GeoEval	= NULL;     Marker_All_GeoEval		= NULL;
@@ -147,54 +146,6 @@
   
   /*--- Boundary Condition settings ---*/
 
-=======
-  
-  Marker_CfgFile_Out_1D = NULL;       Marker_All_Out_1D = NULL;
-  Marker_CfgFile_GeoEval = NULL;      Marker_All_GeoEval = NULL;
-  Marker_CfgFile_Monitoring = NULL;   Marker_All_Monitoring = NULL;
-  Marker_CfgFile_Designing = NULL;    Marker_All_Designing = NULL;
-  Marker_CfgFile_Plotting = NULL;     Marker_All_Plotting = NULL;
-  Marker_CfgFile_DV = NULL;           Marker_All_DV = NULL;
-  Marker_CfgFile_Moving = NULL;       Marker_All_Moving = NULL;
-  Marker_CfgFile_PerBound = NULL;     Marker_All_PerBound = NULL;   Marker_PerBound = NULL;
-  Marker_CfgFile_FSIinterface = NULL;
-  
-  Marker_DV = NULL;  Marker_Moving = NULL;  Marker_Monitoring = NULL;
-  Marker_Designing = NULL;  Marker_GeoEval = NULL;  Marker_Plotting = NULL;
-  Marker_CfgFile_KindBC = NULL;       Marker_All_KindBC = NULL;
-  
-  /*--- Marker Pointers ---*/
-
-  Marker_Euler = NULL;            Marker_FarField = NULL;           Marker_Custom = NULL;
-  Marker_SymWall = NULL;          Marker_Pressure = NULL;           Marker_PerBound = NULL;
-  Marker_PerDonor = NULL;         Marker_NearFieldBound = NULL;     Marker_InterfaceBound = NULL;
-  Marker_Dirichlet = NULL;        Marker_Inlet = NULL;
-  Marker_Supersonic_Inlet = NULL; Marker_Outlet = NULL;             Marker_Out_1D = NULL;
-  Marker_Isothermal = NULL;       Marker_HeatFlux = NULL;           Marker_EngineInflow = NULL;
-  Marker_EngineBleed = NULL;      Marker_Supersonic_Outlet = NULL;
-  Marker_EngineExhaust = NULL;    Marker_Displacement = NULL;       Marker_Load = NULL;
-  Marker_Load_Dir = NULL;         Marker_Load_Sine = NULL;          Marker_Clamped = NULL;
-  Marker_FlowLoad = NULL;         Marker_Neumann = NULL;
-  Marker_All_TagBound = NULL;     Marker_CfgFile_TagBound = NULL;   Marker_All_KindBC = NULL;
-  Marker_CfgFile_KindBC = NULL;   Marker_All_SendRecv = NULL;       Marker_All_PerBound = NULL;
-  Marker_FSIinterface = NULL;     Marker_All_FSIinterface = NULL;     Marker_Riemann = NULL;
-  Marker_Load = NULL;
-  /*--- Boundary Condition settings ---*/
-
-  Dirichlet_Value = NULL;         Exhaust_Temperature_Target = NULL;
-  Exhaust_Pressure_Target = NULL; Inlet_Ttotal = NULL;              Inlet_Ptotal = NULL;
-  Inlet_FlowDir = NULL;           Inlet_Temperature = NULL;         Inlet_Pressure = NULL;
-  Inlet_Velocity = NULL;          Inflow_Mach_Target = NULL;        Inflow_Mach = NULL;
-  Inflow_Pressure = NULL;         Bleed_Temperature_Target = NULL;  Bleed_Temperature = NULL;
-  Bleed_MassFlow_Target = NULL;   Bleed_MassFlow = NULL;            Exhaust_Pressure = NULL; Exhaust_Temperature = NULL;
-  Bleed_Pressure = NULL;          Outlet_Pressure = NULL;           Isothermal_Temperature = NULL;
-  Heat_Flux = NULL;               Displ_Value = NULL;               Load_Value = NULL;
-  FlowLoad_Value = NULL;
-  
-  Periodic_Translate = NULL;    Periodic_Rotation = NULL;    Periodic_Center = NULL;
-  Periodic_Translation = NULL;   Periodic_RotAngles = NULL;   Periodic_RotCenter = NULL;
->>>>>>> 154fed46
-
   Dirichlet_Value 			= NULL;     Exhaust_Temperature_Target	= NULL;		Exhaust_Temperature 	= NULL;
   Exhaust_Pressure_Target 	= NULL;		Inlet_Ttotal 				= NULL;		Inlet_Ptotal 			= NULL;
   Inlet_FlowDir 			= NULL;     Inlet_Temperature 			= NULL;     Inlet_Pressure 			= NULL;
@@ -216,7 +167,6 @@
   Aeroelastic_pitch   = NULL;
   MassFrac_FreeStream = NULL;
   Velocity_FreeStream = NULL;
-<<<<<<< HEAD
   
   RefOriginMoment     = NULL;
   CFL_AdaptParam      = NULL;            
@@ -237,23 +187,7 @@
   MG_PreSmooth        = NULL;
   MG_PostSmooth       = NULL;
   Int_Coeffs		  = NULL;
-  
-=======
-  RefOriginMoment = NULL;
-  CFL_AdaptParam = NULL;            CFL = NULL;
-  PlaneTag = NULL;
-  Kappa_Flow = NULL;    Kappa_AdjFlow = NULL;
-  Section_Location = NULL;
-  ParamDV = NULL;     DV_Value = NULL;    Design_Variable = NULL;
-  MG_PreSmooth = NULL;
-  MG_PostSmooth = NULL;
-  MG_CorrecSmooth = NULL;
-  Subsonic_Engine_Box = NULL;
-  Hold_GridFixed_Coord = NULL;
-  EA_IntLimit=NULL;
-  RK_Alpha_Step=NULL;
-  Int_Coeffs = NULL;
->>>>>>> 154fed46
+
   Kind_ObjFunc = NULL;
   Weight_ObjFunc = NULL;
 
@@ -1739,11 +1673,9 @@
   Kind_SU2 = val_software;
 
   /*--- If Kind_Obj has not been specified, these arrays need to take a default --*/
-<<<<<<< HEAD
+
   if (Weight_ObjFunc == NULL and Kind_ObjFunc == NULL){
-=======
-  if (Weight_ObjFunc==NULL and Kind_ObjFunc==NULL) {
->>>>>>> 154fed46
+
     Kind_ObjFunc = new unsigned short[1];
     Kind_ObjFunc[0]=DRAG_COEFFICIENT;
     Weight_ObjFunc = new su2double[1];
