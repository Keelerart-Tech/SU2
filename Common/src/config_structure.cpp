--- conflicted
+++ resolved
@@ -199,23 +199,7 @@
       break;
     }
 
-<<<<<<< HEAD
     case CGNS: {
-=======
-  }
-
-  return (unsigned short) nZone;
-}
-
-unsigned short CConfig::GetnDim(string val_mesh_filename, unsigned short val_format) {
-
-  string text_line, Marker_Tag;
-  ifstream mesh_file;
-  short nDim = 3;
-  unsigned short iLine, nLine = 10;
-  char cstr[200];
-  string::size_type position;
->>>>>>> 995cc7e5
 
 #ifdef HAVE_CGNS
 
