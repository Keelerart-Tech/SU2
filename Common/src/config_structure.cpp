/*!
 * \file config_structure.cpp
 * \brief Main file for managing the config file
 * \author F. Palacios, T. Economon, B. Tracey, H. Kline
 * \version 5.0.0 "Raven"
 *
 * SU2 Original Developers: Dr. Francisco D. Palacios.
 *                          Dr. Thomas D. Economon.
 *
 * SU2 Developers: Prof. Juan J. Alonso's group at Stanford University.
 *                 Prof. Piero Colonna's group at Delft University of Technology.
 *                 Prof. Nicolas R. Gauger's group at Kaiserslautern University of Technology.
 *                 Prof. Alberto Guardone's group at Polytechnic University of Milan.
 *                 Prof. Rafael Palacios' group at Imperial College London.
 *                 Prof. Edwin van der Weide's group at the University of Twente.
 *                 Prof. Vincent Terrapon's group at the University of Liege.
 *
 * Copyright (C) 2012-2017 SU2, the open-source CFD code.
 *
 * SU2 is free software; you can redistribute it and/or
 * modify it under the terms of the GNU Lesser General Public
 * License as published by the Free Software Foundation; either
 * version 2.1 of the License, or (at your option) any later version.
 *
 * SU2 is distributed in the hope that it will be useful,
 * but WITHOUT ANY WARRANTY; without even the implied warranty of
 * MERCHANTABILITY or FITNESS FOR A PARTICULAR PURPOSE. See the GNU
 * Lesser General Public License for more details.
 *
 * You should have received a copy of the GNU Lesser General Public
 * License along with SU2. If not, see <http://www.gnu.org/licenses/>.
 */

#include "../include/config_structure.hpp"

CConfig::CConfig(char case_filename[MAX_STRING_SIZE], unsigned short val_software, unsigned short val_iZone, unsigned short val_nZone, unsigned short val_nDim, unsigned short verb_level) {
  
#ifdef HAVE_MPI
  MPI_Comm_rank(MPI_COMM_WORLD, &rank);
#else
  rank = MASTER_NODE;
#endif

  /*--- Initialize pointers to Null---*/

  SetPointersNull();

  /*--- Reading config options  ---*/

  SetConfig_Options(val_iZone, val_nZone);

  /*--- Parsing the config file  ---*/

  SetConfig_Parsing(case_filename);

  /*--- Configuration file postprocessing ---*/

  SetPostprocessing(val_software, val_iZone, val_nDim);

  /*--- Configuration file boundaries/markers setting ---*/

  SetMarkers(val_software);

  /*--- Configuration file output ---*/

  if ((rank == MASTER_NODE) && (verb_level == VERB_HIGH) && (val_iZone == 0))
    SetOutput(val_software, val_iZone);

}

CConfig::CConfig(char case_filename[MAX_STRING_SIZE], unsigned short val_software) {

  /*--- Initialize pointers to Null---*/

  SetPointersNull();

  /*--- Reading config options  ---*/

  SetConfig_Options(0, 1);

  /*--- Parsing the config file  ---*/

  SetConfig_Parsing(case_filename);

  /*--- Configuration file postprocessing ---*/

  SetPostprocessing(val_software, 0, 1);

}

CConfig::CConfig(char case_filename[MAX_STRING_SIZE], CConfig *config) {

  bool runtime_file = false;

  /*--- Initialize pointers to Null---*/

  SetPointersNull();

  /*--- Reading config options  ---*/

  SetRunTime_Options();

  /*--- Parsing the config file  ---*/

  runtime_file = SetRunTime_Parsing(case_filename);

  /*--- Update original config file ---*/

  if (runtime_file) {
    config->SetnExtIter(nExtIter);
  }

}

SU2_Comm CConfig::GetMPICommunicator() {

  return SU2_Communicator;

}

void CConfig::SetMPICommunicator(SU2_Comm Communicator) {

  SU2_Communicator = Communicator;

}

unsigned short CConfig::GetnZone(string val_mesh_filename, unsigned short val_format, CConfig *config) {
  string text_line, Marker_Tag;
  ifstream mesh_file;
  short nZone = 1; // Default value
  unsigned short iLine, nLine = 10;
  char cstr[200];
  string::size_type position;
  int rank = MASTER_NODE;
  
#ifdef HAVE_MPI
  MPI_Comm_rank(MPI_COMM_WORLD, &rank);
#endif
  
  /*--- Search the mesh file for the 'NZONE' keyword. ---*/

  switch (val_format) {
    case SU2:

      /*--- Open grid file ---*/

      strcpy (cstr, val_mesh_filename.c_str());
      mesh_file.open(cstr, ios::in);
      if (mesh_file.fail()) {
        if (rank == MASTER_NODE) {
          cout << "There is no geometry file called " << cstr << "." << endl;
        }
#ifndef HAVE_MPI
        exit(EXIT_FAILURE);
#else
        MPI_Barrier(MPI_COMM_WORLD);
        MPI_Abort(MPI_COMM_WORLD,1);
        MPI_Finalize();
#endif
      }

      /*--- Read the SU2 mesh file ---*/

      for (iLine = 0; iLine < nLine ; iLine++) {

        getline (mesh_file, text_line);

        /*--- Search for the "NZONE" keyword to see if there are multiple Zones ---*/

        position = text_line.find ("NZONE=",0);
        if (position != string::npos) {
          text_line.erase (0,6); nZone = atoi(text_line.c_str());
        }
      }

      break;

  }

  /*--- For harmonic balance integration, nZones = nTimeInstances. ---*/

  if (config->GetUnsteady_Simulation() == HARMONIC_BALANCE && (config->GetKind_SU2() != SU2_DEF)   ) {
  	nZone = config->GetnTimeInstances();
  }

  return (unsigned short) nZone;
}

unsigned short CConfig::GetnDim(string val_mesh_filename, unsigned short val_format) {

  string text_line, Marker_Tag;
  ifstream mesh_file;
  short nDim = 3;
  unsigned short iLine, nLine = 10;
  char cstr[200];
  string::size_type position;

  /*--- Open grid file ---*/

  strcpy (cstr, val_mesh_filename.c_str());
  mesh_file.open(cstr, ios::in);

  switch (val_format) {
  case SU2:

    /*--- Read SU2 mesh file ---*/

    for (iLine = 0; iLine < nLine ; iLine++) {

      getline (mesh_file, text_line);

      /*--- Search for the "NDIM" keyword to see if there are multiple Zones ---*/

      position = text_line.find ("NDIME=",0);
      if (position != string::npos) {
        text_line.erase (0,6); nDim = atoi(text_line.c_str());
      }
    }
    break;

  case CGNS:

#ifdef HAVE_CGNS

    /*--- Local variables which are needed when calling the CGNS mid-level API. ---*/

    int fn, nbases = 0, nzones = 0, file_type;
    int cell_dim = 0, phys_dim = 0;
    char basename[CGNS_STRING_SIZE];

    /*--- Check whether the supplied file is truly a CGNS file. ---*/

    if ( cg_is_cgns(val_mesh_filename.c_str(), &file_type) != CG_OK ) {
      printf( "\n\n   !!! Error !!!\n" );
      printf( " %s is not a CGNS file.\n", val_mesh_filename.c_str());
      printf( " Now exiting...\n\n");
      exit(EXIT_FAILURE);
    }

    /*--- Open the CGNS file for reading. The value of fn returned
       is the specific index number for this file and will be
       repeatedly used in the function calls. ---*/

    if (cg_open(val_mesh_filename.c_str(), CG_MODE_READ, &fn)) cg_error_exit();

    /*--- Get the number of databases. This is the highest node
       in the CGNS heirarchy. ---*/

    if (cg_nbases(fn, &nbases)) cg_error_exit();

    /*--- Check if there is more than one database. Throw an
       error if there is because this reader can currently
       only handle one database. ---*/

    if ( nbases > 1 ) {
      printf("\n\n   !!! Error !!!\n" );
      printf("CGNS reader currently incapable of handling more than 1 database.");
      printf("Now exiting...\n\n");
      exit(EXIT_FAILURE);
    }

    /*--- Read the databases. Note that the indexing starts at 1. ---*/

    for ( int i = 1; i <= nbases; i++ ) {

      if (cg_base_read(fn, i, basename, &cell_dim, &phys_dim)) cg_error_exit();

      /*--- Get the number of zones for this base. ---*/

      if (cg_nzones(fn, i, &nzones)) cg_error_exit();

    }

    /*--- Set the problem dimension as read from the CGNS file ---*/

    nDim = cell_dim;

#endif

    break;

  }

  mesh_file.close();

  return (unsigned short) nDim;
}

void CConfig::SetPointersNull(void) {
  
  Marker_CfgFile_GeoEval      = NULL;   Marker_All_GeoEval       = NULL;
  Marker_CfgFile_Monitoring   = NULL;   Marker_All_Monitoring    = NULL;
  Marker_CfgFile_Designing    = NULL;   Marker_All_Designing     = NULL;
  Marker_CfgFile_Plotting     = NULL;   Marker_All_Plotting      = NULL;
  Marker_CfgFile_Analyze      = NULL;   Marker_All_Analyze       = NULL;
  Marker_CfgFile_DV           = NULL;   Marker_All_DV            = NULL;
  Marker_CfgFile_Moving       = NULL;   Marker_All_Moving        = NULL;
  Marker_CfgFile_PerBound     = NULL;   Marker_All_PerBound      = NULL;    Marker_PerBound   = NULL;
  Marker_CfgFile_ZoneInterface = NULL;
  
  Marker_DV                   = NULL;   Marker_Moving            = NULL;    Marker_Monitoring = NULL;
  Marker_Designing            = NULL;   Marker_GeoEval           = NULL;    Marker_Plotting   = NULL;
  Marker_Analyze              = NULL;
  Marker_CfgFile_KindBC       = NULL;   Marker_All_KindBC        = NULL;
  
  /*--- Marker Pointers ---*/

  Marker_Euler                = NULL;    Marker_FarField         = NULL;    Marker_Custom         = NULL;
  Marker_SymWall              = NULL;    Marker_Pressure         = NULL;    Marker_PerBound       = NULL;
  Marker_PerDonor             = NULL;    Marker_NearFieldBound   = NULL;    Marker_InterfaceBound = NULL;
  Marker_Dirichlet            = NULL;    Marker_Inlet            = NULL;    
  Marker_Supersonic_Inlet     = NULL;    Marker_Outlet           = NULL;
  Marker_Isothermal           = NULL;    Marker_HeatFlux         = NULL;    Marker_EngineInflow   = NULL;
  Marker_Supersonic_Outlet    = NULL;    Marker_Load             = NULL;
  Marker_EngineExhaust        = NULL;    Marker_Displacement     = NULL;    Marker_Load           = NULL;
  Marker_Load_Dir             = NULL;    Marker_Load_Sine        = NULL;    Marker_Clamped        = NULL;
  Marker_FlowLoad             = NULL;    Marker_Neumann          = NULL;    Marker_Internal       = NULL;
  Marker_All_TagBound         = NULL;    Marker_CfgFile_TagBound = NULL;    Marker_All_KindBC     = NULL;
  Marker_CfgFile_KindBC       = NULL;    Marker_All_SendRecv     = NULL;    Marker_All_PerBound   = NULL;
  Marker_ZoneInterface        = NULL;    Marker_All_ZoneInterface= NULL;    Marker_Riemann        = NULL;
  Marker_Fluid_InterfaceBound = NULL;    Marker_CHTInterface     = NULL;

  
    /*--- Boundary Condition settings ---*/

  Dirichlet_Value = NULL;    Isothermal_Temperature = NULL;
  Heat_Flux       = NULL;    Displ_Value            = NULL;    Load_Value = NULL;
  FlowLoad_Value  = NULL;
  
  /*--- Inlet Outlet Boundary Condition settings ---*/

  Inlet_Ttotal    = NULL;    Inlet_Ptotal      = NULL;
  Inlet_FlowDir   = NULL;    Inlet_Temperature = NULL;    Inlet_Pressure = NULL;
  Inlet_Velocity  = NULL;
  Outlet_Pressure = NULL;
  
  /*--- Engine Boundary Condition settings ---*/
  
  Inflow_Pressure      = NULL;    Inflow_MassFlow    = NULL;    Inflow_ReverseMassFlow  = NULL;
  Inflow_TotalPressure = NULL;    Inflow_Temperature = NULL;    Inflow_TotalTemperature = NULL;
  Inflow_RamDrag       = NULL;    Inflow_Force       = NULL;    Inflow_Power            = NULL;
  Inflow_Mach          = NULL;
  
  Exhaust_Pressure        = NULL;   Exhaust_Temperature        = NULL;    Exhaust_MassFlow = NULL;
  Exhaust_TotalPressure   = NULL;   Exhaust_TotalTemperature   = NULL;
  Exhaust_GrossThrust     = NULL;   Exhaust_Force              = NULL;
  Exhaust_Power           = NULL;   Exhaust_Temperature_Target = NULL;
  Exhaust_Pressure_Target = NULL;
  
  Engine_Mach  = NULL;    Engine_Force        = NULL;
  Engine_Power = NULL;    Engine_NetThrust    = NULL;    Engine_GrossThrust = NULL;
  Engine_Area  = NULL;    EngineInflow_Target = NULL;
  
  Periodic_Translate   = NULL;   Periodic_Rotation  = NULL;   Periodic_Center    = NULL;
  Periodic_Translation = NULL;   Periodic_RotAngles = NULL;   Periodic_RotCenter = NULL;

  Dirichlet_Value           = NULL;     Exhaust_Temperature_Target  = NULL;     Exhaust_Temperature   = NULL;
  Exhaust_Pressure_Target   = NULL;     Inlet_Ttotal                = NULL;     Inlet_Ptotal          = NULL;
  Inlet_FlowDir             = NULL;     Inlet_Temperature           = NULL;     Inlet_Pressure        = NULL;
  Inlet_Velocity            = NULL;     Inflow_Mach                 = NULL;     Inflow_Pressure       = NULL;
  Exhaust_Pressure          = NULL;     Outlet_Pressure             = NULL;     Isothermal_Temperature= NULL;
  Heat_Flux                 = NULL;     Displ_Value                 = NULL;     Load_Value            = NULL;
  FlowLoad_Value            = NULL;     Periodic_RotCenter          = NULL;     Periodic_RotAngles    = NULL;
  Periodic_Translation      = NULL;     Periodic_Center             = NULL;     Periodic_Rotation     = NULL;
  Periodic_Translate        = NULL;

  Load_Dir            = NULL;    Load_Dir_Value      = NULL;    Load_Dir_Multiplier = NULL;
  Load_Sine_Dir       = NULL;    Load_Sine_Amplitude = NULL;    Load_Sine_Frequency = NULL;

  /*--- Actuator Disk Boundary Condition settings ---*/
  
  ActDiskInlet_Pressure         = NULL;    ActDiskInlet_TotalPressure = NULL;    ActDiskInlet_Temperature = NULL;
  ActDiskInlet_TotalTemperature = NULL;    ActDiskInlet_MassFlow      = NULL;    ActDiskInlet_RamDrag     = NULL;
  ActDiskInlet_Force            = NULL;    ActDiskInlet_Power         = NULL;

  ActDiskOutlet_Pressure      = NULL;
  ActDiskOutlet_TotalPressure = NULL;   ActDiskOutlet_GrossThrust = NULL;  ActDiskOutlet_Force            = NULL;
  ActDiskOutlet_Power         = NULL;   ActDiskOutlet_Temperature = NULL;  ActDiskOutlet_TotalTemperature = NULL;
  ActDiskOutlet_MassFlow      = NULL;
  
  ActDisk_DeltaPress      = NULL;    ActDisk_DeltaTemp      = NULL;
  ActDisk_TotalPressRatio = NULL;    ActDisk_TotalTempRatio = NULL;    ActDisk_StaticPressRatio = NULL;
  ActDisk_StaticTempRatio = NULL;    ActDisk_NetThrust      = NULL;    ActDisk_GrossThrust      = NULL;
  ActDisk_Power           = NULL;    ActDisk_MassFlow       = NULL;    ActDisk_Area             = NULL;
  ActDisk_ReverseMassFlow = NULL;    Surface_MassFlow        = NULL;   Surface_Mach             = NULL;
  Surface_Temperature      = NULL;   Surface_Pressure         = NULL;  Surface_Density          = NULL;   Surface_Enthalpy          = NULL;
  Surface_NormalVelocity   = NULL;   Surface_TotalTemperature = NULL;  Surface_TotalPressure    = NULL;
  Surface_DC60             = NULL;    Surface_IDC = NULL;
  Surface_IDC_Mach        = NULL;    Surface_IDR            = NULL;    ActDisk_Mach             = NULL;
  ActDisk_Force           = NULL;    ActDisk_BCThrust       = NULL;    ActDisk_BCThrust_Old     = NULL;
  
  /*--- Miscellaneous/unsorted ---*/

  Aeroelastic_plunge  = NULL;
  Aeroelastic_pitch   = NULL;
  MassFrac_FreeStream = NULL;
  Velocity_FreeStream = NULL;

  RefOriginMoment     = NULL;
  CFL_AdaptParam      = NULL;            
  CFL                 = NULL;
  HTP_Axis = NULL;
  PlaneTag            = NULL;
  Kappa_Flow          = NULL;    
  Kappa_AdjFlow       = NULL;
  Kappa_Heat          = NULL;
  Stations_Bounds     = NULL;
  ParamDV             = NULL;     
  DV_Value            = NULL;    
  Design_Variable     = NULL;

  Hold_GridFixed_Coord= NULL;
  SubsonicEngine_Cyl  = NULL;
  EA_IntLimit         = NULL;
  RK_Alpha_Step       = NULL;
  MG_CorrecSmooth     = NULL;
  MG_PreSmooth        = NULL;
  MG_PostSmooth       = NULL;
  Int_Coeffs          = NULL;

  Kind_ObjFunc   = NULL;

  Weight_ObjFunc = NULL;

  /*--- Moving mesh pointers ---*/

  Kind_GridMovement   = NULL;    LocationStations   = NULL;
  Motion_Origin_X     = NULL;    Motion_Origin_Y     = NULL;    Motion_Origin_Z     = NULL;
  Translation_Rate_X  = NULL;    Translation_Rate_Y  = NULL;    Translation_Rate_Z  = NULL;
  Rotation_Rate_X     = NULL;    Rotation_Rate_Y     = NULL;    Rotation_Rate_Z     = NULL;
  Pitching_Omega_X    = NULL;    Pitching_Omega_Y    = NULL;    Pitching_Omega_Z    = NULL;
  Pitching_Ampl_X     = NULL;    Pitching_Ampl_Y     = NULL;    Pitching_Ampl_Z     = NULL;
  Pitching_Phase_X    = NULL;    Pitching_Phase_Y    = NULL;    Pitching_Phase_Z    = NULL;
  Plunging_Omega_X    = NULL;    Plunging_Omega_Y    = NULL;    Plunging_Omega_Z    = NULL;
  Plunging_Ampl_X     = NULL;    Plunging_Ampl_Y     = NULL;    Plunging_Ampl_Z     = NULL;
  RefOriginMoment_X   = NULL;    RefOriginMoment_Y   = NULL;    RefOriginMoment_Z   = NULL;
  MoveMotion_Origin   = NULL;
  Periodic_Translate  = NULL;    Periodic_Rotation   = NULL;    Periodic_Center     = NULL;
  Periodic_Translation= NULL;    Periodic_RotAngles  = NULL;    Periodic_RotCenter  = NULL;


  /* Harmonic Balance Frequency pointer */
  Omega_HB = NULL;
    
  /*--- Initialize some default arrays to NULL. ---*/
  
  default_vel_inf            = NULL;
  default_ffd_axis           = NULL;
  default_eng_cyl            = NULL;
  default_eng_val            = NULL;
  default_cfl_adapt          = NULL;
  default_ad_coeff_flow      = NULL;
  default_mixedout_coeff     = NULL;
  default_extrarelfac        = NULL;
  default_rampRotFrame_coeff = NULL;
  default_rampOutPres_coeff  = NULL;
  default_ad_coeff_adj       = NULL;
  default_ad_coeff_heat      = NULL;
  default_obj_coeff          = NULL;
  default_geo_loc            = NULL;
  default_distortion         = NULL;
  default_ea_lim             = NULL;
  default_grid_fix           = NULL;
  default_inc_crit           = NULL;
  default_htp_axis           = NULL;
  default_body_force         = NULL;

  Riemann_FlowDir       = NULL;
  Giles_FlowDir         = NULL;
  CoordFFDBox           = NULL;
  DegreeFFDBox          = NULL;
  FFDTag                = NULL;
  nDV_Value             = NULL;
  TagFFDBox             = NULL;
 
  Kind_Data_Riemann        = NULL;
  Riemann_Var1             = NULL;
  Riemann_Var2             = NULL;
  Kind_Data_Giles          = NULL;
  Giles_Var1               = NULL;
  Giles_Var2               = NULL;
  RelaxFactorAverage       = NULL;
  RelaxFactorFourier       = NULL;
  nSpan_iZones             = NULL;
  ExtraRelFacGiles         = NULL;
  Mixedout_Coeff           = NULL;
  RampRotatingFrame_Coeff  = NULL;
  RampOutletPressure_Coeff = NULL;
  Kind_TurboMachinery      = NULL;

  Marker_MixingPlaneInterface  = NULL;
  Marker_TurboBoundIn          = NULL;
  Marker_TurboBoundOut         = NULL;
  Marker_Giles                 = NULL;
  Marker_Shroud                = NULL;

  nBlades                      = NULL;
  FreeStreamTurboNormal        = NULL;

  /*--- Variable initialization ---*/
  
  ExtIter    = 0;
  IntIter    = 0;
  nIntCoeffs = 0;
  FSIIter    = 0;
  CHTWaitIter = 0;
  
  AoA_Offset = 0;
  AoS_Offset = 0;

  nMarker_PerBound = 0;
  nPeriodic_Index  = 0;

  Grid_Movement = false;
  Aeroelastic_Simulation = false;

  nSpanMaxAllZones = 1;
  
}

void CConfig::SetRunTime_Options(void) {
  
  /* DESCRIPTION: Number of external iterations */
  
  addUnsignedLongOption("EXT_ITER", nExtIter, 999999);

}

void CConfig::SetConfig_Options(unsigned short val_iZone, unsigned short val_nZone) {
  
  nZone = val_nZone;
  iZone = val_iZone;

  /*--- Allocate some default arrays needed for lists of doubles. ---*/
  
  default_vel_inf            = new su2double[3];
  default_ffd_axis           = new su2double[3];
  default_eng_cyl            = new su2double[7];
  default_eng_val            = new su2double[5];
  default_cfl_adapt          = new su2double[4];
  default_ad_coeff_flow      = new su2double[3];
  default_mixedout_coeff     = new su2double[3];
  default_extrarelfac        = new su2double[2];
  default_rampRotFrame_coeff = new su2double[3];
  default_rampOutPres_coeff  = new su2double[3];
  default_ad_coeff_adj       = new su2double[3];
  default_ad_coeff_heat      = new su2double[3];
  default_obj_coeff          = new su2double[5];
  default_geo_loc            = new su2double[2];
  default_distortion         = new su2double[2];
  default_ea_lim             = new su2double[3];
  default_grid_fix           = new su2double[6];
  default_inc_crit           = new su2double[3];
  default_htp_axis           = new su2double[2];
  default_body_force         = new su2double[3];

  // This config file is parsed by a number of programs to make it easy to write SU2
  // wrapper scripts (in python, go, etc.) so please do
  // the best you can to follow the established format. It's very hard to parse c++ code
  // and none of us that write the parsers want to write a full c++ interpreter. Please
  // play nice with the existing format so that you don't break the existing scripts.

  /* BEGIN_CONFIG_OPTIONS */

  /*!\par CONFIG_CATEGORY: Problem Definition \ingroup Config */
  /*--- Options related to problem definition and partitioning ---*/

  /*!\brief REGIME_TYPE \n  DESCRIPTION: Regime type \n OPTIONS: see \link Regime_Map \endlink \ingroup Config*/
  addEnumOption("REGIME_TYPE", Kind_Regime, Regime_Map, COMPRESSIBLE);
  
  /*!\brief PHYSICAL_PROBLEM \n DESCRIPTION: Physical governing equations \n Options: see \link Solver_Map \endlink \n DEFAULT: NO_SOLVER \ingroup Config*/
  addEnumOption("PHYSICAL_PROBLEM", Kind_Solver, Solver_Map, NO_SOLVER);
  /*!\brief MATH_PROBLEM  \n DESCRIPTION: Mathematical problem \n  Options: DIRECT, ADJOINT \ingroup Config*/
  addMathProblemOption("MATH_PROBLEM", ContinuousAdjoint, false, DiscreteAdjoint, false, Restart_Flow, false);
  /*!\brief KIND_TURB_MODEL \n DESCRIPTION: Specify turbulence model \n Options: see \link Turb_Model_Map \endlink \n DEFAULT: NO_TURB_MODEL \ingroup Config*/
  addEnumOption("KIND_TURB_MODEL", Kind_Turb_Model, Turb_Model_Map, NO_TURB_MODEL);

  /*!\brief KIND_TRANS_MODEL \n DESCRIPTION: Specify transition model OPTIONS: see \link Trans_Model_Map \endlink \n DEFAULT: NO_TRANS_MODEL \ingroup Config*/
  addEnumOption("KIND_TRANS_MODEL", Kind_Trans_Model, Trans_Model_Map, NO_TRANS_MODEL);

  /*!\brief HEAT_EQUATION \n DESCRIPTION: Enable heat equation for incompressible flows. \ingroup Config*/
  addBoolOption("HEAT_EQUATION", Heat_Inc, NO);

  /*\brief AXISYMMETRIC \n DESCRIPTION: Axisymmetric simulation \n DEFAULT: false \ingroup Config */
  addBoolOption("AXISYMMETRIC", Axisymmetric, false);
  /* DESCRIPTION: Add the gravity force */
  addBoolOption("GRAVITY_FORCE", GravityForce, false);
  /* DESCRIPTION: Apply a body force as a source term (NO, YES) */
  addBoolOption("BODY_FORCE", Body_Force, false);
  default_body_force[0] = 0.0; default_body_force[1] = 0.0; default_body_force[2] = 0.0;
  /* DESCRIPTION: Vector of body force values (BodyForce_X, BodyForce_Y, BodyForce_Z) */
  addDoubleArrayOption("BODY_FORCE_VECTOR", 3, Body_Force_Vector, default_body_force);
  /*!\brief RESTART_SOL \n DESCRIPTION: Restart solution from native solution file \n Options: NO, YES \ingroup Config */
  addBoolOption("RESTART_SOL", Restart, false);
  /*!\brief UPDATE_RESTART_PARAMS \n DESCRIPTION: Update some parameters from a metadata file when restarting \n Options: NO, YES \ingroup Config */
  addBoolOption("UPDATE_RESTART_PARAMS", Update_Restart_Params, false);
  /*!\brief BINARY_RESTART \n DESCRIPTION: Read / write binary SU2 native restart files. \n Options: YES, NO \ingroup Config */
  addBoolOption("WRT_BINARY_RESTART", Wrt_Binary_Restart, true);
  /*!\brief BINARY_RESTART \n DESCRIPTION: Read / write binary SU2 native restart files. \n Options: YES, NO \ingroup Config */
  addBoolOption("READ_BINARY_RESTART", Read_Binary_Restart, true);
  /*!\brief SYSTEM_MEASUREMENTS \n DESCRIPTION: System of measurements \n OPTIONS: see \link Measurements_Map \endlink \n DEFAULT: SI \ingroup Config*/
  addEnumOption("SYSTEM_MEASUREMENTS", SystemMeasurements, Measurements_Map, SI);

  /*!\par CONFIG_CATEGORY: FluidModel \ingroup Config*/
  /*!\brief FLUID_MODEL \n DESCRIPTION: Fluid model \n OPTIONS: See \link FluidModel_Map \endlink \n DEFAULT: STANDARD_AIR \ingroup Config*/
  addEnumOption("FLUID_MODEL", Kind_FluidModel, FluidModel_Map, STANDARD_AIR);


  /*!\par CONFIG_CATEGORY: Freestream Conditions \ingroup Config*/
  /*--- Options related to freestream specification ---*/

  /*!\brief GAS_CONSTANT \n DESCRIPTION: Specific gas constant (287.058 J/kg*K (air), only for compressible flows) \ingroup Config*/
  addDoubleOption("GAS_CONSTANT", Gas_Constant, 287.058);
  /*!\brief GAMMA_VALUE  \n DESCRIPTION: Ratio of specific heats (1.4 (air), only for compressible flows) \ingroup Config*/
  addDoubleOption("GAMMA_VALUE", Gamma, 1.4);


  /*--- Options related to VAN der WAALS MODEL and PENG ROBINSON ---*/

  /* DESCRIPTION: Critical Temperature, default value for AIR */
  addDoubleOption("CRITICAL_TEMPERATURE", Temperature_Critical, 131.00);
  /* DESCRIPTION: Critical Pressure, default value for MDM */
  addDoubleOption("CRITICAL_PRESSURE", Pressure_Critical, 3588550.0);
  /* DESCRIPTION: Critical Density, default value for MDM */
  addDoubleOption("CRITICAL_DENSITY", Density_Critical, 263.0);

  /*--- Options related to VAN der WAALS MODEL and PENG ROBINSON ---*/
  /* DESCRIPTION: Critical Density, default value for MDM */
   addDoubleOption("ACENTRIC_FACTOR", Acentric_Factor, 0.035);

   /*--- Options related to Viscosity Model ---*/
  /*!\brief VISCOSITY_MODEL \n DESCRIPTION: model of the viscosity \n OPTIONS: See \link ViscosityModel_Map \endlink \n DEFAULT: SUTHERLAND \ingroup Config*/
  addEnumOption("VISCOSITY_MODEL", Kind_ViscosityModel, ViscosityModel_Map, SUTHERLAND);

  /*--- Options related to Constant Viscosity Model ---*/

  /* DESCRIPTION: default value for AIR */
  addDoubleOption("MU_CONSTANT", Mu_Constant , 1.716E-5);

  /*--- Options related to Sutherland Viscosity Model ---*/

  /* DESCRIPTION: Sutherland Viscosity Ref default value for AIR SI */
  addDoubleOption("MU_REF", Mu_Ref, 1.716E-5);
  /* DESCRIPTION: Sutherland Temperature Ref, default value for AIR SI */
  addDoubleOption("MU_T_REF", Mu_Temperature_Ref, 273.15);
  /* DESCRIPTION: Sutherland constant, default value for AIR SI */
  addDoubleOption("SUTHERLAND_CONSTANT", Mu_S, 110.4);

  /*--- Options related to Thermal Conductivity Model ---*/

  addEnumOption("CONDUCTIVITY_MODEL", Kind_ConductivityModel, ConductivityModel_Map, CONSTANT_PRANDTL);

 /*--- Options related to Constant Thermal Conductivity Model ---*/

 /* DESCRIPTION: default value for AIR */
  addDoubleOption("KT_CONSTANT", Kt_Constant , 0.0257);

  /*!\brief REYNOLDS_NUMBER \n DESCRIPTION: Reynolds number (non-dimensional, based on the free-stream values). Needed for viscous solvers. For incompressible solvers the Reynolds length will always be 1.0 \n DEFAULT: 0.0 \ingroup Config */
  addDoubleOption("REYNOLDS_NUMBER", Reynolds, 0.0);
  /*!\brief REYNOLDS_LENGTH \n DESCRIPTION: Reynolds length (1 m by default). Used for compressible solver: incompressible solver will use 1.0. \ingroup Config */
  addDoubleOption("REYNOLDS_LENGTH", Length_Reynolds, 1.0);
  /*!\brief PRANDTL_LAM \n DESCRIPTION: Laminar Prandtl number (0.72 (air), only for compressible flows) \n DEFAULT: 0.72 \ingroup Config*/
  addDoubleOption("PRANDTL_LAM", Prandtl_Lam, 0.72);
  /*!\brief PRANDTL_TURB \n DESCRIPTION: Turbulent Prandtl number (0.9 (air), only for compressible flows) \n DEFAULT 0.90 \ingroup Config*/
  addDoubleOption("PRANDTL_TURB", Prandtl_Turb, 0.90);
  /*!\brief BULK_MODULUS \n DESCRIPTION: Value of the Bulk Modulus  \n DEFAULT 1.42E5 \ingroup Config*/
  addDoubleOption("BULK_MODULUS", Bulk_Modulus, 1.42E5);
  /* DESCRIPTION: Artifical compressibility factor  */
  addDoubleOption("ARTCOMP_FACTOR", ArtComp_Factor, 1.0);
  /*!\brief MACH_NUMBER  \n DESCRIPTION:  Mach number (non-dimensional, based on the free-stream values). 0.0 by default \ingroup Config*/
  addDoubleOption("MACH_NUMBER", Mach, 0.0);
  /*!\brief INIT_OPTION \n DESCRIPTION: Init option to choose between Reynolds or thermodynamics quantities for initializing the solution \n OPTIONS: see \link InitOption_Map \endlink \n DEFAULT REYNOLDS \ingroup Config*/
  addEnumOption("INIT_OPTION", Kind_InitOption, InitOption_Map, REYNOLDS);
  /* DESCRIPTION: Free-stream option to choose between density and temperature for initializing the solution */
  addEnumOption("FREESTREAM_OPTION", Kind_FreeStreamOption, FreeStreamOption_Map, TEMPERATURE_FS);
  /*!\brief FREESTREAM_PRESSURE\n DESCRIPTION: Free-stream pressure (101325.0 N/m^2 by default) \ingroup Config*/
  addDoubleOption("FREESTREAM_PRESSURE", Pressure_FreeStream, 101325.0);
  /*!\brief FREESTREAM_DENSITY\n DESCRIPTION: Free-stream density (1.2886 Kg/m^3 (air), 998.2 Kg/m^3 (water)) \n DEFAULT -1.0 (calculated from others) \ingroup Config*/
  addDoubleOption("FREESTREAM_DENSITY", Density_FreeStream, -1.0);
  /*!\brief FREESTREAM_TEMPERATURE\n DESCRIPTION: Free-stream temperature (288.15 K by default) \ingroup Config*/
  addDoubleOption("FREESTREAM_TEMPERATURE", Temperature_FreeStream, 288.15);
  /*!\brief FREESTREAM_TEMPERATURE_VE\n DESCRIPTION: Free-stream vibrational-electronic temperature (288.15 K by default) \ingroup Config*/
  addDoubleOption("FREESTREAM_TEMPERATURE_VE", Temperature_ve_FreeStream, 288.15);
  default_vel_inf[0] = 1.0; default_vel_inf[1] = 0.0; default_vel_inf[2] = 0.0;
  /*!\brief FREESTREAM_VELOCITY\n DESCRIPTION: Free-stream velocity (m/s) */
  addDoubleArrayOption("FREESTREAM_VELOCITY", 3, Velocity_FreeStream, default_vel_inf);
  /* DESCRIPTION: Free-stream viscosity (1.853E-5 Ns/m^2 (air), 0.798E-3 Ns/m^2 (water)) */
  addDoubleOption("FREESTREAM_VISCOSITY", Viscosity_FreeStream, -1.0);
  /* DESCRIPTION: Heat capacity used for heat equation */
  addDoubleOption("SPECIFIC_HEAT_FLUID", Specific_Heat_Fluid, 0.0);
  /* DESCRIPTION: Heat capacity used for heat equation */
  addDoubleOption("SPECIFIC_HEAT_SOLID", Specific_Heat_Solid, 0.0);
  /* DESCRIPTION: Thermal conductivity used for heat equation */
  addDoubleOption("THERMAL_CONDUCTIVITY_SOLID", Thermal_Conductivity_Solid, 0.0);
  /* DESCRIPTION: External heating source */
  addDoubleOption("EXTERNAL_HEATING_SOURCE", External_Heating, 0.0);
  /* DESCRIPTION: Density used in solids */
  addDoubleOption("DENSITY_SOLID", Density_Solid, 0.0);
  /* DESCRIPTION:  */
  addDoubleOption("FREESTREAM_INTERMITTENCY", Intermittency_FreeStream, 1.0);
  /* DESCRIPTION:  */
  addDoubleOption("FREESTREAM_TURBULENCEINTENSITY", TurbulenceIntensity_FreeStream, 0.05);
  /* DESCRIPTION:  */
  addDoubleOption("FREESTREAM_NU_FACTOR", NuFactor_FreeStream, 3.0);
  /* DESCRIPTION:  */
  addDoubleOption("ENGINE_NU_FACTOR", NuFactor_Engine, 3.0);
  /* DESCRIPTION:  */
  addDoubleOption("ACTDISK_SECONDARY_FLOW", SecondaryFlow_ActDisk, 0.0);
  /* DESCRIPTION:  */
  addDoubleOption("INITIAL_BCTHRUST", Initial_BCThrust, 4000.0);
  /* DESCRIPTION:  */
  addDoubleOption("FREESTREAM_TURB2LAMVISCRATIO", Turb2LamViscRatio_FreeStream, 10.0);
  /* DESCRIPTION: Side-slip angle (degrees, only for compressible flows) */
  addDoubleOption("SIDESLIP_ANGLE", AoS, 0.0);
  /*!\brief AOA  \n DESCRIPTION: Angle of attack (degrees, only for compressible flows) \ingroup Config*/
  addDoubleOption("AOA", AoA, 0.0);
  /* DESCRIPTION: Activate fixed CL mode (specify a CL instead of AoA). */
  addBoolOption("FIXED_CL_MODE", Fixed_CL_Mode, false);
  /* DESCRIPTION: Activate fixed CM mode (specify a CM instead of iH). */
  addBoolOption("FIXED_CM_MODE", Fixed_CM_Mode, false);
  /* DESCRIPTION: Evaluate the dOF_dCL or dOF_dCMy during run time. */
  addBoolOption("EVAL_DOF_DCX", Eval_dOF_dCX, true);
  /* DESCRIPTION: DIscard the angle of attack in the solution and the increment in the geometry files. */
  addBoolOption("DISCARD_INFILES", Discard_InFiles, false);
  /* DESCRIPTION: Specify a fixed coefficient of lift instead of AoA (only for compressible flows) */
  addDoubleOption("TARGET_CL", Target_CL, 0.0);
  /* DESCRIPTION: Specify a fixed coefficient of lift instead of AoA (only for compressible flows) */
  addDoubleOption("TARGET_CM", Target_CM, 0.0);
  /* DESCRIPTION: Damping factor for fixed CL mode. */
  addDoubleOption("DCL_DALPHA", dCL_dAlpha, 0.2);
  /* DESCRIPTION: Damping factor for fixed CL mode. */
  addDoubleOption("DCM_DIH", dCM_diH, 0.05);
  /* DESCRIPTION: Number of times Alpha is updated in a fix CL problem. */
  addUnsignedLongOption("UPDATE_ALPHA", Update_Alpha, 5);
  /* DESCRIPTION: Number of times Alpha is updated in a fix CL problem. */
  addUnsignedLongOption("UPDATE_IH", Update_iH, 5);
  /* DESCRIPTION: Number of iterations to evaluate dCL_dAlpha . */
  addUnsignedLongOption("ITER_DCL_DALPHA", Iter_dCL_dAlpha, 2500);
  /* DESCRIPTION: Damping factor for fixed CL mode. */
  addDoubleOption("DNETTHRUST_DBCTHRUST", dNetThrust_dBCThrust, 2.0);
  /* DESCRIPTION: Number of times Alpha is updated in a fix CL problem. */
  addUnsignedLongOption("UPDATE_BCTHRUST", Update_BCThrust, 5);


  /*!\par CONFIG_CATEGORY: Reference Conditions \ingroup Config*/
  /*--- Options related to reference values for nondimensionalization ---*/

  Length_Ref = 1.0; //<---- NOTE: this should be given an option or set as a const

  /*!\brief REF_ORIGIN_MOMENT_X\n DESCRIPTION: X Reference origin for moment computation \ingroup Config*/
  addDoubleListOption("REF_ORIGIN_MOMENT_X", nRefOriginMoment_X, RefOriginMoment_X);
  /*!\brief REF_ORIGIN_MOMENT_Y\n DESCRIPTION: Y Reference origin for moment computation \ingroup Config*/
  addDoubleListOption("REF_ORIGIN_MOMENT_Y", nRefOriginMoment_Y, RefOriginMoment_Y);
  /*!\brief REF_ORIGIN_MOMENT_Z\n DESCRIPTION: Z Reference origin for moment computation \ingroup Config*/
  addDoubleListOption("REF_ORIGIN_MOMENT_Z", nRefOriginMoment_Z, RefOriginMoment_Z);
  /*!\brief REF_AREA\n DESCRIPTION: Reference area for force coefficients (0 implies automatic calculation) \ingroup Config*/
  addDoubleOption("REF_AREA", RefArea, 1.0);
  /*!\brief SEMI_SPAN\n DESCRIPTION: Wing semi-span (1 by deafult) \ingroup Config*/
  addDoubleOption("SEMI_SPAN", SemiSpan, 1.0);
  /*!\brief REF_LENGTH\n DESCRIPTION: Reference length for pitching, rolling, and yawing non-dimensional moment \ingroup Config*/
  addDoubleOption("REF_LENGTH", RefLength, 1.0);
  /*!\brief REF_ELEM_LENGTH\n DESCRIPTION: Reference element length for computing the slope limiter epsilon \ingroup Config*/
  addDoubleOption("REF_ELEM_LENGTH", RefElemLength, 0.1);
  /*!\brief REF_SHARP_EDGES\n DESCRIPTION: Reference coefficient for detecting sharp edges \ingroup Config*/
  addDoubleOption("REF_SHARP_EDGES", RefSharpEdges, 3.0);
	/*!\brief REF_VELOCITY\n DESCRIPTION: Reference velocity (incompressible only)  \ingroup Config*/
  addDoubleOption("REF_VELOCITY", Velocity_Ref, -1.0);
	/* !\brief REF_VISCOSITY  \n DESCRIPTION: Reference viscosity (incompressible only)  \ingroup Config*/
  addDoubleOption("REF_VISCOSITY", Viscosity_Ref, -1.0);
  /* DESCRIPTION: Type of mesh motion */
  addEnumOption("REF_DIMENSIONALIZATION", Ref_NonDim, NonDim_Map, DIMENSIONAL);

  /*!\par CONFIG_CATEGORY: Boundary Markers \ingroup Config*/
  /*--- Options related to various boundary markers ---*/

  /*!\brief HTP_AXIS\n DESCRIPTION: Location of the HTP axis*/
  default_htp_axis[0] = 0.0; default_htp_axis[1] = 0.0;
  addDoubleArrayOption("HTP_AXIS", 2, HTP_Axis, default_htp_axis);
  /*!\brief MARKER_PLOTTING\n DESCRIPTION: Marker(s) of the surface in the surface flow solution file  \ingroup Config*/
  addStringListOption("MARKER_PLOTTING", nMarker_Plotting, Marker_Plotting);
  /*!\brief MARKER_MONITORING\n DESCRIPTION: Marker(s) of the surface where evaluate the non-dimensional coefficients \ingroup Config*/
  addStringListOption("MARKER_MONITORING", nMarker_Monitoring, Marker_Monitoring);
  /*!\brief MARKER_CONTROL_VOLUME\n DESCRIPTION: Marker(s) of the surface in the surface flow solution file  \ingroup Config*/
  addStringListOption("MARKER_ANALYZE", nMarker_Analyze, Marker_Analyze);
  /*!\brief MARKER_DESIGNING\n DESCRIPTION: Marker(s) of the surface where objective function (design problem) will be evaluated \ingroup Config*/
  addStringListOption("MARKER_DESIGNING", nMarker_Designing, Marker_Designing);
  /*!\brief GEO_MARKER\n DESCRIPTION: Marker(s) of the surface where evaluate the geometrical functions \ingroup Config*/
  addStringListOption("GEO_MARKER", nMarker_GeoEval, Marker_GeoEval);
  /*!\brief MARKER_EULER\n DESCRIPTION: Euler wall boundary marker(s) \ingroup Config*/
  addStringListOption("MARKER_EULER", nMarker_Euler, Marker_Euler);
  /*!\brief MARKER_FAR\n DESCRIPTION: Far-field boundary marker(s) \ingroup Config*/
  addStringListOption("MARKER_FAR", nMarker_FarField, Marker_FarField);
  /*!\brief MARKER_SYM\n DESCRIPTION: Symmetry boundary condition \ingroup Config*/
  addStringListOption("MARKER_SYM", nMarker_SymWall, Marker_SymWall);
  /*!\brief MARKER_PRESSURE\n DESCRIPTION: Symmetry boundary condition \ingroup Config*/
  addStringListOption("MARKER_PRESSURE", nMarker_Pressure, Marker_Pressure);
  /*!\brief MARKER_NEARFIELD\n DESCRIPTION: Near-Field boundary condition \ingroup Config*/
  addStringListOption("MARKER_NEARFIELD", nMarker_NearFieldBound, Marker_NearFieldBound);
  /*!\brief MARKER_FLUID_INTERFACE\n DESCRIPTION: Fluid interface boundary marker(s) \ingroup Config*/
  addStringListOption("MARKER_FLUID_INTERFACE", nMarker_Fluid_InterfaceBound, Marker_Fluid_InterfaceBound);
  /*!\brief MARKER_INTERFACE\n DESCRIPTION: Zone interface boundary marker(s) \ingroup Config*/
  addStringListOption("MARKER_INTERFACE", nMarker_InterfaceBound, Marker_InterfaceBound);
  /*!\brief MARKER_FSI_INTERFACE \n DESCRIPTION: ZONE interface boundary marker(s) \ingroup Config*/
  addStringListOption("MARKER_ZONE_INTERFACE", nMarker_ZoneInterface, Marker_ZoneInterface);
  /*!\brief MARKER_CHT_INTERFACE \n DESCRIPTION: CHT interface boundary marker(s) \ingroup Config*/
  addStringListOption("MARKER_CHT_INTERFACE", nMarker_CHTInterface, Marker_CHTInterface);
  /*!\brief MARKER_DIRICHLET  \n DESCRIPTION: Dirichlet boundary marker(s) \ingroup Config*/
  addStringListOption("MARKER_DIRICHLET", nMarker_Dirichlet, Marker_Dirichlet);
  /* DESCRIPTION: Neumann boundary marker(s) */
  addStringListOption("MARKER_NEUMANN", nMarker_Neumann, Marker_Neumann);
  /* DESCRIPTION: Neumann boundary marker(s) */
  addStringListOption("MARKER_INTERNAL", nMarker_Internal, Marker_Internal);
  /* DESCRIPTION: Custom boundary marker(s) */
  addStringListOption("MARKER_CUSTOM", nMarker_Custom, Marker_Custom);
  /* DESCRIPTION: Periodic boundary marker(s) for use with SU2_MSH
   Format: ( periodic marker, donor marker, rotation_center_x, rotation_center_y,
   rotation_center_z, rotation_angle_x-axis, rotation_angle_y-axis,
   rotation_angle_z-axis, translation_x, translation_y, translation_z, ... ) */
  addPeriodicOption("MARKER_PERIODIC", nMarker_PerBound, Marker_PerBound, Marker_PerDonor,
                    Periodic_RotCenter, Periodic_RotAngles, Periodic_Translation);

  /*!\brief ACTDISK_TYPE  \n DESCRIPTION: Actuator Disk boundary type \n OPTIONS: see \link ActDisk_Map \endlink \n Default: VARIABLES_JUMP \ingroup Config*/
  addEnumOption("ACTDISK_TYPE", Kind_ActDisk, ActDisk_Map, VARIABLES_JUMP);

  /*!\brief MARKER_ACTDISK\n DESCRIPTION: Periodic boundary marker(s) for use with SU2_MSH
   Format: ( periodic marker, donor marker, rotation_center_x, rotation_center_y,
   rotation_center_z, rotation_angle_x-axis, rotation_angle_y-axis,
   rotation_angle_z-axis, translation_x, translation_y, translation_z, ... ) \ingroup Config*/
  addActDiskOption("MARKER_ACTDISK",
                   nMarker_ActDiskInlet, nMarker_ActDiskOutlet,  Marker_ActDiskInlet, Marker_ActDiskOutlet,
                   ActDisk_PressJump, ActDisk_TempJump, ActDisk_Omega);

  /*!\brief INLET_TYPE  \n DESCRIPTION: Inlet boundary type \n OPTIONS: see \link Inlet_Map \endlink \n DEFAULT: TOTAL_CONDITIONS \ingroup Config*/
  addEnumOption("INLET_TYPE", Kind_Inlet, Inlet_Map, TOTAL_CONDITIONS);

  /*!\brief MARKER_INLET  \n DESCRIPTION: Inlet boundary marker(s) with the following formats,
   Total Conditions: (inlet marker, total temp, total pressure, flow_direction_x,
   flow_direction_y, flow_direction_z, ... ) where flow_direction is
   a unit vector.
   Mass Flow: (inlet marker, density, velocity magnitude, flow_direction_x,
   flow_direction_y, flow_direction_z, ... ) where flow_direction is
   a unit vector. \ingroup Config*/
  addInletOption("MARKER_INLET", nMarker_Inlet, Marker_Inlet, Inlet_Ttotal, Inlet_Ptotal, Inlet_FlowDir);

  /*!\brief MARKER_RIEMANN \n DESCRIPTION: Riemann boundary marker(s) with the following formats, a unit vector.
   * \n OPTIONS: See \link Riemann_Map \endlink. The variables indicated by the option and the flow direction unit vector must be specified. \ingroup Config*/
  addRiemannOption("MARKER_RIEMANN", nMarker_Riemann, Marker_Riemann, Kind_Data_Riemann, Riemann_Map, Riemann_Var1, Riemann_Var2, Riemann_FlowDir);
  /*!\brief MARKER_GILES \n DESCRIPTION: Giles boundary marker(s) with the following formats, a unit vector. */
  /* \n OPTIONS: See \link Giles_Map \endlink. The variables indicated by the option and the flow direction unit vector must be specified. \ingroup Config*/
  addGilesOption("MARKER_GILES", nMarker_Giles, Marker_Giles, Kind_Data_Giles, Giles_Map, Giles_Var1, Giles_Var2, Giles_FlowDir, RelaxFactorAverage, RelaxFactorFourier);
  /*!\brief SPATIAL_FOURIER \n DESCRIPTION: Option to compute the spatial fourier trasformation for the Giles BC. */
  addBoolOption("SPATIAL_FOURIER", SpatialFourier, false);
  /*!\brief GILES_EXTRA_RELAXFACTOR \n DESCRIPTION: the 1st coeff the value of the under relaxation factor to apply to the shroud and hub,
   * the 2nd coefficient is the the percentage of span-wise height influenced by this extra under relaxation factor.*/
  default_extrarelfac[0] = 0.1; default_extrarelfac[1] = 0.1;
  addDoubleArrayOption("GILES_EXTRA_RELAXFACTOR", 2, ExtraRelFacGiles, default_extrarelfac);
  /*!\brief AVERAGE_PROCESS_TYPE \n DESCRIPTION: types of mixing process for averaging quantities at the boundaries.
    \n OPTIONS: see \link MixingProcess_Map \endlink \n DEFAULT: AREA_AVERAGE \ingroup Config*/
  addEnumOption("MIXINGPLANE_INTERFACE_KIND", Kind_MixingPlaneInterface, MixingPlaneInterface_Map, NEAREST_SPAN);
  /*!\brief AVERAGE_PROCESS_KIND \n DESCRIPTION: types of mixing process for averaging quantities at the boundaries.
    \n OPTIONS: see \link MixingProcess_Map \endlink \n DEFAULT: AREA_AVERAGE \ingroup Config*/
  addEnumOption("AVERAGE_PROCESS_KIND", Kind_AverageProcess, AverageProcess_Map, AREA);
  /*!\brief PERFORMANCE_AVERAGE_PROCESS_KIND \n DESCRIPTION: types of mixing process for averaging quantities at the boundaries for performance computation.
      \n OPTIONS: see \link MixingProcess_Map \endlink \n DEFAULT: AREA_AVERAGE \ingroup Config*/
  addEnumOption("PERFORMANCE_AVERAGE_PROCESS_KIND", Kind_PerformanceAverageProcess, AverageProcess_Map, AREA);
  default_mixedout_coeff[0] = 1.0; default_mixedout_coeff[1] = 1.0E-05; default_mixedout_coeff[2] = 15.0;
  /*!\brief MIXEDOUT_COEFF \n DESCRIPTION: the 1st coeff is an under relaxation factor for the Newton method,
   * the 2nd coefficient is the tolerance for the Newton method, 3rd coefficient is the maximum number of
   * iteration for the Newton Method.*/
  addDoubleArrayOption("MIXEDOUT_COEFF", 3, Mixedout_Coeff, default_mixedout_coeff);
  /*!\brief RAMP_ROTATING_FRAME\n DESCRIPTION: option to ramp up or down the rotating frame velocity value*/
  addBoolOption("RAMP_ROTATING_FRAME", RampRotatingFrame, false);
  default_rampRotFrame_coeff[0] = 0; default_rampRotFrame_coeff[1] = 1.0; default_rampRotFrame_coeff[2] = 1000.0;
      /*!\brief RAMP_ROTATING_FRAME_COEFF \n DESCRIPTION: the 1st coeff is the staring velocity,
   * the 2nd coeff is the number of iterations for the update, 3rd is the number of iteration */
  addDoubleArrayOption("RAMP_ROTATING_FRAME_COEFF", 3, RampRotatingFrame_Coeff, default_rampRotFrame_coeff);
  /* DESCRIPTION: AVERAGE_MACH_LIMIT is a limit value for average procedure based on the mass flux. */
  addDoubleOption("AVERAGE_MACH_LIMIT", AverageMachLimit, 0.03);
  /*!\brief RAMP_OUTLET_PRESSURE\n DESCRIPTION: option to ramp up or down the rotating frame velocity value*/
  addBoolOption("RAMP_OUTLET_PRESSURE", RampOutletPressure, false);
  default_rampOutPres_coeff[0] = 100000.0; default_rampOutPres_coeff[1] = 1.0; default_rampOutPres_coeff[2] = 1000.0;
  /*!\brief RAMP_OUTLET_PRESSURE_COEFF \n DESCRIPTION: the 1st coeff is the staring outlet pressure,
   * the 2nd coeff is the number of iterations for the update, 3rd is the number of total iteration till reaching the final outlet pressure value */
  addDoubleArrayOption("RAMP_OUTLET_PRESSURE_COEFF", 3, RampOutletPressure_Coeff, default_rampOutPres_coeff);
  /*!\brief MARKER_MIXINGPLANE \n DESCRIPTION: Identify the boundaries in which the mixing plane is applied. \ingroup Config*/
  addStringListOption("MARKER_MIXINGPLANE_INTERFACE", nMarker_MixingPlaneInterface, Marker_MixingPlaneInterface);
  /*!\brief TURBULENT_MIXINGPLANE \n DESCRIPTION: Activate mixing plane also for turbulent quantities \ingroup Config*/
  addBoolOption("TURBULENT_MIXINGPLANE", turbMixingPlane, false);
  /*!\brief MARKER_TURBOMACHINERY \n DESCRIPTION: Identify the inflow and outflow boundaries in which the turbomachinery settings are  applied. \ingroup Config*/
  addTurboPerfOption("MARKER_TURBOMACHINERY", nMarker_Turbomachinery, Marker_TurboBoundIn, Marker_TurboBoundOut);
  /*!\brief NUM_SPANWISE_SECTIONS \n DESCRIPTION: Integer number of spanwise sections to compute 3D turbo BC and Performance for turbomachinery */
  addUnsignedShortOption("NUM_SPANWISE_SECTIONS", nSpanWiseSections_User, 1);
  /*!\brief SPANWISE_KIND \n DESCRIPTION: type of algorithm to identify the span-wise sections at the turbo boundaries.
   \n OPTIONS: see \link SpanWise_Map \endlink \n Default: AUTOMATIC */
  addEnumOption("SPANWISE_KIND", Kind_SpanWise, SpanWise_Map, AUTOMATIC);
  /*!\brief TURBOMACHINERY_KIND \n DESCRIPTION: types of turbomachynery architecture.
      \n OPTIONS: see \link TurboMachinery_Map \endlink \n Default: AXIAL */
  addEnumListOption("TURBOMACHINERY_KIND",nTurboMachineryKind, Kind_TurboMachinery, TurboMachinery_Map);
  /*!\brief MARKER_SHROUD \n DESCRIPTION: markers in which velocity is forced to 0.0 .
   * \n Format: (shroud1, shroud2, ...)*/
  addStringListOption("MARKER_SHROUD", nMarker_Shroud, Marker_Shroud);
  /*!\brief MARKER_SUPERSONIC_INLET  \n DESCRIPTION: Supersonic inlet boundary marker(s)
   * \n   Format: (inlet marker, temperature, static pressure, velocity_x,   velocity_y, velocity_z, ... ), i.e. primitive variables specified. \ingroup Config*/
  addInletOption("MARKER_SUPERSONIC_INLET", nMarker_Supersonic_Inlet, Marker_Supersonic_Inlet, Inlet_Temperature, Inlet_Pressure, Inlet_Velocity);
  /*!\brief MARKER_SUPERSONIC_OUTLET \n DESCRIPTION: Supersonic outlet boundary marker(s) \ingroup Config*/
  addStringListOption("MARKER_SUPERSONIC_OUTLET", nMarker_Supersonic_Outlet, Marker_Supersonic_Outlet);
  /*!\brief MARKER_OUTLET  \n DESCRIPTION: Outlet boundary marker(s)\n
   Format: ( outlet marker, back pressure (static), ... ) \ingroup Config*/
  addStringDoubleListOption("MARKER_OUTLET", nMarker_Outlet, Marker_Outlet, Outlet_Pressure);
  /*!\brief MARKER_ISOTHERMAL DESCRIPTION: Isothermal wall boundary marker(s)\n
   * Format: ( isothermal marker, wall temperature (static), ... ) \ingroup Config  */
  addStringDoubleListOption("MARKER_ISOTHERMAL", nMarker_Isothermal, Marker_Isothermal, Isothermal_Temperature);
  /*!\brief MARKER_HEATFLUX  \n DESCRIPTION: Specified heat flux wall boundary marker(s)
   Format: ( Heat flux marker, wall heat flux (static), ... ) \ingroup Config*/
  addStringDoubleListOption("MARKER_HEATFLUX", nMarker_HeatFlux, Marker_HeatFlux, Heat_Flux);
  /*!\brief MARKER_ENGINE_INFLOW  \n DESCRIPTION: Engine inflow boundary marker(s)
   Format: ( nacelle inflow marker, fan face Mach, ... ) \ingroup Config*/
  addStringDoubleListOption("MARKER_ENGINE_INFLOW", nMarker_EngineInflow, Marker_EngineInflow, EngineInflow_Target);
  /* DESCRIPTION: Highlite area */
  addDoubleOption("HIGHLITE_AREA", Highlite_Area, 1.0);
  /* DESCRIPTION: Fan poly efficiency */
  addDoubleOption("FAN_POLY_EFF", Fan_Poly_Eff, 1.0);
  /*!\brief SUBSONIC_ENGINE\n DESCRIPTION: Engine subsonic intake region \ingroup Config*/
  addBoolOption("SUBSONIC_ENGINE", SubsonicEngine, false);
  /* DESCRIPTION: Actuator disk double surface */
  addBoolOption("ACTDISK_DOUBLE_SURFACE", ActDisk_DoubleSurface, false);
  /* DESCRIPTION: Only half engine is in the computational grid */
  addBoolOption("ENGINE_HALF_MODEL", Engine_HalfModel, false);
  /* DESCRIPTION: Actuator disk double surface */
  addBoolOption("ACTDISK_SU2_DEF", ActDisk_SU2_DEF, false);
  /* DESCRIPTION: Definition of the distortion rack (radial number of proves / circumferential density (degree) */
  default_distortion[0] =  5.0; default_distortion[1] =  15.0;
  addDoubleArrayOption("DISTORTION_RACK", 2, DistortionRack, default_distortion);
  /* DESCRIPTION: Values of the box to impose a subsonic nacellle (mach, Pressure, Temperature) */
  default_eng_val[0]=0.0; default_eng_val[1]=0.0; default_eng_val[2]=0.0;
  default_eng_val[3]=0.0;  default_eng_val[4]=0.0;
  addDoubleArrayOption("SUBSONIC_ENGINE_VALUES", 5, SubsonicEngine_Values, default_eng_val);
  /* DESCRIPTION: Coordinates of the box to impose a subsonic nacellle cylinder (Xmin, Ymin, Zmin, Xmax, Ymax, Zmax, Radius) */
  default_eng_cyl[0] = 0.0; default_eng_cyl[1] = 0.0; default_eng_cyl[2] = 0.0;
  default_eng_cyl[3] =  1E15; default_eng_cyl[4] =  1E15; default_eng_cyl[5] =  1E15; default_eng_cyl[6] =  1E15;
  addDoubleArrayOption("SUBSONIC_ENGINE_CYL", 7, SubsonicEngine_Cyl, default_eng_cyl);
  /* DESCRIPTION: Engine exhaust boundary marker(s)
   Format: (nacelle exhaust marker, total nozzle temp, total nozzle pressure, ... )*/
  addExhaustOption("MARKER_ENGINE_EXHAUST", nMarker_EngineExhaust, Marker_EngineExhaust, Exhaust_Temperature_Target, Exhaust_Pressure_Target);
  /* DESCRIPTION: Clamped boundary marker(s) */
  addStringListOption("MARKER_CLAMPED", nMarker_Clamped, Marker_Clamped);
  /* DESCRIPTION: Displacement boundary marker(s) */
  addStringDoubleListOption("MARKER_NORMAL_DISPL", nMarker_Displacement, Marker_Displacement, Displ_Value);
  /* DESCRIPTION: Load boundary marker(s) */
  addStringDoubleListOption("MARKER_NORMAL_LOAD", nMarker_Load, Marker_Load, Load_Value);
  /* DESCRIPTION: Load boundary marker(s)
   Format: (inlet marker, load, multiplier, dir_x, dir_y, dir_z, ... ), i.e. primitive variables specified. */
  addInletOption("MARKER_LOAD", nMarker_Load_Dir, Marker_Load_Dir, Load_Dir_Value, Load_Dir_Multiplier, Load_Dir);
  /* DESCRIPTION: Sine load boundary marker(s)
   Format: (inlet marker, load, multiplier, dir_x, dir_y, dir_z, ... ), i.e. primitive variables specified. */
  addInletOption("MARKER_SINE_LOAD", nMarker_Load_Sine, Marker_Load_Sine, Load_Sine_Amplitude, Load_Sine_Frequency, Load_Sine_Dir);

  /* DESCRIPTION: Flow load boundary marker(s) */
  addStringDoubleListOption("MARKER_FLOWLOAD", nMarker_FlowLoad, Marker_FlowLoad, FlowLoad_Value);
  /* DESCRIPTION: Damping factor for engine inlet condition */
  addDoubleOption("DAMP_ENGINE_INFLOW", Damp_Engine_Inflow, 0.95);
  /* DESCRIPTION: Damping factor for engine exhaust condition */
  addDoubleOption("DAMP_ENGINE_EXHAUST", Damp_Engine_Exhaust, 0.95);
  /*!\brief ENGINE_INFLOW_TYPE  \n DESCRIPTION: Inlet boundary type \n OPTIONS: see \link Engine_Inflow_Map \endlink \n Default: FAN_FACE_MACH \ingroup Config*/
  addEnumOption("ENGINE_INFLOW_TYPE", Kind_Engine_Inflow, Engine_Inflow_Map, FAN_FACE_MACH);
  /* DESCRIPTION: Evaluate a problem with engines */
  addBoolOption("ENGINE", Engine, false);


  /*!\par CONFIG_CATEGORY: Time-marching \ingroup Config*/
  /*--- Options related to time-marching ---*/

  /* DESCRIPTION: Unsteady simulation  */
  addEnumOption("UNSTEADY_SIMULATION", Unsteady_Simulation, Unsteady_Map, STEADY);
  /* DESCRIPTION:  Courant-Friedrichs-Lewy condition of the finest grid */
  addDoubleOption("CFL_NUMBER", CFLFineGrid, 1.25);
  /* DESCRIPTION:  Max time step in local time stepping simulations */
  addDoubleOption("MAX_DELTA_TIME", Max_DeltaTime, 1000000);
  /* DESCRIPTION: Activate The adaptive CFL number. */
  addBoolOption("CFL_ADAPT", CFL_Adapt, false);
  /* !\brief CFL_ADAPT_PARAM
   * DESCRIPTION: Parameters of the adaptive CFL number (factor down, factor up, CFL limit (min and max) )
   * Factor down generally >1.0, factor up generally < 1.0 to cause the CFL to increase when residual is decreasing,
   * and decrease when the residual is increasing or stalled. \ingroup Config*/
  default_cfl_adapt[0] = 0.0; default_cfl_adapt[1] = 0.0; default_cfl_adapt[2] = 1.0; default_cfl_adapt[3] = 100.0;
  addDoubleArrayOption("CFL_ADAPT_PARAM", 4, CFL_AdaptParam, default_cfl_adapt);
  /* DESCRIPTION: Reduction factor of the CFL coefficient in the adjoint problem */
  addDoubleOption("CFL_REDUCTION_ADJFLOW", CFLRedCoeff_AdjFlow, 0.8);
  /* DESCRIPTION: Reduction factor of the CFL coefficient in the level set problem */
  addDoubleOption("CFL_REDUCTION_TURB", CFLRedCoeff_Turb, 1.0);
  /* DESCRIPTION: Reduction factor of the CFL coefficient in the turbulent adjoint problem */
  addDoubleOption("CFL_REDUCTION_ADJTURB", CFLRedCoeff_AdjTurb, 1.0);
  /* DESCRIPTION: Reduction factor of the CFL coefficient in the heat equation */
  addDoubleOption("CFL_REDUCTION_HEAT", CFLRedCoeff_Heat, 1.0);
  /* DESCRIPTION: Number of total iterations */
  addUnsignedLongOption("EXT_ITER", nExtIter, 999999);
  /* DESCRIPTION: External iteration offset due to restart */
  addUnsignedLongOption("EXT_ITER_OFFSET", ExtIter_OffSet, 0);
  // these options share nRKStep as their size, which is not a good idea in general
  /* DESCRIPTION: Runge-Kutta alpha coefficients */
  addDoubleListOption("RK_ALPHA_COEFF", nRKStep, RK_Alpha_Step);
  /* DESCRIPTION: Time Step for dual time stepping simulations (s) */
  addDoubleOption("UNST_TIMESTEP", Delta_UnstTime, 0.0);
  /* DESCRIPTION: Total Physical Time for dual time stepping simulations (s) */
  addDoubleOption("UNST_TIME", Total_UnstTime, 1.0);
  /* DESCRIPTION: Unsteady Courant-Friedrichs-Lewy number of the finest grid */
  addDoubleOption("UNST_CFL_NUMBER", Unst_CFL, 0.0);
  /* DESCRIPTION: Number of internal iterations (dual time method) */
  addUnsignedLongOption("UNST_INT_ITER", Unst_nIntIter, 100);
  /* DESCRIPTION: Number of internal iterations before starting CHT coupling */
  addUnsignedLongOption("CHT_WAIT_ITER", CHTWaitIter, 100);
  /* DESCRIPTION: Integer number of periodic time instances for Harmonic Balance */
  addUnsignedShortOption("TIME_INSTANCES", nTimeInstances, 1);
  /* DESCRIPTION: Time period for Harmonic Balance wihtout moving meshes */
  addDoubleOption("HB_PERIOD", HarmonicBalance_Period, -1.0);
  /* DESCRIPTION: Iteration number to begin unsteady restarts (dual time method) */
  addLongOption("UNST_RESTART_ITER", Unst_RestartIter, 0);
  /* DESCRIPTION: Starting direct solver iteration for the unsteady adjoint */
  addLongOption("UNST_ADJOINT_ITER", Unst_AdjointIter, 0);
  /* DESCRIPTION: Number of iterations to average the objective */
  addLongOption("ITER_AVERAGE_OBJ", Iter_Avg_Objective , 0);
  /* DESCRIPTION: Iteration number to begin unsteady restarts (structural analysis) */
  addLongOption("DYN_RESTART_ITER", Dyn_RestartIter, 0);
  /* DESCRIPTION: Time discretization */
  addEnumOption("TIME_DISCRE_FLOW", Kind_TimeIntScheme_Flow, Time_Int_Map, EULER_IMPLICIT);
  /* DESCRIPTION: Time discretization */
  addEnumOption("TIME_DISCRE_ADJFLOW", Kind_TimeIntScheme_AdjFlow, Time_Int_Map, EULER_IMPLICIT);
  /* DESCRIPTION: Time discretization */
  addEnumOption("TIME_DISCRE_TURB", Kind_TimeIntScheme_Turb, Time_Int_Map, EULER_IMPLICIT);
  /* DESCRIPTION: Time discretization */
  addEnumOption("TIME_DISCRE_ADJTURB", Kind_TimeIntScheme_AdjTurb, Time_Int_Map, EULER_IMPLICIT);
  /* DESCRIPTION: Time discretization */
  addEnumOption("TIME_DISCRE_WAVE", Kind_TimeIntScheme_Wave, Time_Int_Map, EULER_IMPLICIT);
  /* DESCRIPTION: Time discretization */
  addEnumOption("TIME_DISCRE_FEA", Kind_TimeIntScheme_FEA, Time_Int_Map_FEA, NEWMARK_IMPLICIT);
  /* DESCRIPTION: Time discretization */
  addEnumOption("TIME_DISCRE_HEAT", Kind_TimeIntScheme_Heat, Time_Int_Map, EULER_IMPLICIT);
  /* DESCRIPTION: Time discretization */
  addEnumOption("TIMESTEP_HEAT", Kind_TimeStep_Heat, Heat_TimeStep_Map, MINIMUM);
  /* DESCRIPTION: Time discretization */
  addEnumOption("TIME_DISCRE_POISSON", Kind_TimeIntScheme_Poisson, Time_Int_Map, EULER_IMPLICIT);

  /*!\par CONFIG_CATEGORY: Linear solver definition \ingroup Config*/
  /*--- Options related to the linear solvers ---*/

  /*!\brief LINEAR_SOLVER
   *  \n DESCRIPTION: Linear solver for the implicit, mesh deformation, or discrete adjoint systems \n OPTIONS: see \link Linear_Solver_Map \endlink \n DEFAULT: FGMRES \ingroup Config*/
  addEnumOption("LINEAR_SOLVER", Kind_Linear_Solver, Linear_Solver_Map, FGMRES);
  /*!\brief LINEAR_SOLVER_PREC
   *  \n DESCRIPTION: Preconditioner for the Krylov linear solvers \n OPTIONS: see \link Linear_Solver_Prec_Map \endlink \n DEFAULT: LU_SGS \ingroup Config*/
  addEnumOption("LINEAR_SOLVER_PREC", Kind_Linear_Solver_Prec, Linear_Solver_Prec_Map, ILU);
  /* DESCRIPTION: Minimum error threshold for the linear solver for the implicit formulation */
  addDoubleOption("LINEAR_SOLVER_ERROR", Linear_Solver_Error, 1E-6);
  /* DESCRIPTION: Maximum number of iterations of the linear solver for the implicit formulation */
  addUnsignedLongOption("LINEAR_SOLVER_ITER", Linear_Solver_Iter, 10);
  /* DESCRIPTION: Fill in level for the ILU preconditioner */
  addUnsignedShortOption("LINEAR_SOLVER_ILU_FILL_IN", Linear_Solver_ILU_n, 0);
  /* DESCRIPTION: Maximum number of iterations of the linear solver for the implicit formulation */
  addUnsignedLongOption("LINEAR_SOLVER_RESTART_FREQUENCY", Linear_Solver_Restart_Frequency, 10);
  /* DESCRIPTION: Relaxation of the flow equations solver for the implicit formulation */
  addDoubleOption("RELAXATION_FACTOR_FLOW", Relaxation_Factor_Flow, 1.0);
  /* DESCRIPTION: Relaxation of the turb equations solver for the implicit formulation */
  addDoubleOption("RELAXATION_FACTOR_TURB", Relaxation_Factor_Turb, 1.0);
  /* DESCRIPTION: Relaxation of the adjoint flow equations solver for the implicit formulation */
  addDoubleOption("RELAXATION_FACTOR_ADJFLOW", Relaxation_Factor_AdjFlow, 1.0);
  /* DESCRIPTION: Relaxation of the heat equation solver for the implicit formulation */
  addDoubleOption("RELAXATION_FACTOR_HEAT", Relaxation_Factor_Heat, 1.0);
  /* DESCRIPTION: Relaxation of the CHT coupling */
  addDoubleOption("RELAXATION_FACTOR_CHT", Relaxation_Factor_CHT, 1.0);
  /* DESCRIPTION: Roe coefficient */
  addDoubleOption("ROE_KAPPA", Roe_Kappa, 0.5);
  /* DESCRIPTION: Roe-Turkel preconditioning for low Mach number flows */
  addBoolOption("ROE_TURKEL_PREC", Low_Mach_Precon, false);
  /* DESCRIPTION: Post-reconstruction correction for low Mach number flows */
  addBoolOption("LOW_MACH_CORR", Low_Mach_Corr, false);
  /* DESCRIPTION: Time Step for dual time stepping simulations (s) */
  addDoubleOption("MIN_ROE_TURKEL_PREC", Min_Beta_RoeTurkel, 0.01);
  /* DESCRIPTION: Time Step for dual time stepping simulations (s) */
  addDoubleOption("MAX_ROE_TURKEL_PREC", Max_Beta_RoeTurkel, 0.2);
  /* DESCRIPTION: Linear solver for the turbulent adjoint systems */
  addEnumOption("ADJTURB_LIN_SOLVER", Kind_AdjTurb_Linear_Solver, Linear_Solver_Map, FGMRES);
  /* DESCRIPTION: Preconditioner for the turbulent adjoint Krylov linear solvers */
  addEnumOption("ADJTURB_LIN_PREC", Kind_AdjTurb_Linear_Prec, Linear_Solver_Prec_Map, ILU);
  /* DESCRIPTION: Minimum error threshold for the turbulent adjoint linear solver for the implicit formulation */
  addDoubleOption("ADJTURB_LIN_ERROR", AdjTurb_Linear_Error, 1E-5);
  /* DESCRIPTION: Maximum number of iterations of the turbulent adjoint linear solver for the implicit formulation */
  addUnsignedShortOption("ADJTURB_LIN_ITER", AdjTurb_Linear_Iter, 10);
  /* DESCRIPTION: Entropy fix factor */
  addDoubleOption("ENTROPY_FIX_COEFF", EntropyFix_Coeff, 0.001);
  /* DESCRIPTION: Linear solver for the discete adjoint systems */
  addEnumOption("DISCADJ_LIN_SOLVER", Kind_DiscAdj_Linear_Solver, Linear_Solver_Map, FGMRES);
  /* DESCRIPTION: Preconditioner for the discrete adjoint Krylov linear solvers */
  addEnumOption("DISCADJ_LIN_PREC", Kind_DiscAdj_Linear_Prec, Linear_Solver_Prec_Map, ILU);
  
  /*!\par CONFIG_CATEGORY: Convergence\ingroup Config*/
  /*--- Options related to convergence ---*/
  
  /*!\brief CONV_CRITERIA
   *  \n DESCRIPTION: Convergence criteria \n OPTIONS: see \link Converge_Crit_Map \endlink \n DEFAULT: RESIDUAL \ingroup Config*/
  addEnumOption("CONV_CRITERIA", ConvCriteria, Converge_Crit_Map, RESIDUAL);
  /*!\brief RESIDUAL_REDUCTION \n DESCRIPTION: Residual reduction (order of magnitude with respect to the initial value)\n DEFAULT: 3.0 \ingroup Config*/
  addDoubleOption("RESIDUAL_REDUCTION", OrderMagResidual, 5.0);
  /*!\brief RESIDUAL_MINVAL\n DESCRIPTION: Min value of the residual (log10 of the residual)\n DEFAULT: -8.0 \ingroup Config*/
  addDoubleOption("RESIDUAL_MINVAL", MinLogResidual, -8.0);
  /* DESCRIPTION: Residual reduction (order of magnitude with respect to the initial value) */
  addDoubleOption("RESIDUAL_REDUCTION_FSI", OrderMagResidualFSI, 3.0);
  /* DESCRIPTION: Min value of the residual (log10 of the residual) */
  addDoubleOption("RESIDUAL_MINVAL_FSI", MinLogResidualFSI, -5.0);
  /* DESCRIPTION: FEM: UTOL = norm(Delta_U(k)) / norm(U(k)) */
  addDoubleOption("RESIDUAL_FEM_UTOL", Res_FEM_UTOL, -9.0);
  /* DESCRIPTION: FEM: RTOL = norm(Residual(k)) / norm(Residual(0)) */
  addDoubleOption("RESIDUAL_FEM_RTOL", Res_FEM_RTOL, -9.0);
  /* DESCRIPTION: FEM: ETOL = Delta_U(k) * Residual(k) / Delta_U(0) * Residual(0) */
  addDoubleOption("RESIDUAL_FEM_ETOL", Res_FEM_ETOL, -9.0);
  /*!\brief RESIDUAL_FUNC_FLOW\n DESCRIPTION: Flow functional for the Residual criteria\n OPTIONS: See \link Residual_Map \endlink \n DEFAULT: RHO_RESIDUAL \ingroup Config*/
  addEnumOption("RESIDUAL_FUNC_FLOW", Residual_Func_Flow, Residual_Map, RHO_RESIDUAL);
  /*!\brief STARTCONV_ITER\n DESCRIPTION: Iteration number to begin convergence monitoring\n DEFAULT: 5 \ingroup Config*/
  addUnsignedLongOption("STARTCONV_ITER", StartConv_Iter, 5);
  /*!\brief CAUCHY_ELEMS\n DESCRIPTION: Number of elements to apply the criteria. \n DEFAULT 100 \ingroup Config*/
  addUnsignedShortOption("CAUCHY_ELEMS", Cauchy_Elems, 100);
  /*!\brief CAUCHY_EPS\n DESCRIPTION: Epsilon to control the series convergence \n DEFAULT: 1e-10 \ingroup Config*/
  addDoubleOption("CAUCHY_EPS", Cauchy_Eps, 1E-10);
  /*!\brief CAUCHY_FUNC_FLOW
   *  \n DESCRIPTION: Flow functional for the Cauchy criteria \n OPTIONS: see \link Objective_Map \endlink \n DEFAULT: DRAG_COEFFICIENT \ingroup Config*/
  addEnumOption("CAUCHY_FUNC_FLOW", Cauchy_Func_Flow, Objective_Map, DRAG_COEFFICIENT);
  /*!\brief CAUCHY_FUNC_ADJFLOW\n DESCRIPTION: Adjoint functional for the Cauchy criteria.\n OPTIONS: See \link Sens_Map \endlink. \n DEFAULT: SENS_GEOMETRY \ingroup Config*/
  addEnumOption("CAUCHY_FUNC_ADJFLOW", Cauchy_Func_AdjFlow, Sens_Map, SENS_GEOMETRY);

  /*!\par CONFIG_CATEGORY: Multi-grid \ingroup Config*/
  /*--- Options related to Multi-grid ---*/

  /*!\brief START_UP_ITER \n DESCRIPTION: Start up iterations using the fine grid only. DEFAULT: 0 \ingroup Config*/
  addUnsignedShortOption("START_UP_ITER", nStartUpIter, 0);
  /*!\brief MGLEVEL\n DESCRIPTION: Multi-grid Levels. DEFAULT: 0 \ingroup Config*/
  addUnsignedShortOption("MGLEVEL", nMGLevels, 0);
  /*!\brief MGCYCLE\n DESCRIPTION: Multi-grid cycle. OPTIONS: See \link MG_Cycle_Map \endlink. Defualt V_CYCLE \ingroup Config*/
  addEnumOption("MGCYCLE", MGCycle, MG_Cycle_Map, V_CYCLE);
  /*!\brief MG_PRE_SMOOTH\n DESCRIPTION: Multi-grid pre-smoothing level \ingroup Config*/
  addUShortListOption("MG_PRE_SMOOTH", nMG_PreSmooth, MG_PreSmooth);
  /*!\brief MG_POST_SMOOTH\n DESCRIPTION: Multi-grid post-smoothing level \ingroup Config*/
  addUShortListOption("MG_POST_SMOOTH", nMG_PostSmooth, MG_PostSmooth);
  /*!\brief MG_CORRECTION_SMOOTH\n DESCRIPTION: Jacobi implicit smoothing of the correction \ingroup Config*/
  addUShortListOption("MG_CORRECTION_SMOOTH", nMG_CorrecSmooth, MG_CorrecSmooth);
  /*!\brief MG_DAMP_RESTRICTION\n DESCRIPTION: Damping factor for the residual restriction. DEFAULT: 0.75 \ingroup Config*/
  addDoubleOption("MG_DAMP_RESTRICTION", Damp_Res_Restric, 0.75);
  /*!\brief MG_DAMP_PROLONGATION\n DESCRIPTION: Damping factor for the correction prolongation. DEFAULT 0.75 \ingroup Config*/
  addDoubleOption("MG_DAMP_PROLONGATION", Damp_Correc_Prolong, 0.75);

  /*!\par CONFIG_CATEGORY: Spatial Discretization \ingroup Config*/
  /*--- Options related to the spatial discretization ---*/

  /*!\brief NUM_METHOD_GRAD
   *  \n DESCRIPTION: Numerical method for spatial gradients \n OPTIONS: See \link Gradient_Map \endlink. \n DEFAULT: WEIGHTED_LEAST_SQUARES. \ingroup Config*/
  addEnumOption("NUM_METHOD_GRAD", Kind_Gradient_Method, Gradient_Map, WEIGHTED_LEAST_SQUARES);
  /*!\brief LIMITER_COEFF
   *  \n DESCRIPTION: Coefficient for the limiter. DEFAULT value 0.5. Larger values decrease the extent of limiting, values approaching zero cause lower-order approximation to the solution. \ingroup Config */
  addDoubleOption("LIMITER_COEFF", LimiterCoeff, 0.5);
  /*!\brief LIMITER_ITER
   *  \n DESCRIPTION: Freeze the value of the limiter after a number of iterations. DEFAULT value 999999. \ingroup Config*/
  addUnsignedLongOption("LIMITER_ITER", LimiterIter, 999999);
  /*!\brief SHARP_EDGES_COEFF
   *  \n DESCRIPTION: Coefficient for detecting the limit of the sharp edges. DEFAULT value 3.0.  Use with sharp edges limiter. \ingroup Config*/
  addDoubleOption("SHARP_EDGES_COEFF", SharpEdgesCoeff, 3.0);

  /*!\brief CONV_NUM_METHOD_FLOW
   *  \n DESCRIPTION: Convective numerical method \n OPTIONS: See \link Upwind_Map \endlink , \link Centered_Map \endlink. \ingroup Config*/
  addConvectOption("CONV_NUM_METHOD_FLOW", Kind_ConvNumScheme_Flow, Kind_Centered_Flow, Kind_Upwind_Flow);
  /*!\brief SPATIAL_ORDER_FLOW
   *  \n DESCRIPTION: Spatial numerical order integration \n OPTIONS: See \link SpatialOrder_Map \endlink \n DEFAULT: SECOND_ORDER \ingroup Config*/
  addEnumOption("SPATIAL_ORDER_FLOW", SpatialOrder_Flow, SpatialOrder_Map, SECOND_ORDER);
  /*!\brief SLOPE_LIMITER_FLOW
   * DESCRIPTION: Slope limiter for the direct solution. \n OPTIONS: See \link Limiter_Map \endlink \n DEFAULT VENKATAKRISHNAN \ingroup Config*/
  addEnumOption("SLOPE_LIMITER_FLOW", Kind_SlopeLimit_Flow, Limiter_Map, VENKATAKRISHNAN);
  default_ad_coeff_flow[0] = 0.15; default_ad_coeff_flow[1] = 0.5; default_ad_coeff_flow[2] = 0.02;
  /*!\brief AD_COEFF_FLOW \n DESCRIPTION: 1st, 2nd and 4th order artificial dissipation coefficients \ingroup Config*/
  addDoubleArrayOption("AD_COEFF_FLOW", 3, Kappa_Flow, default_ad_coeff_flow);
  default_ad_coeff_heat[0] = 0.15; default_ad_coeff_heat[1] = 0.5; default_ad_coeff_heat[2] = 0.02;
  /*!\brief AD_COEFF_FLOW \n DESCRIPTION: 1st, 2nd and 4th order artificial dissipation coefficients \ingroup Config*/
  addDoubleArrayOption("AD_COEFF_HEAT", 3, Kappa_Heat, default_ad_coeff_heat);

  /*!\brief CONV_NUM_METHOD_ADJFLOW
   *  \n DESCRIPTION: Convective numerical method for the adjoint solver.
   *  \n OPTIONS:  See \link Upwind_Map \endlink , \link Centered_Map \endlink. Note: not all methods are guaranteed to be implemented for the adjoint solver. \ingroup Config */
  addConvectOption("CONV_NUM_METHOD_ADJFLOW", Kind_ConvNumScheme_AdjFlow, Kind_Centered_AdjFlow, Kind_Upwind_AdjFlow);
  /*!\brief SPATIAL_ORDER_ADJFLOW
   *  \n DESCRIPTION: Spatial numerical order integration \n OPTIONS: See \link SpatialOrder_Map \endlink \n DEFAULT: SECOND_ORDER \ingroup Config*/
  addEnumOption("SPATIAL_ORDER_ADJFLOW", SpatialOrder_AdjFlow, SpatialOrder_Map, SECOND_ORDER);
  /*!\brief SLOPE_LIMITER_ADJFLOW
     * DESCRIPTION: Slope limiter for the adjoint solution. \n OPTIONS: See \link Limiter_Map \endlink \n DEFAULT VENKATAKRISHNAN \ingroup Config*/
  addEnumOption("SLOPE_LIMITER_ADJFLOW", Kind_SlopeLimit_AdjFlow, Limiter_Map, VENKATAKRISHNAN);
  default_ad_coeff_adj[0] = 0.15; default_ad_coeff_adj[1] = 0.5; default_ad_coeff_adj[2] = 0.02;
  /*!\brief AD_COEFF_ADJFLOW
   *  \n DESCRIPTION: 1st, 2nd and 4th order artificial dissipation coefficients for the adjoint solver.
   *  \n FORMAT and default values: AD_COEFF_ADJFLOW = (0.15, 0.5, 0.02) \ingroup Config*/
  addDoubleArrayOption("AD_COEFF_ADJFLOW", 3, Kappa_AdjFlow, default_ad_coeff_adj);

  /*!\brief SPATIAL_ORDER_TURB
   *  \n DESCRIPTION: Spatial numerical order integration.\n OPTIONS: See \link SpatialOrder_Map \endlink \n DEFAULT: FIRST_ORDER \ingroup Config*/
  addEnumOption("SPATIAL_ORDER_TURB", SpatialOrder_Turb, SpatialOrder_Map, FIRST_ORDER);
  /*!\brief SLOPE_LIMITER_TURB
   *  \n DESCRIPTION: Slope limiter  \n OPTIONS: See \link Limiter_Map \endlink \n DEFAULT VENKATAKRISHNAN \ingroup Config*/
  addEnumOption("SLOPE_LIMITER_TURB", Kind_SlopeLimit_Turb, Limiter_Map, VENKATAKRISHNAN);
  /*!\brief CONV_NUM_METHOD_TURB
   *  \n DESCRIPTION: Convective numerical method \ingroup Config*/
  addConvectOption("CONV_NUM_METHOD_TURB", Kind_ConvNumScheme_Turb, Kind_Centered_Turb, Kind_Upwind_Turb);
  
  /*!\brief SPATIAL_ORDER_ADJTURB
   *  \n DESCRIPTION: Spatial numerical order integration \n OPTIONS: See \link SpatialOrder_Map \endlink \n DEFAULT: FIRST_ORDER \ingroup Config*/
  addEnumOption("SPATIAL_ORDER_ADJTURB", SpatialOrder_AdjTurb, SpatialOrder_Map, FIRST_ORDER);
  /*!\brief SLOPE_LIMITER_ADJTURB
   *  \n DESCRIPTION: Slope limiter \n OPTIONS: See \link Limiter_Map \endlink \n DEFAULT VENKATAKRISHNAN \ingroup Config */
  addEnumOption("SLOPE_LIMITER_ADJTURB", Kind_SlopeLimit_AdjTurb, Limiter_Map, VENKATAKRISHNAN);
  /*!\brief CONV_NUM_METHOD_ADJTURB\n DESCRIPTION: Convective numerical method for the adjoint/turbulent problem \ingroup Config*/
  addConvectOption("CONV_NUM_METHOD_ADJTURB", Kind_ConvNumScheme_AdjTurb, Kind_Centered_AdjTurb, Kind_Upwind_AdjTurb);

<<<<<<< HEAD
  /*!\brief CONV_NUM_METHOD_HEAT
   *  \n DESCRIPTION: Convective numerical method \n DEFAULT: UPWIND */
  addEnumOption("CONV_NUM_METHOD_HEAT", Kind_ConvNumScheme_Heat, Space_Map, SPACE_UPWIND);
  /*!\brief SPATIAL_ORDER_HEAT
   *  \n DESCRIPTION: Spatial numerical order integration \n OPTIONS: See \link SpatialOrder_Map \endlink \n DEFAULT: FIRST_ORDER \ingroup Config*/
  addEnumOption("SPATIAL_ORDER_HEAT", SpatialOrder_Heat, SpatialOrder_Map, FIRST_ORDER);

  /* DESCRIPTION: Viscous limiter mean flow equations */
  addBoolOption("VISCOUS_LIMITER_FLOW", Viscous_Limiter_Flow, false);
  /* DESCRIPTION: Viscous limiter turbulent equations */
  addBoolOption("VISCOUS_LIMITER_TURB", Viscous_Limiter_Turb, false);
  
=======
>>>>>>> 5c71c3fd
  /*!\par CONFIG_CATEGORY: Adjoint and Gradient \ingroup Config*/
  /*--- Options related to the adjoint and gradient ---*/

  /*!\brief LIMIT_ADJFLOW \n DESCRIPTION: Limit value for the adjoint variable.\n DEFAULT: 1E6. \ingroup Config*/
  addDoubleOption("LIMIT_ADJFLOW", AdjointLimit, 1E6);
  /*!\brief MG_ADJFLOW\n DESCRIPTION: Multigrid with the adjoint problem. \n Defualt: YES \ingroup Config*/
  addBoolOption("MG_ADJFLOW", MG_AdjointFlow, true);

  /*!\brief OBJECTIVE_WEIGHT  \n DESCRIPTION: Adjoint problem boundary condition weights. Applies scaling factor to objective(s) \ingroup Config*/
  addDoubleListOption("OBJECTIVE_WEIGHT", nObjW, Weight_ObjFunc);
  /*!\brief OBJECTIVE_FUNCTION
   *  \n DESCRIPTION: Adjoint problem boundary condition \n OPTIONS: see \link Objective_Map \endlink \n DEFAULT: DRAG_COEFFICIENT \ingroup Config*/
  addEnumListOption("OBJECTIVE_FUNCTION", nObj, Kind_ObjFunc, Objective_Map);

  /* DESCRIPTION: parameter for the definition of a complex objective function */
  addDoubleOption("DCD_DCL_VALUE", dCD_dCL, 0.0);
  /* DESCRIPTION: parameter for the definition of a complex objective function */
  addDoubleOption("DCMX_DCL_VALUE", dCMx_dCL, 0.0);
  /* DESCRIPTION: parameter for the definition of a complex objective function */
  addDoubleOption("DCMY_DCL_VALUE", dCMy_dCL, 0.0);
  /* DESCRIPTION: parameter for the definition of a complex objective function */
  addDoubleOption("DCMZ_DCL_VALUE", dCMz_dCL, 0.0);

  /* DESCRIPTION: parameter for the definition of a complex objective function */
  addDoubleOption("DCD_DCMY_VALUE", dCD_dCMy, 0.0);

  default_obj_coeff[0]=0.0; default_obj_coeff[1]=0.0; default_obj_coeff[2]=0.0;
  default_obj_coeff[3]=0.0;  default_obj_coeff[4]=0.0;
  /*!\brief OBJ_CHAIN_RULE_COEFF
  * \n DESCRIPTION: Coefficients defining the objective function gradient using the chain rule
  * with area-averaged outlet primitive variables. This is used with the genereralized outflow
  * objective.  \ingroup Config   */
  addDoubleArrayOption("OBJ_CHAIN_RULE_COEFF",5,Obj_ChainRuleCoeff,default_obj_coeff);

  default_geo_loc[0] = 0.0; default_geo_loc[1] = 1.0;
  /* DESCRIPTION: Definition of the airfoil section */
  addDoubleArrayOption("GEO_BOUNDS", 2, Stations_Bounds, default_geo_loc);
  /* DESCRIPTION: Identify the body to slice */
  addEnumOption("GEO_DESCRIPTION", Geo_Description, Geo_Description_Map, WING);
  /* DESCRIPTION: Z location of the waterline */
  addDoubleOption("GEO_WATERLINE_LOCATION", Geo_Waterline_Location, 0.0);
  /* DESCRIPTION: Number of section cuts to make when calculating internal volume */
  addUnsignedShortOption("GEO_NUMBER_STATIONS", nWingStations, 101);
  /* DESCRIPTION: Definition of the airfoil sections */
  addDoubleListOption("GEO_LOCATION_STATIONS", nLocationStations, LocationStations);
  /* DESCRIPTION: Output sectional forces for specified markers. */
  addBoolOption("GEO_PLOT_STATIONS", Plot_Section_Forces, false);
  /* DESCRIPTION: Mode of the GDC code (analysis, or gradient) */
  addEnumOption("GEO_MODE", GeometryMode, GeometryMode_Map, FUNCTION);

  /* DESCRIPTION: Drag weight in sonic boom Objective Function (from 0.0 to 1.0) */
  addDoubleOption("DRAG_IN_SONICBOOM", WeightCd, 0.0);
  /* DESCRIPTION: Sensitivity smoothing  */
  addEnumOption("SENS_SMOOTHING", Kind_SensSmooth, Sens_Smoothing_Map, NO_SMOOTH);
  /* DESCRIPTION: Continuous Adjoint frozen viscosity */
  addBoolOption("FROZEN_VISC_CONT", Frozen_Visc_Cont, true);
  /* DESCRIPTION: Discrete Adjoint frozen viscosity */
  addBoolOption("FROZEN_VISC_DISC", Frozen_Visc_Disc, false);
  /* DESCRIPTION: Discrete Adjoint frozen limiter */
  addBoolOption("FROZEN_LIMITER_DISC", Frozen_Limiter_Disc, false);
   /* DESCRIPTION:  */
  addDoubleOption("FIX_AZIMUTHAL_LINE", FixAzimuthalLine, 90.0);
  /*!\brief SENS_REMOVE_SHARP
   * \n DESCRIPTION: Remove sharp edges from the sensitivity evaluation  \n Format: SENS_REMOVE_SHARP = YES \n DEFAULT: NO \ingroup Config*/
  addBoolOption("SENS_REMOVE_SHARP", Sens_Remove_Sharp, false);

  /*!\par CONFIG_CATEGORY: Input/output files and formats \ingroup Config */
  /*--- Options related to input/output files and formats ---*/

  /*!\brief OUTPUT_FORMAT \n DESCRIPTION: I/O format for output plots. \n OPTIONS: see \link Output_Map \endlink \n DEFAULT: TECPLOT \ingroup Config */
  addEnumOption("OUTPUT_FORMAT", Output_FileFormat, Output_Map, TECPLOT);
  /*!\brief ACTDISK_JUMP \n DESCRIPTION: The jump is given by the difference in values or a ratio */
  addEnumOption("ACTDISK_JUMP", ActDisk_Jump, Jump_Map, DIFFERENCE);
  /*!\brief MESH_FORMAT \n DESCRIPTION: Mesh input file format \n OPTIONS: see \link Input_Map \endlink \n DEFAULT: SU2 \ingroup Config*/
  addEnumOption("MESH_FORMAT", Mesh_FileFormat, Input_Map, SU2);
  /* DESCRIPTION:  Mesh input file */
  addStringOption("MESH_FILENAME", Mesh_FileName, string("mesh.su2"));
  /*!\brief MESH_OUT_FILENAME \n DESCRIPTION: Mesh output file name. Used when converting, scaling, or deforming a mesh. \n DEFAULT: mesh_out.su2 \ingroup Config*/
  addStringOption("MESH_OUT_FILENAME", Mesh_Out_FileName, string("mesh_out.su2"));

  /*!\brief CONV_FILENAME \n DESCRIPTION: Output file convergence history (w/o extension) \n DEFAULT: history \ingroup Config*/
  addStringOption("CONV_FILENAME", Conv_FileName, string("history"));
  /*!\brief BREAKDOWN_FILENAME \n DESCRIPTION: Output file forces breakdown \ingroup Config*/
  addStringOption("BREAKDOWN_FILENAME", Breakdown_FileName, string("forces_breakdown.dat"));
  /*!\brief CONV_FILENAME \n DESCRIPTION: Output file convergence history (w/o extension) \n DEFAULT: history \ingroup Config*/
  addStringOption("CONV_FILENAME_FSI", Conv_FileName_FSI, string("historyFSI.csv"));
  /* DESCRIPTION: Viscous limiter turbulent equations */
  addBoolOption("WRITE_CONV_FILENAME_FSI", Write_Conv_FSI, false);
  /*!\brief SOLUTION_FLOW_FILENAME \n DESCRIPTION: Restart flow input file (the file output under the filename set by RESTART_FLOW_FILENAME) \n DEFAULT: solution_flow.dat \ingroup Config */
  addStringOption("SOLUTION_FLOW_FILENAME", Solution_FlowFileName, string("solution_flow.dat"));
  /*!\brief SOLUTION_ADJ_FILENAME\n DESCRIPTION: Restart adjoint input file. Objective function abbreviation is expected. \ingroup Config*/
  addStringOption("SOLUTION_ADJ_FILENAME", Solution_AdjFileName, string("solution_adj.dat"));
  /*!\brief SOLUTION_FLOW_FILENAME \n DESCRIPTION: Restart structure input file (the file output under the filename set by RESTART_FLOW_FILENAME) \n Default: solution_flow.dat \ingroup Config */
  addStringOption("SOLUTION_STRUCTURE_FILENAME", Solution_FEMFileName, string("solution_structure.dat"));
  /*!\brief RESTART_FLOW_FILENAME \n DESCRIPTION: Output file restart flow \ingroup Config*/
  addStringOption("RESTART_FLOW_FILENAME", Restart_FlowFileName, string("restart_flow.dat"));
  /*!\brief RESTART_ADJ_FILENAME  \n DESCRIPTION: Output file restart adjoint. Objective function abbreviation will be appended. \ingroup Config*/
  addStringOption("RESTART_ADJ_FILENAME", Restart_AdjFileName, string("restart_adj.dat"));
  /*!\brief RESTART_WAVE_FILENAME \n DESCRIPTION: Output file restart wave \ingroup Config*/
  addStringOption("RESTART_WAVE_FILENAME", Restart_WaveFileName, string("restart_wave.dat"));
  /*!\brief RESTART_FLOW_FILENAME \n DESCRIPTION: Output file restart structure \ingroup Config*/
  addStringOption("RESTART_STRUCTURE_FILENAME", Restart_FEMFileName, string("restart_structure.dat"));
  /*!\brief VOLUME_FLOW_FILENAME  \n DESCRIPTION: Output file flow (w/o extension) variables \ingroup Config */
  addStringOption("VOLUME_FLOW_FILENAME", Flow_FileName, string("flow"));
  /*!\brief VOLUME_STRUCTURE_FILENAME
   * \n  DESCRIPTION: Output file structure (w/o extension) variables \ingroup Config*/
  addStringOption("VOLUME_STRUCTURE_FILENAME", Structure_FileName, string("structure"));
  /*!\brief SURFACE_STRUCTURE_FILENAME
   *  \n DESCRIPTION: Output file structure (w/o extension) variables \ingroup Config*/
  addStringOption("SURFACE_STRUCTURE_FILENAME", SurfStructure_FileName, string("surface_structure"));
  /*!\brief SURFACE_WAVE_FILENAME
   *  \n DESCRIPTION: Output file structure (w/o extension) variables \ingroup Config*/
  addStringOption("SURFACE_WAVE_FILENAME", SurfWave_FileName, string("surface_wave"));
  /*!\brief SURFACE_HEAT_FILENAME
   *  \n DESCRIPTION: Output file structure (w/o extension) variables \ingroup Config */
  addStringOption("SURFACE_HEAT_FILENAME", SurfHeat_FileName, string("surface_heat"));
  /*!\brief VOLUME_WAVE_FILENAME
   *  \n DESCRIPTION: Output file wave (w/o extension) variables  \ingroup Config*/
  addStringOption("VOLUME_WAVE_FILENAME", Wave_FileName, string("wave"));
  /*!\brief VOLUME_HEAT_FILENAME
   *  \n DESCRIPTION: Output file wave (w/o extension) variables  \ingroup Config*/
  addStringOption("VOLUME_HEAT_FILENAME", Heat_FileName, string("heat"));
  /*!\brief VOLUME_ADJWAVE_FILENAME
   *  \n DESCRIPTION: Output file adj. wave (w/o extension) variables  \ingroup Config*/
  addStringOption("VOLUME_ADJWAVE_FILENAME", AdjWave_FileName, string("adjoint_wave"));
  /*!\brief VOLUME_ADJ_FILENAME
   *  \n DESCRIPTION: Output file adjoint (w/o extension) variables  \ingroup Config*/
  addStringOption("VOLUME_ADJ_FILENAME", Adj_FileName, string("adjoint"));
  /*!\brief GRAD_OBJFUNC_FILENAME
   *  \n DESCRIPTION: Output objective function gradient  \ingroup Config*/
  addStringOption("GRAD_OBJFUNC_FILENAME", ObjFunc_Grad_FileName, string("of_grad.dat"));
  /*!\brief VALUE_OBJFUNC_FILENAME
   *  \n DESCRIPTION: Output objective function  \ingroup Config*/
  addStringOption("VALUE_OBJFUNC_FILENAME", ObjFunc_Value_FileName, string("of_func.dat"));
  /*!\brief SURFACE_FLOW_FILENAME
   *  \n DESCRIPTION: Output file surface flow coefficient (w/o extension)  \ingroup Config*/
  addStringOption("SURFACE_FLOW_FILENAME", SurfFlowCoeff_FileName, string("surface_flow"));
  /*!\brief SURFACE_ADJ_FILENAME
   *  \n DESCRIPTION: Output file surface adjoint coefficient (w/o extension)  \ingroup Config*/
  addStringOption("SURFACE_ADJ_FILENAME", SurfAdjCoeff_FileName, string("surface_adjoint"));
  /*!\brief SURFACE_SENS_FILENAME_FILENAME
   *  \n DESCRIPTION: Output file surface sensitivity (discrete adjoint) (w/o extension)  \ingroup Config*/
  addStringOption("SURFACE_SENS_FILENAME", SurfSens_FileName, string("surface_sens"));
  /*!\brief VOLUME_SENS_FILENAME
   *  \n DESCRIPTION: Output file volume sensitivity (discrete adjoint))  \ingroup Config*/
  addStringOption("VOLUME_SENS_FILENAME", VolSens_FileName, string("volume_sens"));
  /*!\brief WRT_SOL_FREQ
   *  \n DESCRIPTION: Writing solution file frequency  \ingroup Config*/
  addUnsignedLongOption("WRT_SOL_FREQ", Wrt_Sol_Freq, 1000);
  /*!\brief WRT_SOL_FREQ_DUALTIME
   *  \n DESCRIPTION: Writing solution file frequency for dual time  \ingroup Config*/
  addUnsignedLongOption("WRT_SOL_FREQ_DUALTIME", Wrt_Sol_Freq_DualTime, 1);
  /*!\brief WRT_CON_FREQ
   *  \n DESCRIPTION: Writing convergence history frequency  \ingroup Config*/
  addUnsignedLongOption("WRT_CON_FREQ",  Wrt_Con_Freq, 1);
  /*!\brief WRT_CON_FREQ_DUALTIME
   *  \n DESCRIPTION: Writing convergence history frequency for the dual time  \ingroup Config*/
  addUnsignedLongOption("WRT_CON_FREQ_DUALTIME",  Wrt_Con_Freq_DualTime, 10);
  /*!\brief LOW_MEMORY_OUTPUT
   *  \n DESCRIPTION: Output less information for lower memory use.  \ingroup Config*/
  addBoolOption("LOW_MEMORY_OUTPUT", Low_MemoryOutput, false);
  /*!\brief WRT_VOL_SOL
   *  \n DESCRIPTION: Write a volume solution file  \ingroup Config*/
  addBoolOption("WRT_VOL_SOL", Wrt_Vol_Sol, true);
  /*!\brief WRT_SRF_SOL
   *  \n DESCRIPTION: Write a surface solution file  \ingroup Config*/
  addBoolOption("WRT_SRF_SOL", Wrt_Srf_Sol, true);
  /*!\brief WRT_CSV_SOL
   *  \n DESCRIPTION: Write a surface CSV solution file  \ingroup Config*/
  addBoolOption("WRT_CSV_SOL", Wrt_Csv_Sol, true);
  /*!\brief WRT_SURFACE
   *  \n DESCRIPTION: Output solution at each surface  \ingroup Config*/
  addBoolOption("WRT_SURFACE", Wrt_Surface, false);
  /*!\brief WRT_RESIDUALS
   *  \n DESCRIPTION: Output residual info to solution/restart file  \ingroup Config*/
  addBoolOption("WRT_RESIDUALS", Wrt_Residuals, false);
  /*!\brief WRT_LIMITERS
   *  \n DESCRIPTION: Output limiter value information to solution/restart file  \ingroup Config*/
  addBoolOption("WRT_LIMITERS", Wrt_Limiters, false);
  /*!\brief WRT_SHARPEDGES
   *  \n DESCRIPTION: Output sharp edge limiter information to solution/restart file  \ingroup Config*/
  addBoolOption("WRT_SHARPEDGES", Wrt_SharpEdges, false);
  /* DESCRIPTION: Output the rind layers in the solution files  \ingroup Config*/
  addBoolOption("WRT_HALO", Wrt_Halo, false);
  /*!\brief MARKER_ANALYZE_AVERAGE
   *  \n DESCRIPTION: Output averaged flow values on specified analyze marker.
   *  Options: AREA, MASSFLUX
   *  \n Use with MARKER_ANALYZE. \ingroup Config*/
  addEnumOption("MARKER_ANALYZE_AVERAGE", Kind_Average, Average_Map, AVERAGE_MASSFLUX);
  /*!\brief CONSOLE_OUTPUT_VERBOSITY
   *  \n DESCRIPTION: Verbosity level for console output  \ingroup Config*/
  addEnumOption("CONSOLE_OUTPUT_VERBOSITY", Console_Output_Verb, Verb_Map, VERB_HIGH);


  /*!\par CONFIG_CATEGORY: Dynamic mesh definition \ingroup Config*/
  /*--- Options related to dynamic meshes ---*/

  /* DESCRIPTION: Mesh motion for unsteady simulations */
  addBoolOption("GRID_MOVEMENT", Grid_Movement, false);
  /* DESCRIPTION: Type of mesh motion */
  addEnumListOption("GRID_MOVEMENT_KIND", nGridMovement, Kind_GridMovement, GridMovement_Map);
  /* DESCRIPTION: Marker(s) of moving surfaces (MOVING_WALL or DEFORMING grid motion). */
  addStringListOption("MARKER_MOVING", nMarker_Moving, Marker_Moving);
  /* DESCRIPTION: Mach number (non-dimensional, based on the mesh velocity and freestream vals.) */
  addDoubleOption("MACH_MOTION", Mach_Motion, 0.0);
  /* DESCRIPTION: Coordinates of the rigid motion origin */
  addDoubleListOption("MOTION_ORIGIN_X", nMotion_Origin_X, Motion_Origin_X);
  /* DESCRIPTION: Coordinates of the rigid motion origin */
  addDoubleListOption("MOTION_ORIGIN_Y", nMotion_Origin_Y, Motion_Origin_Y);
  /* DESCRIPTION: Coordinates of the rigid motion origin */
  addDoubleListOption("MOTION_ORIGIN_Z", nMotion_Origin_Z, Motion_Origin_Z);
  /* DESCRIPTION: Translational velocity vector (m/s) in the x, y, & z directions (RIGID_MOTION only) */
  addDoubleListOption("TRANSLATION_RATE_X", nTranslation_Rate_X, Translation_Rate_X);
  /* DESCRIPTION: Translational velocity vector (m/s) in the x, y, & z directions (RIGID_MOTION only) */
  addDoubleListOption("TRANSLATION_RATE_Y", nTranslation_Rate_Y, Translation_Rate_Y);
  /* DESCRIPTION: Translational velocity vector (m/s) in the x, y, & z directions (RIGID_MOTION only) */
  addDoubleListOption("TRANSLATION_RATE_Z", nTranslation_Rate_Z, Translation_Rate_Z);
  /* DESCRIPTION: Angular velocity vector (rad/s) about x, y, & z axes (RIGID_MOTION only) */
  addDoubleListOption("ROTATION_RATE_X", nRotation_Rate_X, Rotation_Rate_X);
  /* DESCRIPTION: Angular velocity vector (rad/s) about x, y, & z axes (RIGID_MOTION only) */
  addDoubleListOption("ROTATION_RATE_Y", nRotation_Rate_Y, Rotation_Rate_Y);
  /* DESCRIPTION: Angular velocity vector (rad/s) about x, y, & z axes (RIGID_MOTION only) */
  addDoubleListOption("ROTATION_RATE_Z", nRotation_Rate_Z, Rotation_Rate_Z);
  /* DESCRIPTION: Pitching angular freq. (rad/s) about x, y, & z axes (RIGID_MOTION only) */
  addDoubleListOption("PITCHING_OMEGA_X", nPitching_Omega_X, Pitching_Omega_X);
  /* DESCRIPTION: Pitching angular freq. (rad/s) about x, y, & z axes (RIGID_MOTION only) */
  addDoubleListOption("PITCHING_OMEGA_Y", nPitching_Omega_Y, Pitching_Omega_Y);
  /* DESCRIPTION: Pitching angular freq. (rad/s) about x, y, & z axes (RIGID_MOTION only) */
  addDoubleListOption("PITCHING_OMEGA_Z", nPitching_Omega_Z, Pitching_Omega_Z);
  /* DESCRIPTION: Pitching amplitude (degrees) about x, y, & z axes (RIGID_MOTION only) */
  addDoubleListOption("PITCHING_AMPL_X", nPitching_Ampl_X, Pitching_Ampl_X);
  /* DESCRIPTION: Pitching amplitude (degrees) about x, y, & z axes (RIGID_MOTION only) */
  addDoubleListOption("PITCHING_AMPL_Y", nPitching_Ampl_Y, Pitching_Ampl_Y);
  /* DESCRIPTION: Pitching amplitude (degrees) about x, y, & z axes (RIGID_MOTION only) */
  addDoubleListOption("PITCHING_AMPL_Z", nPitching_Ampl_Z, Pitching_Ampl_Z);
  /* DESCRIPTION: Pitching phase offset (degrees) about x, y, & z axes (RIGID_MOTION only) */
  addDoubleListOption("PITCHING_PHASE_X", nPitching_Phase_X, Pitching_Phase_X);
  /* DESCRIPTION: Pitching phase offset (degrees) about x, y, & z axes (RIGID_MOTION only) */
  addDoubleListOption("PITCHING_PHASE_Y", nPitching_Phase_Y, Pitching_Phase_Y);
  /* DESCRIPTION: Pitching phase offset (degrees) about x, y, & z axes (RIGID_MOTION only) */
  addDoubleListOption("PITCHING_PHASE_Z", nPitching_Phase_Z, Pitching_Phase_Z);
  /* DESCRIPTION: Plunging angular freq. (rad/s) in x, y, & z directions (RIGID_MOTION only) */
  addDoubleListOption("PLUNGING_OMEGA_X", nPlunging_Omega_X, Plunging_Omega_X);
  /* DESCRIPTION: Plunging angular freq. (rad/s) in x, y, & z directions (RIGID_MOTION only) */
  addDoubleListOption("PLUNGING_OMEGA_Y", nPlunging_Omega_Y, Plunging_Omega_Y);
  /* DESCRIPTION: Plunging angular freq. (rad/s) in x, y, & z directions (RIGID_MOTION only) */
  addDoubleListOption("PLUNGING_OMEGA_Z", nPlunging_Omega_Z, Plunging_Omega_Z);
  /* DESCRIPTION: Plunging amplitude (m) in x, y, & z directions (RIGID_MOTION only) */
  addDoubleListOption("PLUNGING_AMPL_X", nPlunging_Ampl_X, Plunging_Ampl_X);
  /* DESCRIPTION: Plunging amplitude (m) in x, y, & z directions (RIGID_MOTION only) */
  addDoubleListOption("PLUNGING_AMPL_Y", nPlunging_Ampl_Y, Plunging_Ampl_Y);
  /* DESCRIPTION: Plunging amplitude (m) in x, y, & z directions (RIGID_MOTION only) */
  addDoubleListOption("PLUNGING_AMPL_Z", nPlunging_Ampl_Z, Plunging_Ampl_Z);
  /* DESCRIPTION: Value to move motion origins (1 or 0) */
  addUShortListOption("MOVE_MOTION_ORIGIN", nMoveMotion_Origin, MoveMotion_Origin);
  /* DESCRIPTION:  */
  addStringOption("MOTION_FILENAME", Motion_Filename, string("mesh_motion.dat"));

  /*!\par CONFIG_CATEGORY: Grid adaptation \ingroup Config*/
  /*--- Options related to grid adaptation ---*/

  /* DESCRIPTION: Kind of grid adaptation */
  addEnumOption("KIND_ADAPT", Kind_Adaptation, Adapt_Map, NO_ADAPT);
  /* DESCRIPTION: Percentage of new elements (% of the original number of elements) */
  addDoubleOption("NEW_ELEMS", New_Elem_Adapt, -1.0);
  /* DESCRIPTION: Scale factor for the dual volume */
  addDoubleOption("DUALVOL_POWER", DualVol_Power, 0.5);
  /* DESCRIPTION: Use analytical definition for surfaces */
  addEnumOption("ANALYTICAL_SURFDEF", Analytical_Surface, Geo_Analytic_Map, NO_GEO_ANALYTIC);
  /* DESCRIPTION: Before each computation, implicitly smooth the nodal coordinates */
  addBoolOption("SMOOTH_GEOMETRY", SmoothNumGrid, false);
  /* DESCRIPTION: Adapt the boundary elements */
  addBoolOption("ADAPT_BOUNDARY", AdaptBoundary, true);

  /*!\par CONFIG_CATEGORY: Aeroelastic Simulation (Typical Section Model) \ingroup Config*/
  /*--- Options related to aeroelastic simulations using the Typical Section Model) ---*/
  /* DESCRIPTION: The flutter speed index (modifies the freestream condition) */
  addDoubleOption("FLUTTER_SPEED_INDEX", FlutterSpeedIndex, 0.6);
  /* DESCRIPTION: Natural frequency of the spring in the plunging direction (rad/s). */
  addDoubleOption("PLUNGE_NATURAL_FREQUENCY", PlungeNaturalFrequency, 100);
  /* DESCRIPTION: Natural frequency of the spring in the pitching direction (rad/s). */
  addDoubleOption("PITCH_NATURAL_FREQUENCY", PitchNaturalFrequency, 100);
  /* DESCRIPTION: The airfoil mass ratio. */
  addDoubleOption("AIRFOIL_MASS_RATIO", AirfoilMassRatio, 60);
  /* DESCRIPTION: Distance in semichords by which the center of gravity lies behind the elastic axis. */
  addDoubleOption("CG_LOCATION", CG_Location, 1.8);
  /* DESCRIPTION: The radius of gyration squared (expressed in semichords) of the typical section about the elastic axis. */
  addDoubleOption("RADIUS_GYRATION_SQUARED", RadiusGyrationSquared, 3.48);
  /* DESCRIPTION: Solve the aeroelastic equations every given number of internal iterations. */
  addUnsignedShortOption("AEROELASTIC_ITER", AeroelasticIter, 3);
  
  /*!\par CONFIG_CATEGORY: Optimization Problem*/
  
  /* DESCRIPTION: Scale the line search in the optimizer */
  addDoubleOption("OPT_RELAX_FACTOR", Opt_RelaxFactor, 1.0);

  /* DESCRIPTION: Bound the line search in the optimizer */
  addDoubleOption("OPT_LINE_SEARCH_BOUND", Opt_LineSearch_Bound, 1E6);

  /*!\par CONFIG_CATEGORY: Wind Gust \ingroup Config*/
  /*--- Options related to wind gust simulations ---*/

  /* DESCRIPTION: Apply a wind gust */
  addBoolOption("WIND_GUST", Wind_Gust, false);
  /* DESCRIPTION: Type of gust */
  addEnumOption("GUST_TYPE", Gust_Type, Gust_Type_Map, NO_GUST);
  /* DESCRIPTION: Gust wavelenght (meters) */
  addDoubleOption("GUST_WAVELENGTH", Gust_WaveLength, 0.0);
  /* DESCRIPTION: Number of gust periods */
  addDoubleOption("GUST_PERIODS", Gust_Periods, 1.0);
  /* DESCRIPTION: Gust amplitude (m/s) */
  addDoubleOption("GUST_AMPL", Gust_Ampl, 0.0);
  /* DESCRIPTION: Time at which to begin the gust (sec) */
  addDoubleOption("GUST_BEGIN_TIME", Gust_Begin_Time, 0.0);
  /* DESCRIPTION: Location at which the gust begins (meters) */
  addDoubleOption("GUST_BEGIN_LOC", Gust_Begin_Loc, 0.0);
  /* DESCRIPTION: Direction of the gust X or Y dir */
  addEnumOption("GUST_DIR", Gust_Dir, Gust_Dir_Map, Y_DIR);

  /* Harmonic Balance config */
  /* DESCRIPTION: Omega_HB = 2*PI*frequency - frequencies for Harmonic Balance method */
  addDoubleListOption("OMEGA_HB", nOmega_HB, Omega_HB);

  /*!\par CONFIG_CATEGORY: Equivalent Area \ingroup Config*/
  /*--- Options related to the equivalent area ---*/

  /* DESCRIPTION: Evaluate equivalent area on the Near-Field  */
  addBoolOption("EQUIV_AREA", EquivArea, false);
  default_ea_lim[0] = 0.0; default_ea_lim[1] = 1.0; default_ea_lim[2] = 1.0;
  /* DESCRIPTION: Integration limits of the equivalent area ( xmin, xmax, Dist_NearField ) */
  addDoubleArrayOption("EA_INT_LIMIT", 3, EA_IntLimit, default_ea_lim);
  /* DESCRIPTION: Equivalent area scaling factor */
  addDoubleOption("EA_SCALE_FACTOR", EA_ScaleFactor, 1.0);

	// these options share nDV as their size in the option references; not a good idea
	/*!\par CONFIG_CATEGORY: Grid deformation \ingroup Config*/
  /*--- Options related to the grid deformation ---*/

	/* DESCRIPTION: Kind of deformation */
	addEnumListOption("DV_KIND", nDV, Design_Variable, Param_Map);
	/* DESCRIPTION: Marker of the surface to which we are going apply the shape deformation */
  addStringListOption("DV_MARKER", nMarker_DV, Marker_DV);
	/* DESCRIPTION: Parameters of the shape deformation
   - FFD_CONTROL_POINT_2D ( FFDBox ID, i_Ind, j_Ind, x_Disp, y_Disp )
   - FFD_RADIUS_2D ( FFDBox ID )
   - FFD_CAMBER_2D ( FFDBox ID, i_Ind )
   - FFD_THICKNESS_2D ( FFDBox ID, i_Ind )
   - HICKS_HENNE ( Lower Surface (0)/Upper Surface (1)/Only one Surface (2), x_Loc )
   - SURFACE_BUMP ( x_start, x_end, x_Loc )
   - CST ( Lower Surface (0)/Upper Surface (1), Kulfan parameter number, Total number of Kulfan parameters for surface )
   - NACA_4DIGITS ( 1st digit, 2nd digit, 3rd and 4th digit )
   - PARABOLIC ( Center, Thickness )
   - TRANSLATION ( x_Disp, y_Disp, z_Disp )
   - ROTATION ( x_Orig, y_Orig, z_Orig, x_End, y_End, z_End )
   - OBSTACLE ( Center, Bump size )
   - SPHERICAL ( ControlPoint_Index, Theta_Disp, R_Disp )
   - FFD_CONTROL_POINT ( FFDBox ID, i_Ind, j_Ind, k_Ind, x_Disp, y_Disp, z_Disp )
   - FFD_TWIST_ANGLE ( FFDBox ID, x_Orig, y_Orig, z_Orig, x_End, y_End, z_End )
   - FFD_ROTATION ( FFDBox ID, x_Orig, y_Orig, z_Orig, x_End, y_End, z_End )
   - FFD_CONTROL_SURFACE ( FFDBox ID, x_Orig, y_Orig, z_Orig, x_End, y_End, z_End )
   - FFD_CAMBER ( FFDBox ID, i_Ind, j_Ind )
   - FFD_THICKNESS ( FFDBox ID, i_Ind, j_Ind ) */
	addDVParamOption("DV_PARAM", nDV, ParamDV, FFDTag, Design_Variable);
  /* DESCRIPTION: New value of the shape deformation */
  addDVValueOption("DV_VALUE", nDV_Value, DV_Value, nDV, ParamDV, Design_Variable);
	/* DESCRIPTION: Hold the grid fixed in a region */
  addBoolOption("HOLD_GRID_FIXED", Hold_GridFixed, false);
	default_grid_fix[0] = -1E15; default_grid_fix[1] = -1E15; default_grid_fix[2] = -1E15;
	default_grid_fix[3] =  1E15; default_grid_fix[4] =  1E15; default_grid_fix[5] =  1E15;
	/* DESCRIPTION: Coordinates of the box where the grid will be deformed (Xmin, Ymin, Zmin, Xmax, Ymax, Zmax) */
	addDoubleArrayOption("HOLD_GRID_FIXED_COORD", 6, Hold_GridFixed_Coord, default_grid_fix);
	/* DESCRIPTION: Visualize the deformation */
  addBoolOption("VISUALIZE_DEFORMATION", Visualize_Deformation, false);
  /* DESCRIPTION: Print the residuals during mesh deformation to the console */
  addBoolOption("DEFORM_CONSOLE_OUTPUT", Deform_Output, true);
  /* DESCRIPTION: Number of nonlinear deformation iterations (surface deformation increments) */
  addUnsignedLongOption("DEFORM_NONLINEAR_ITER", GridDef_Nonlinear_Iter, 1);
  /* DESCRIPTION: Number of smoothing iterations for FEA mesh deformation */
  addUnsignedLongOption("DEFORM_LINEAR_ITER", GridDef_Linear_Iter, 1000);
  /* DESCRIPTION: Factor to multiply smallest volume for deform tolerance (0.001 default) */
  addDoubleOption("DEFORM_TOL_FACTOR", Deform_Tol_Factor, 1E-6);
  /* DESCRIPTION: Deform coefficient (-1.0 to 0.5) */
  addDoubleOption("DEFORM_COEFF", Deform_Coeff, 1E6);
  /* DESCRIPTION: Deform limit in m or inches */
  addDoubleOption("DEFORM_LIMIT", Deform_Limit, 1E6);
  /* DESCRIPTION: Type of element stiffness imposed for FEA mesh deformation (INVERSE_VOLUME, WALL_DISTANCE, CONSTANT_STIFFNESS) */
  addEnumOption("DEFORM_STIFFNESS_TYPE", Deform_Stiffness_Type, Deform_Stiffness_Map, SOLID_WALL_DISTANCE);
  /* DESCRIPTION: Poisson's ratio for constant stiffness FEA method of grid deformation*/
  addDoubleOption("DEFORM_ELASTICITY_MODULUS", Deform_ElasticityMod, 2E11);
  /* DESCRIPTION: Young's modulus and Poisson's ratio for constant stiffness FEA method of grid deformation*/
  addDoubleOption("DEFORM_POISSONS_RATIO", Deform_PoissonRatio, 0.3);
  /*  DESCRIPTION: Linealv for the mesh deformation\n OPTIONS: see \link Linear_Solver_Map \endlink \n DEFAULT: FGMRES \ingroup Config*/
  addEnumOption("DEFORM_LINEAR_SOLVER", Kind_Deform_Linear_Solver, Linear_Solver_Map, FGMRES);
  /*  \n DESCRIPTION: Preconditioner for the Krylov linear solvers \n OPTIONS: see \link Linear_Solver_Prec_Map \endlink \n DEFAULT: LU_SGS \ingroup Config*/
  addEnumOption("DEFORM_LINEAR_SOLVER_PREC", Kind_Deform_Linear_Solver_Prec, Linear_Solver_Prec_Map, ILU);

  /*!\par CONFIG_CATEGORY: Rotorcraft problem \ingroup Config*/
  /*--- option related to rotorcraft problems ---*/

  /* DESCRIPTION: MISSING ---*/
  addDoubleOption("CYCLIC_PITCH", Cyclic_Pitch, 0.0);
  /* DESCRIPTION: MISSING ---*/
  addDoubleOption("COLLECTIVE_PITCH", Collective_Pitch, 0.0);


  /*!\par CONFIG_CATEGORY: FEA solver \ingroup Config*/
  /*--- Options related to the FEA solver ---*/

  /* DESCRIPTION: Modulus of elasticity */
  addDoubleOption("ELASTICITY_MODULUS", ElasticyMod, 2E11);
  /* DESCRIPTION: Poisson ratio */
  addDoubleOption("POISSON_RATIO", PoissonRatio, 0.30);
  /* DESCRIPTION: Material density */
  addDoubleOption("MATERIAL_DENSITY", MaterialDensity, 7854);
  /*!\brief BULK_MODULUS_STRUCT \n DESCRIPTION: Value of the Bulk Modulus for a structural problem \n DEFAULT 160E9 */
  /* This is a temporal definition */
  addDoubleOption("BULK_MODULUS_STRUCT", Bulk_Modulus_Struct, 160E9);

  /*!\brief REGIME_TYPE \n  DESCRIPTION: Geometric condition \n OPTIONS: see \link Struct_Map \endlink \ingroup Config*/
  addEnumOption("GEOMETRIC_CONDITIONS", Kind_Struct_Solver, Struct_Map, SMALL_DEFORMATIONS);
  /*!\brief REGIME_TYPE \n  DESCRIPTION: Material model \n OPTIONS: see \link Material_Map \endlink \ingroup Config*/
  addEnumOption("MATERIAL_MODEL", Kind_Material, Material_Map, LINEAR_ELASTIC);
  /*!\brief REGIME_TYPE \n  DESCRIPTION: Compressibility of the material \n OPTIONS: see \link MatComp_Map \endlink \ingroup Config*/
  addEnumOption("MATERIAL_COMPRESSIBILITY", Kind_Material_Compress, MatComp_Map, COMPRESSIBLE_MAT);

  /*  DESCRIPTION: Consider a prestretch in the structural domain
  *  Options: NO, YES \ingroup Config */
  addBoolOption("PRESTRETCH", Prestretch, false);
  /*!\brief PRESTRETCH_FILENAME \n DESCRIPTION: Filename to input for prestretching membranes \n Default: prestretch_file.dat \ingroup Config */
  addStringOption("PRESTRETCH_FILENAME", Prestretch_FEMFileName, string("prestretch_file.dat"));

  /* DESCRIPTION: Iterative method for non-linear structural analysis */
  addEnumOption("NONLINEAR_FEM_SOLUTION_METHOD", Kind_SpaceIteScheme_FEA, Space_Ite_Map_FEA, NEWTON_RAPHSON);
  /* DESCRIPTION: Number of internal iterations for Newton-Raphson Method in nonlinear structural applications */
  addUnsignedLongOption("NONLINEAR_FEM_INT_ITER", Dyn_nIntIter, 10);

  /* DESCRIPTION: Formulation for bidimensional elasticity solver */
  addEnumOption("FORMULATION_ELASTICITY_2D", Kind_2DElasForm, ElasForm_2D, PLANE_STRAIN);
  /*  DESCRIPTION: Apply dead loads
  *  Options: NO, YES \ingroup Config */
  addBoolOption("DEAD_LOAD", DeadLoad, false);
  /* DESCRIPTION: Dynamic or static structural analysis */
  addEnumOption("DYNAMIC_ANALYSIS", Dynamic_Analysis, Dynamic_Map, STATIC);
  /* DESCRIPTION: Time Step for dynamic analysis (s) */
  addDoubleOption("DYN_TIMESTEP", Delta_DynTime, 0.0);
  /* DESCRIPTION: Total Physical Time for dual time stepping simulations (s) */
  addDoubleOption("DYN_TIME", Total_DynTime, 1.0);
  /* DESCRIPTION: Parameter alpha for Newmark scheme (s) */
  addDoubleOption("NEWMARK_ALPHA", Newmark_alpha, 0.25);
  /* DESCRIPTION: Parameter delta for Newmark scheme (s) */
  addDoubleOption("NEWMARK_DELTA", Newmark_delta, 0.5);
  /* DESCRIPTION: Apply the load slowly or suddenly */
  addBoolOption("SIGMOID_LOADING", Sigmoid_Load, false);
  /* DESCRIPTION: Apply the load as a ramp */
  addBoolOption("RAMP_LOADING", Ramp_Load, false);
  /* DESCRIPTION: Time while the load is to be increased linearly */
  addDoubleOption("RAMP_TIME", Ramp_Time, 1.0);
  /* DESCRIPTION: Time while the load is to be increased linearly */
  addDoubleOption("SIGMOID_TIME", Sigmoid_Time, 1.0);
  /* DESCRIPTION: Constant of steepness of the sigmoid */
  addDoubleOption("SIGMOID_K", Sigmoid_K, 10.0);

  /* DESCRIPTION: Newmark - Generalized alpha - coefficients */
  addDoubleListOption("TIME_INT_STRUCT_COEFFS", nIntCoeffs, Int_Coeffs);

  /*  DESCRIPTION: Apply dead loads. Options: NO, YES \ingroup Config */
  addBoolOption("INCREMENTAL_LOAD", IncrementalLoad, false);
  /* DESCRIPTION: Maximum number of increments of the  */
  addUnsignedLongOption("NUMBER_INCREMENTS", IncLoad_Nincrements, 10);

  default_inc_crit[0] = 0.0; default_inc_crit[1] = 0.0; default_inc_crit[2] = 0.0;
  /* DESCRIPTION: Definition of the  UTOL RTOL ETOL*/
  addDoubleArrayOption("INCREMENTAL_CRITERIA", 3, IncLoad_Criteria, default_inc_crit);

  /* DESCRIPTION: Time while the structure is static */
  addDoubleOption("STATIC_TIME", Static_Time, 0.0);

  /* DESCRIPTION: Order of the predictor */
  addUnsignedShortOption("PREDICTOR_ORDER", Pred_Order, 0);

  /* DESCRIPTION: Transfer method used for multiphysics problems */
  addEnumOption("MULTIPHYSICS_TRANSFER_METHOD", Kind_TransferMethod, Transfer_Method_Map, BROADCAST_DATA);


  /* CONFIG_CATEGORY: FSI solver */
  /*--- Options related to the FSI solver ---*/

  /*!\brief PHYSICAL_PROBLEM_FLUID_FSI
   *  DESCRIPTION: Physical governing equations \n
   *  Options: NONE (default),EULER, NAVIER_STOKES, RANS,
   *  \ingroup Config*/
  addEnumOption("FSI_FLUID_PROBLEM", Kind_Solver_Fluid_FSI, FSI_Fluid_Solver_Map, NO_SOLVER_FFSI);

  /*!\brief PHYSICAL_PROBLEM_STRUCTURAL_FSI
   *  DESCRIPTION: Physical governing equations \n
   *  Options: NONE (default), FEM_ELASTICITY
   *  \ingroup Config*/
  addEnumOption("FSI_STRUCTURAL_PROBLEM", Kind_Solver_Struc_FSI, FSI_Struc_Solver_Map, NO_SOLVER_SFSI);

  /* DESCRIPTION: Linear solver for the structural side on FSI problems */
  addEnumOption("FSI_LINEAR_SOLVER_STRUC", Kind_Linear_Solver_FSI_Struc, Linear_Solver_Map, FGMRES);
  /* DESCRIPTION: Preconditioner for the Krylov linear solvers */
  addEnumOption("FSI_LINEAR_SOLVER_PREC_STRUC", Kind_Linear_Solver_Prec_FSI_Struc, Linear_Solver_Prec_Map, ILU);
  /* DESCRIPTION: Maximum number of iterations of the linear solver for the implicit formulation */
  addUnsignedLongOption("FSI_LINEAR_SOLVER_ITER_STRUC", Linear_Solver_Iter_FSI_Struc, 500);
  /* DESCRIPTION: Minimum error threshold for the linear solver for the implicit formulation */
  addDoubleOption("FSI_LINEAR_SOLVER_ERROR_STRUC", Linear_Solver_Error_FSI_Struc, 1E-6);


  /* CONFIG_CATEGORY: CHT solver */
  /*--- Options related to the CHT solver ---*/

  /*!\brief PHYSICAL_PROBLEM_FLUID_CHT
   *  DESCRIPTION: Physical governing equations \n
   *  Options: NONE (default),EULER, NAVIER_STOKES, RANS,
   *  \ingroup Config*/
  addEnumOption("CHT_FLUID_PROBLEM", Kind_Solver_Fluid_CHT, CHT_Fluid_Solver_Map, NO_SOLVER_FCHT);

  /*!\brief PHYSICAL_PROBLEM_STRUCTURAL_CHT
   *  DESCRIPTION: Physical governing equations \n
   *  Options: NONE (default), HEAT_EQUATION
   *  \ingroup Config*/
  addEnumOption("CHT_STRUCTURAL_PROBLEM", Kind_Solver_Struc_CHT, CHT_Struc_Solver_Map, NO_SOLVER_SCHT);


  /* DESCRIPTION: Restart from a steady state (sets grid velocities to 0 when loading the restart). */
  addBoolOption("RESTART_STEADY_STATE", SteadyRestart, false);

  /*  DESCRIPTION: Apply dead loads
  *  Options: NO, YES \ingroup Config */
  addBoolOption("MATCHING_MESH", MatchingMesh, true);

  /*!\par KIND_INTERPOLATION \n
   * DESCRIPTION: Type of interpolation to use for multi-zone problems. \n OPTIONS: see \link Interpolator_Map \endlink
   * Sets Kind_Interpolation \ingroup Config
   */
  addEnumOption("KIND_INTERPOLATION", Kind_Interpolation, Interpolator_Map, NEAREST_NEIGHBOR);

  /* DESCRIPTION: Maximum number of FSI iterations */
  addUnsignedShortOption("FSI_ITER", nIterFSI, 1);
  /* DESCRIPTION: Aitken's static relaxation factor */
  addDoubleOption("STAT_RELAX_PARAMETER", AitkenStatRelax, 0.4);
  /* DESCRIPTION: Aitken's dynamic maximum relaxation factor for the first iteration */
  addDoubleOption("AITKEN_DYN_MAX_INITIAL", AitkenDynMaxInit, 0.5);
  /* DESCRIPTION: Aitken's dynamic minimum relaxation factor for the first iteration */
  addDoubleOption("AITKEN_DYN_MIN_INITIAL", AitkenDynMinInit, 0.5);
  /* DESCRIPTION: Type of gust */
  addEnumOption("BGS_RELAXATION", Kind_BGS_RelaxMethod, AitkenForm_Map, NO_RELAXATION);


  /*!\par CONFIG_CATEGORY: Wave solver \ingroup Config*/
  /*--- options related to the wave solver ---*/

  /* DESCRIPTION: Constant wave speed */
  addDoubleOption("WAVE_SPEED", Wave_Speed, 331.79);

  /*!\par CONFIG_CATEGORY: Heat solver \ingroup Config*/
  /*--- options related to the heat solver ---*/

  /* DESCRIPTION: Thermal diffusivity constant */
  addDoubleOption("THERMAL_DIFFUSIVITY_SOLID", Thermal_Diffusivity_Solid, 1.172E-5);

  /*!\par CONFIG_CATEGORY: Visualize Control Volumes \ingroup Config*/
  /*--- options related to visualizing control volumes ---*/

  /* DESCRIPTION: Node number for the CV to be visualized */
  addLongOption("VISUALIZE_CV", Visualize_CV, -1);

  /*!\par CONFIG_CATEGORY: Inverse design problem \ingroup Config*/
  /*--- options related to inverse design problem ---*/

  /* DESCRIPTION: Evaluate inverse design on the surface  */
  addBoolOption("INV_DESIGN_CP", InvDesign_Cp, false);

  /* DESCRIPTION: Evaluate inverse design on the surface  */
  addBoolOption("INV_DESIGN_HEATFLUX", InvDesign_HeatFlux, false);

  /*!\par CONFIG_CATEGORY: Unsupported options \ingroup Config*/
  /*--- Options that are experimental and not intended for general use ---*/

  /* DESCRIPTION: Write extra output */
  addBoolOption("EXTRA_OUTPUT", ExtraOutput, false);

  /*--- options related to the FFD problem ---*/
  /*!\par CONFIG_CATEGORY:FFD point inversion \ingroup Config*/
  
  /* DESCRIPTION: Fix I plane */
  addShortListOption("FFD_FIX_I", nFFD_Fix_IDir, FFD_Fix_IDir);
  
  /* DESCRIPTION: Fix J plane */
  addShortListOption("FFD_FIX_J", nFFD_Fix_JDir, FFD_Fix_JDir);
  
  /* DESCRIPTION: Fix K plane */
  addShortListOption("FFD_FIX_K", nFFD_Fix_KDir, FFD_Fix_KDir);
  
  /* DESCRIPTION: FFD symmetry plane (j=0) */
  addBoolOption("FFD_SYMMETRY_PLANE", FFD_Symmetry_Plane, false);

  /* DESCRIPTION: Define different coordinates systems for the FFD */
  addEnumOption("FFD_COORD_SYSTEM", FFD_CoordSystem, CoordSystem_Map, CARTESIAN);

  /* DESCRIPTION: Axis information for the spherical and cylindrical coord system */
  default_ffd_axis[0] = 0.0; default_ffd_axis[1] = 0.0; default_ffd_axis[2] =0.0;
  addDoubleArrayOption("FFD_AXIS", 3, FFD_Axis, default_ffd_axis);

  /* DESCRIPTION: Number of total iterations in the FFD point inversion */
  addUnsignedShortOption("FFD_ITERATIONS", nFFD_Iter, 500);

  /* DESCRIPTION: Free surface damping coefficient */
	addDoubleOption("FFD_TOLERANCE", FFD_Tol, 1E-10);

  /* DESCRIPTION: Definition of the FFD boxes */
  addFFDDefOption("FFD_DEFINITION", nFFDBox, CoordFFDBox, TagFFDBox);
  
  /* DESCRIPTION: Definition of the FFD boxes */
  addFFDDegreeOption("FFD_DEGREE", nFFDBox, DegreeFFDBox);
  
  /* DESCRIPTION: Surface continuity at the intersection with the FFD */
  addEnumOption("FFD_CONTINUITY", FFD_Continuity, Continuity_Map, DERIVATIVE_2ND);

  /* DESCRIPTION: Kind of blending for the FFD definition */
  addEnumOption("FFD_BLENDING", FFD_Blending, Blending_Map, BEZIER );

  /* DESCRIPTION: Order of the BSplines for BSpline Blending function */
  default_ad_coeff_flow[0] = 2; default_ad_coeff_flow[1] = 2; default_ad_coeff_flow[2] = 2;
  addDoubleArrayOption("FFD_BSPLINE_ORDER", 3, FFD_BSpline_Order,default_ad_coeff_flow);

  /*--- Options for the automatic differentiation methods ---*/
  /*!\par CONFIG_CATEGORY: Automatic Differentation options\ingroup Config*/

  /* DESCRIPTION: Direct differentiation mode (forward) */
  addEnumOption("DIRECT_DIFF", DirectDiff, DirectDiff_Var_Map, NO_DERIVATIVE);

  /* DESCRIPTION: Automatic differentiation mode (reverse) */
  addBoolOption("AUTO_DIFF", AD_Mode, NO);

  /*--- options that are used in the python optimization scripts. These have no effect on the c++ toolsuite ---*/
  /*!\par CONFIG_CATEGORY:Python Options\ingroup Config*/

  /* DESCRIPTION: Gradient method */
  addPythonOption("GRADIENT_METHOD");

  /* DESCRIPTION: Geometrical Parameter */
  addPythonOption("GEO_PARAM");

  /* DESCRIPTION: Setup for design variables */
  addPythonOption("DEFINITION_DV");

  /* DESCRIPTION: Maximum number of iterations */
  addPythonOption("OPT_ITERATIONS");
  
  /* DESCRIPTION: Requested accuracy */
  addPythonOption("OPT_ACCURACY");
  
  /*!\brief OPT_COMBINE_OBJECTIVE
   *  \n DESCRIPTION: Flag specifying whether to internally combine a multi-objective function or treat separately */
  addPythonOption("OPT_COMBINE_OBJECTIVE");

  /* DESCRIPTION: Current value of the design variables */
  addPythonOption("DV_VALUE_NEW");

  /* DESCRIPTION: Previous value of the design variables */
  addPythonOption("DV_VALUE_OLD");

  /* DESCRIPTION: Number of partitions of the mesh */
  addPythonOption("NUMBER_PART");

  /* DESCRIPTION: Optimization objective function with optional scaling factor*/
  addPythonOption("OPT_OBJECTIVE");

  /* DESCRIPTION: Optimization constraint functions with optional scaling factor */
  addPythonOption("OPT_CONSTRAINT");

  /* DESCRIPTION: Finite different step for gradient estimation */
  addPythonOption("FIN_DIFF_STEP");

  /* DESCRIPTION: Verbosity of the python scripts to Stdout */
  addPythonOption("CONSOLE");

  /* DESCRIPTION: Flag specifying if the mesh was decomposed */
  addPythonOption("DECOMPOSED");

  /* DESCRIPTION: Optimization gradient factor */
  addPythonOption("OPT_GRADIENT_FACTOR");
  
  /* DESCRIPTION: Upper bound for the optimizer */
  addPythonOption("OPT_BOUND_UPPER");
  
  /* DESCRIPTION: Lower bound for the optimizer */
  addPythonOption("OPT_BOUND_LOWER");

  /* DESCRIPTION: Number of zones of the problem */
  addPythonOption("NZONES");

  /* DESCRIPTION: Activate ParMETIS mode for testing */
  addBoolOption("PARMETIS", ParMETIS, false);
  
  /* DESCRIPTION: Multipoint design Mach number*/
  addPythonOption("MULTIPOINT_MACH_NUMBER");
  
  /* DESCRIPTION: Multipoint design Weight */
  addPythonOption("MULTIPOINT_WEIGHT");
  
  /* DESCRIPTION: Multipoint design Angle of Attack */
  addPythonOption("MULTIPOINT_AOA");
  
  /* DESCRIPTION: Multipoint design Sideslip angle */
  addPythonOption("MULTIPOINT_SIDESLIP_ANGLE");
  
  /* DESCRIPTION: Multipoint design target CL*/
  addPythonOption("MULTIPOINT_TARGET_CL");
  
  /* DESCRIPTION: Multipoint design Reynolds number */
  addPythonOption("MULTIPOINT_REYNOLDS_NUMBER");
  
  /* DESCRIPTION: Multipoint design freestream temperature */
  addPythonOption("MULTIPOINT_FREESTREAM_TEMPERATURE");
  
  /* DESCRIPTION: Multipoint design freestream pressure */
  addPythonOption("MULTIPOINT_FREESTREAM_PRESSURE");
  
  /* END_CONFIG_OPTIONS */

}

void CConfig::SetConfig_Parsing(char case_filename[MAX_STRING_SIZE]) {
  string text_line, option_name;
  ifstream case_file;
  vector<string> option_value;
  int rank = MASTER_NODE;
  
#ifdef HAVE_MPI
  MPI_Comm_rank(MPI_COMM_WORLD, &rank);
#endif
  
  /*--- Read the configuration file ---*/
  
  case_file.open(case_filename, ios::in);

  if (case_file.fail()) {
    if (rank == MASTER_NODE) cout << endl << "The configuration file (.cfg) is missing!!" << endl << endl;
    exit(EXIT_FAILURE);
  }

  string errorString;

  int  err_count = 0;  // How many errors have we found in the config file
  int max_err_count = 30; // Maximum number of errors to print before stopping

  map<string, bool> included_options;

  /*--- Parse the configuration file and set the options ---*/
  
  while (getline (case_file, text_line)) {
    
    if (err_count >= max_err_count) {
      errorString.append("too many errors. Stopping parse");

      cout << errorString << endl;
      throw(1);
    }
    
    if (TokenizeString(text_line, option_name, option_value)) {
      
      /*--- See if it's a python option ---*/

      if (option_map.find(option_name) == option_map.end()) {
          string newString;
          newString.append(option_name);
          newString.append(": invalid option name");
          newString.append(". Check current SU2 options in config_template.cfg.");
          newString.append("\n");
          errorString.append(newString);
          err_count++;
        continue;
      }

      /*--- Option exists, check if the option has already been in the config file ---*/
      
      if (included_options.find(option_name) != included_options.end()) {
        string newString;
        newString.append(option_name);
        newString.append(": option appears twice");
        newString.append("\n");
        errorString.append(newString);
        err_count++;
        continue;
      }


      /*--- New found option. Add it to the map, and delete from all options ---*/
      
      included_options.insert(pair<string, bool>(option_name, true));
      all_options.erase(option_name);

      /*--- Set the value and check error ---*/
      
      string out = option_map[option_name]->SetValue(option_value);
      if (out.compare("") != 0) {
        errorString.append(out);
        errorString.append("\n");
        err_count++;
      }
    }
  }

  /*--- See if there were any errors parsing the config file ---*/
      
  if (errorString.size() != 0) {
    if (rank == MASTER_NODE) cout << errorString << endl;
    exit(EXIT_FAILURE);
  }

  /*--- Set the default values for all of the options that weren't set ---*/
      
  for (map<string, bool>::iterator iter = all_options.begin(); iter != all_options.end(); ++iter) {
    option_map[iter->first]->SetDefault();
  }

  case_file.close();
  
}

bool CConfig::SetRunTime_Parsing(char case_filename[MAX_STRING_SIZE]) {
  string text_line, option_name;
  ifstream case_file;
  vector<string> option_value;
  int rank = MASTER_NODE;
  
#ifdef HAVE_MPI
  MPI_Comm_rank(MPI_COMM_WORLD, &rank);
#endif
  
  /*--- Read the configuration file ---*/
  
  case_file.open(case_filename, ios::in);
  
  if (case_file.fail()) { return false; }
  
  string errorString;
  
  int err_count = 0;  // How many errors have we found in the config file
  int max_err_count = 30; // Maximum number of errors to print before stopping
  
  map<string, bool> included_options;
  
  /*--- Parse the configuration file and set the options ---*/
  
  while (getline (case_file, text_line)) {
    
    if (err_count >= max_err_count) {
      errorString.append("too many errors. Stopping parse");
      
      cout << errorString << endl;
      throw(1);
    }
    
    if (TokenizeString(text_line, option_name, option_value)) {
      
      if (option_map.find(option_name) == option_map.end()) {
        
        /*--- See if it's a python option ---*/
        
        string newString;
        newString.append(option_name);
        newString.append(": invalid option name");
        newString.append("\n");
        errorString.append(newString);
        err_count++;
        continue;
      }
      
      /*--- Option exists, check if the option has already been in the config file ---*/
      
      if (included_options.find(option_name) != included_options.end()) {
        string newString;
        newString.append(option_name);
        newString.append(": option appears twice");
        newString.append("\n");
        errorString.append(newString);
        err_count++;
        continue;
      }
      
      /*--- New found option. Add it to the map, and delete from all options ---*/
      
      included_options.insert(pair<string, bool>(option_name, true));
      all_options.erase(option_name);
      
      /*--- Set the value and check error ---*/
      
      string out = option_map[option_name]->SetValue(option_value);
      if (out.compare("") != 0) {
        errorString.append(out);
        errorString.append("\n");
        err_count++;
      }
      
    }
  }
  
  /*--- See if there were any errors parsing the runtime file ---*/
  
  if (errorString.size() != 0) {
    if (rank == MASTER_NODE) cout << errorString << endl;
    exit(EXIT_FAILURE);
  }
  
  case_file.close();
  
  return true;
  
}

void CConfig::SetPostprocessing(unsigned short val_software, unsigned short val_izone, unsigned short val_nDim) {
  
  unsigned short iZone, iCFL, iMarker;
  bool ideal_gas       = (Kind_FluidModel == STANDARD_AIR || Kind_FluidModel == IDEAL_GAS );
  bool standard_air       = (Kind_FluidModel == STANDARD_AIR);
  
  int rank = MASTER_NODE;
#ifdef HAVE_MPI
  int size = SINGLE_NODE;
  MPI_Comm_size(MPI_COMM_WORLD, &size);
  MPI_Comm_rank(MPI_COMM_WORLD, &rank);
#endif
  
#ifndef HAVE_TECIO
  if (Output_FileFormat == TECPLOT_BINARY) {
    cout << "Tecplot binary file requested but SU2 was built without TecIO support." << "\n";
    Output_FileFormat = TECPLOT;
  }
#endif
  
  /*--- Fixed CM mode requires a static movement of the grid ---*/
  
  if (Fixed_CM_Mode) {
    Grid_Movement= true;
  	 nGridMovement = 1;
  	 Kind_GridMovement = new unsigned short[nGridMovement];
  	 Kind_GridMovement[0] = MOVING_HTP;
  }

  /*--- By default, in 2D we should use TWOD_AIRFOIL (independenly from the input file) ---*/

  if (val_nDim == 2) Geo_Description = TWOD_AIRFOIL;

  /*--- Store the SU2 module that we are executing. ---*/
  
  Kind_SU2 = val_software;

  /*--- Set the default for thrust in ActDisk ---*/
  
  if ((Kind_ActDisk == NET_THRUST) || (Kind_ActDisk == BC_THRUST)
      || (Kind_ActDisk == DRAG_MINUS_THRUST) || (Kind_ActDisk == MASSFLOW)
      || (Kind_ActDisk == POWER))
    ActDisk_Jump = RATIO;

  /*--- If Kind_Obj has not been specified, these arrays need to take a default --*/

  if (Weight_ObjFunc == NULL and Kind_ObjFunc == NULL) {
    Kind_ObjFunc = new unsigned short[1];
    Kind_ObjFunc[0] = DRAG_COEFFICIENT;
    Weight_ObjFunc = new su2double[1];
    Weight_ObjFunc[0] = 1.0;
    nObj=1;
    nObjW=1;
  }
  /*-- Correct for case where Weight_ObjFunc has not been provided or has length < kind_objfunc---*/
  
  if (nObjW<nObj) {
    if (Weight_ObjFunc!= NULL) {
      cout <<"The option OBJECTIVE_WEIGHT must either have the same length as OBJECTIVE_FUNCTION,\n"<<
          "or be deleted from the config file (equal weights will be applied)."<< endl;
      exit(EXIT_FAILURE);
    }
    Weight_ObjFunc = new su2double[nObj];
    for (unsigned short iObj=0; iObj<nObj; iObj++)
      Weight_ObjFunc[iObj] = 1.0;
  }
  /*--- Ignore weights if only one objective provided ---*/
  
  if (nObj == 1 )
      Weight_ObjFunc[0] = 1.0;

  /*--- Maker sure that nMarker = nObj ---*/

  if (nObj>0) {
    if (nMarker_Monitoring!=nObj and Marker_Monitoring!= NULL) {
      if (nMarker_Monitoring==1) {
        /*-- If only one marker was listed with multiple objectives, set that marker as the marker for each objective ---*/
        nMarker_Monitoring = nObj;
        string marker = Marker_Monitoring[0];
        delete[] Marker_Monitoring;
        Marker_Monitoring = new string[nMarker_Monitoring];
        for (iMarker=0; iMarker<nMarker_Monitoring; iMarker++)
          Marker_Monitoring[iMarker] = marker;
      }
      else if(nObj>1) {
        cout <<"When using more than one OBJECTIVE_FUNCTION, MARKER_MONTIOR must be the same length or length 1. \n "<<
            "For multiple surfaces per objective, list the objective multiple times. \n"<<
            "For multiple objectives per marker either use one marker overall or list the marker multiple times."<<endl;
        exit(EXIT_FAILURE);
      }
    }
  }

  /*--- Low memory only for ASCII Tecplot ---*/

  if (Output_FileFormat != TECPLOT) Low_MemoryOutput = NO;
  
  /*--- Deactivate the multigrid in the adjoint problem ---*/
  
  if ((ContinuousAdjoint && !MG_AdjointFlow) ||
      (Unsteady_Simulation == TIME_STEPPING)) { nMGLevels = 0; }

  /*--- If Fluid Structure Interaction, set the solver for each zone.
   *--- ZONE_0 is the zone of the fluid.
   *--- All the other zones are structure.
   *--- This will allow us to define multiple physics structural problems */

  if (Kind_Solver == FLUID_STRUCTURE_INTERACTION) {
    if (val_izone == 0) {Kind_Solver = Kind_Solver_Fluid_FSI; FSI_Problem = true;}

    else {Kind_Solver = Kind_Solver_Struc_FSI; FSI_Problem = true;
    Kind_Linear_Solver = Kind_Linear_Solver_FSI_Struc;
    Kind_Linear_Solver_Prec = Kind_Linear_Solver_Prec_FSI_Struc;
    Linear_Solver_Error = Linear_Solver_Error_FSI_Struc;
    Linear_Solver_Iter = Linear_Solver_Iter_FSI_Struc;}
  }
  else { FSI_Problem = false; }

  /*--- If CHT, set the solver for each zone.
   *--- ZONE_0 is the zone of the fluid.
   *--- All the other zones are structure.
   *--- This will allow us to define multiple physics structural problems */

  if (Kind_Solver == CONJUGATE_HEAT_TRANSFER) {
    if (val_izone == 0) {	Kind_Solver = Kind_Solver_Fluid_CHT; 		CHT_Problem = true;}

    else {			 	Kind_Solver = Kind_Solver_Struc_CHT;	  	CHT_Problem = true;
                  // here, overwrite other config options for heat solver if needed...
    }
  }
  else { CHT_Problem = false; }

  if ((rank == MASTER_NODE) && ContinuousAdjoint && (Ref_NonDim == DIMENSIONAL) && (Kind_SU2 == SU2_CFD)) {
    cout << "WARNING: The adjoint solver should use a non-dimensional flow solution." << endl;
  }
  
  /*--- Initialize non-physical points/reconstructions to zero ---*/
  
  Nonphys_Points   = 0;
  Nonphys_Reconstr = 0;

  if (Kind_Solver == POISSON_EQUATION) {
    Unsteady_Simulation = STEADY;
  }
  
  /*--- Set the number of external iterations to 1 for the steady state problem ---*/

  if ((Kind_Solver == WAVE_EQUATION) || (Kind_Solver == POISSON_EQUATION)) {
    nMGLevels = 0;
    if (Unsteady_Simulation == STEADY) nExtIter = 1;
    else Unst_nIntIter = 2;
  }
  
  if (Kind_Solver == FEM_ELASTICITY) {
    nMGLevels = 0;
    if (Dynamic_Analysis == STATIC)
	nExtIter = 1;
  }

  /*--- Decide whether we should be writing unsteady solution files. ---*/
  
  if (Unsteady_Simulation == STEADY ||
      Unsteady_Simulation == HARMONIC_BALANCE)
 { Wrt_Unsteady = false; }
  else { Wrt_Unsteady = true; }

  if (Kind_Solver == FEM_ELASTICITY) {

	  if (Dynamic_Analysis == STATIC) { Wrt_Dynamic = false; }
	  else { Wrt_Dynamic = true; }

  } else {
    Wrt_Dynamic = false;
  }

  /*--- Check for unsupported features. ---*/

  if ((Kind_Regime == INCOMPRESSIBLE) && (Unsteady_Simulation == HARMONIC_BALANCE)){
    cout << "Harmonic Balance not yet implemented for the incompressible solver." << endl;
    exit(EXIT_FAILURE);
  }
  
  /*--- Check for Fluid model consistency ---*/

  if (standard_air) {
    if (Gamma != 1.4 || Gas_Constant != 287.058) {
      Gamma = 1.4;
      Gas_Constant = 287.058;
    }
  }

  /*--- Overrule the default values for viscosity if the US measurement system is used. ---*/

  if (SystemMeasurements == US) {

    /* Correct the viscosities, if they contain the default SI values. */
    if(fabs(Mu_Constant-1.716E-5) < 1.0E-15) Mu_Constant /= 47.88025898;
    if(fabs(Mu_Ref-1.716E-5)      < 1.0E-15) Mu_Ref      /= 47.88025898;

    /* Correct the values with temperature dimension, if they contain the default SI values. */
    if(fabs(Mu_Temperature_Ref-273.15) < 1.0E-8) Mu_Temperature_Ref *= 1.8;
    if(fabs(Mu_S-110.4)                < 1.0E-8) Mu_S               *= 1.8;

    /* Correct the thermal conductivity, if it contains the default SI value. */
    if(fabs(Kt_Constant-0.0257) < 1.0E-10) Kt_Constant *= 0.577789317;
  }

  /*--- Check for Measurement System ---*/
  
  if (SystemMeasurements == US && !standard_air) {
    cout << "Only STANDARD_AIR fluid model can be used with US Measurement System" << endl;
    exit(EXIT_FAILURE);
  }
  
  /*--- Check for Convective scheme available for NICFD ---*/
  
  if (!ideal_gas) {
    if (Kind_Upwind_Flow != ROE && Kind_Upwind_Flow != HLLC && Kind_Centered_Flow != JST) {
      cout << "Only ROE Upwind, HLLC Upwind scheme, and JST scheme can be used for Non-Ideal Compressible Fluids" << endl;
      exit(EXIT_FAILURE);
    }

  }
  
  if(GetBoolTurbomachinery()){
    nBlades = new su2double[nZone];
    FreeStreamTurboNormal= new su2double[3];
  }

  /*--- Check if Giles are used with turbo markers ---*/

  if (nMarker_Giles > 0 && !GetBoolTurbomachinery()){
    cout << "Giles Boundary conditions can only be used with turbomachinery markers" << endl;
    exit(EXIT_FAILURE);
  }

  /*--- Check for Boundary condition available for NICFD ---*/
  
  if (!ideal_gas) {
    if (nMarker_Inlet != 0) {
      cout << "Riemann Boundary conditions or Giles must be used for inlet and outlet with Not Ideal Compressible Fluids " << endl;
      exit(EXIT_FAILURE);
    }
    if (nMarker_Outlet != 0) {
      cout << "Riemann Boundary conditions or Giles must be used outlet with Not Ideal Compressible Fluids " << endl;
      exit(EXIT_FAILURE);
    }
    
    if (nMarker_FarField != 0) {
      cout << "Riemann Boundary conditions or Giles must be used outlet with Not Ideal Compressible Fluids " << endl;
      exit(EXIT_FAILURE);
    }
    
  }
  
  /*--- Check for Boundary condition available for NICF ---*/
  
  if (ideal_gas) {
    if (SystemMeasurements == US && standard_air) {
      if (Kind_ViscosityModel != SUTHERLAND) {
        cout << "Only SUTHERLAND viscosity model can be used with US Measurement  " << endl;
        exit(EXIT_FAILURE);
      }
    }
    if (Kind_ConductivityModel != CONSTANT_PRANDTL ) {
      cout << "Only CONSTANT_PRANDTL thermal conductivity model can be used with STANDARD_AIR and IDEAL_GAS" << endl;
      exit(EXIT_FAILURE);
    }
    
  }
  
  /*--- Force number of span-wise section to 1 if 2D case ---*/
  if(val_nDim ==2){
    nSpanWiseSections_User=1;
    Kind_SpanWise= EQUISPACED;
  }

  /*--- Set number of TurboPerformance markers ---*/
  if(nMarker_Turbomachinery > 0){
    if(nMarker_Turbomachinery > 1){
      nMarker_TurboPerformance = nMarker_Turbomachinery + int(nMarker_Turbomachinery/2) + 1;
    }else{
      nMarker_TurboPerformance = nMarker_Turbomachinery;
    }
  } else {
    nMarker_TurboPerformance = 0;
    nSpanWiseSections =1;
  }

  /*--- Set number of TurboPerformance markers ---*/
  if(nMarker_Turbomachinery != 0){
    nSpan_iZones = new unsigned short[nZone];
  }

  /*--- Set number of TurboPerformance markers ---*/
  if(RampRotatingFrame && !DiscreteAdjoint){
    FinalRotation_Rate_Z = new su2double[nZone];
    for(iZone=0; iZone <nZone; iZone ++){
      FinalRotation_Rate_Z[iZone] = Rotation_Rate_Z[iZone];
      if(abs(FinalRotation_Rate_Z[iZone]) > 0.0){
        Rotation_Rate_Z[iZone] = RampRotatingFrame_Coeff[0];
      }
    }
  }

  if(RampOutletPressure && !DiscreteAdjoint){
    for (iMarker = 0; iMarker < nMarker_Giles; iMarker++){
      if (Kind_Data_Giles[iMarker] == STATIC_PRESSURE || Kind_Data_Giles[iMarker] == STATIC_PRESSURE_1D || Kind_Data_Giles[iMarker] == RADIAL_EQUILIBRIUM ){
        FinalOutletPressure   = Giles_Var1[iMarker];
        Giles_Var1[iMarker] = RampOutletPressure_Coeff[0];
      }
    }
    for (iMarker = 0; iMarker < nMarker_Riemann; iMarker++){
      if (Kind_Data_Riemann[iMarker] == STATIC_PRESSURE || Kind_Data_Riemann[iMarker] == RADIAL_EQUILIBRIUM){
        FinalOutletPressure      = Riemann_Var1[iMarker];
        Riemann_Var1[iMarker] = RampOutletPressure_Coeff[0];
      }
    }
  }

  /*--- Check on extra Relaxation factor for Giles---*/
  if(ExtraRelFacGiles[1] > 0.5){
    ExtraRelFacGiles[1] = 0.5;
  }


  /*--- Set grid movement kind to NO_MOVEMENT if not specified, which means
   that we also set the Grid_Movement flag to false. We initialize to the
   number of zones here, because we are guaranteed to at least have one. ---*/
  
  if (Kind_GridMovement == NULL) {
    Kind_GridMovement = new unsigned short[nZone];
    for (unsigned short iZone = 0; iZone < nZone; iZone++ )
      Kind_GridMovement[iZone] = NO_MOVEMENT;
    if (Grid_Movement == true) {
      cout << "GRID_MOVEMENT = YES but no type provided in GRID_MOVEMENT_KIND!!" << endl;
      exit(EXIT_FAILURE);
    }
  }
  
  /*--- If we're solving a purely steady problem with no prescribed grid
   movement (both rotating frame and moving walls can be steady), make sure that
   there is no grid motion ---*/
  
  if ((Kind_SU2 == SU2_CFD || Kind_SU2 == SU2_SOL) &&
      (Unsteady_Simulation == STEADY) &&
      ((Kind_GridMovement[ZONE_0] != MOVING_WALL) &&
       (Kind_GridMovement[ZONE_0] != ROTATING_FRAME) &&
       (Kind_GridMovement[ZONE_0] != STEADY_TRANSLATION) &&
       (Kind_GridMovement[ZONE_0] != FLUID_STRUCTURE)))
    Grid_Movement = false;
  
  if ((Kind_SU2 == SU2_CFD || Kind_SU2 == SU2_SOL) &&
      (Unsteady_Simulation == STEADY) &&
      ((Kind_GridMovement[ZONE_0] == MOVING_HTP)))
    Grid_Movement = true;

  /*--- The Line Search should be applied only in the deformation stage. ---*/

  if (Kind_SU2 != SU2_DEF) {
  	Opt_RelaxFactor = 1.0;
  }

  /*--- If it is not specified, set the mesh motion mach number
   equal to the freestream value. ---*/
  
  if (Grid_Movement && Mach_Motion == 0.0)
    Mach_Motion = Mach;
  
  /*--- Set the boolean flag if we are in a rotating frame (source term). ---*/
  
  if (Grid_Movement && Kind_GridMovement[ZONE_0] == ROTATING_FRAME)
    Rotating_Frame = true;
  else
    Rotating_Frame = false;
  
  /*--- Check the number of moving markers against the number of grid movement
   types provided (should be equal, except that rigid motion and rotating frame
   do not depend on surface specification). ---*/
  
  if (Grid_Movement &&
      (Kind_GridMovement[ZONE_0] != RIGID_MOTION) &&
      (Kind_GridMovement[ZONE_0] != ROTATING_FRAME) &&
      (Kind_GridMovement[ZONE_0] != MOVING_HTP) &&
      (Kind_GridMovement[ZONE_0] != STEADY_TRANSLATION) &&
      (Kind_GridMovement[ZONE_0] != FLUID_STRUCTURE) &&
      (Kind_GridMovement[ZONE_0] != GUST) &&
      (nGridMovement != nMarker_Moving)) {
    cout << "Number of GRID_MOVEMENT_KIND must match number of MARKER_MOVING!!" << endl;
    exit(EXIT_FAILURE);
  }
  
  /*--- In case the grid movement parameters have not been declared in the
   config file, set them equal to zero for safety. Also check to make sure
   that for each option, a value has been declared for each moving marker. ---*/
  
  unsigned short nMoving;
  if (nGridMovement > nZone) nMoving = nGridMovement;
  else nMoving = nZone;

  /*--- Motion Origin: ---*/
  
  if (Motion_Origin_X == NULL) {
    Motion_Origin_X = new su2double[nMoving];
    for (iZone = 0; iZone < nMoving; iZone++ )
      Motion_Origin_X[iZone] = 0.0;
  } else {
    if (Grid_Movement && (nMotion_Origin_X != nGridMovement)) {
      cout << "Length of MOTION_ORIGIN_X must match GRID_MOVEMENT_KIND!!" << endl;
      exit(EXIT_FAILURE);
    }
  }
  
  if (Motion_Origin_Y == NULL) {
    Motion_Origin_Y = new su2double[nMoving];
    for (iZone = 0; iZone < nMoving; iZone++ )
      Motion_Origin_Y[iZone] = 0.0;
  } else {
    if (Grid_Movement && (nMotion_Origin_Y != nGridMovement)) {
      cout << "Length of MOTION_ORIGIN_Y must match GRID_MOVEMENT_KIND!!" << endl;
      exit(EXIT_FAILURE);
    }
  }
  
  if (Motion_Origin_Z == NULL) {
    Motion_Origin_Z = new su2double[nMoving];
    for (iZone = 0; iZone < nMoving; iZone++ )
      Motion_Origin_Z[iZone] = 0.0;
  } else {
    if (Grid_Movement && (nMotion_Origin_Z != nGridMovement)) {
      cout << "Length of MOTION_ORIGIN_Z must match GRID_MOVEMENT_KIND!!" << endl;
      exit(EXIT_FAILURE);
    }
  }
  
  if (MoveMotion_Origin == NULL) {
    MoveMotion_Origin = new unsigned short[nMoving];
    for (iZone = 0; iZone < nMoving; iZone++ )
      MoveMotion_Origin[iZone] = 0;
  } else {
    if (Grid_Movement && (nMoveMotion_Origin != nGridMovement)) {
      cout << "Length of MOVE_MOTION_ORIGIN must match GRID_MOVEMENT_KIND!!" << endl;
      exit(EXIT_FAILURE);
    }
  }
  
  /*--- Translation: ---*/
  
  if (Translation_Rate_X == NULL) {
    Translation_Rate_X = new su2double[nMoving];
    for (iZone = 0; iZone < nMoving; iZone++ )
      Translation_Rate_X[iZone] = 0.0;
  } else {
    if (Grid_Movement && (nTranslation_Rate_X != nGridMovement)) {
      cout << "Length of TRANSLATION_RATE_X must match GRID_MOVEMENT_KIND!!" << endl;
      exit(EXIT_FAILURE);
    }
  }
  
  if (Translation_Rate_Y == NULL) {
    Translation_Rate_Y = new su2double[nMoving];
    for (iZone = 0; iZone < nMoving; iZone++ )
      Translation_Rate_Y[iZone] = 0.0;
  } else {
    if (Grid_Movement && (nTranslation_Rate_Y != nGridMovement)) {
      cout << "Length of TRANSLATION_RATE_Y must match GRID_MOVEMENT_KIND!!" << endl;
      exit(EXIT_FAILURE);
    }
  }
  
  if (Translation_Rate_Z == NULL) {
    Translation_Rate_Z = new su2double[nMoving];
    for (iZone = 0; iZone < nMoving; iZone++ )
      Translation_Rate_Z[iZone] = 0.0;
  } else {
    if (Grid_Movement && (nTranslation_Rate_Z != nGridMovement)) {
      cout << "Length of TRANSLATION_RATE_Z must match GRID_MOVEMENT_KIND!!" << endl;
      exit(EXIT_FAILURE);
    }
  }
  
  /*--- Rotation: ---*/
  
  if (Rotation_Rate_X == NULL) {
    Rotation_Rate_X = new su2double[nMoving];
    for (iZone = 0; iZone < nMoving; iZone++ )
      Rotation_Rate_X[iZone] = 0.0;
  } else {
    if (Grid_Movement && (nRotation_Rate_X != nGridMovement)) {
      cout << "Length of ROTATION_RATE_X must match GRID_MOVEMENT_KIND!!" << endl;
      exit(EXIT_FAILURE);
    }
  }
  
  if (Rotation_Rate_Y == NULL) {
    Rotation_Rate_Y = new su2double[nMoving];
    for (iZone = 0; iZone < nMoving; iZone++ )
      Rotation_Rate_Y[iZone] = 0.0;
  } else {
    if (Grid_Movement && (nRotation_Rate_Y != nGridMovement)) {
      cout << "Length of ROTATION_RATE_Y must match GRID_MOVEMENT_KIND!!" << endl;
      exit(EXIT_FAILURE);
    }
  }
  
  if (Rotation_Rate_Z == NULL) {
    Rotation_Rate_Z = new su2double[nMoving];
    for (iZone = 0; iZone < nMoving; iZone++ )
      Rotation_Rate_Z[iZone] = 0.0;
  } else {
    if (Grid_Movement && (nRotation_Rate_Z != nGridMovement)) {
      cout << "Length of ROTATION_RATE_Z must match GRID_MOVEMENT_KIND!!" << endl;
      exit(EXIT_FAILURE);
    }
  }
  
  /*--- Pitching: ---*/
  
  if (Pitching_Omega_X == NULL) {
    Pitching_Omega_X = new su2double[nMoving];
    for (iZone = 0; iZone < nMoving; iZone++ )
      Pitching_Omega_X[iZone] = 0.0;
  } else {
    if (Grid_Movement && (nPitching_Omega_X != nGridMovement)) {
      cout << "Length of PITCHING_OMEGA_X must match GRID_MOVEMENT_KIND!!" << endl;
      exit(EXIT_FAILURE);
    }
  }
  
  if (Pitching_Omega_Y == NULL) {
    Pitching_Omega_Y = new su2double[nMoving];
    for (iZone = 0; iZone < nMoving; iZone++ )
      Pitching_Omega_Y[iZone] = 0.0;
  } else {
    if (Grid_Movement && (nPitching_Omega_Y != nGridMovement)) {
      cout << "Length of PITCHING_OMEGA_Y must match GRID_MOVEMENT_KIND!!" << endl;
      exit(EXIT_FAILURE);
    }
  }
  
  if (Pitching_Omega_Z == NULL) {
    Pitching_Omega_Z = new su2double[nMoving];
    for (iZone = 0; iZone < nMoving; iZone++ )
      Pitching_Omega_Z[iZone] = 0.0;
  } else {
    if (Grid_Movement && (nPitching_Omega_Z != nGridMovement)) {
      cout << "Length of PITCHING_OMEGA_Z must match GRID_MOVEMENT_KIND!!" << endl;
      exit(EXIT_FAILURE);
    }
  }
  
  /*--- Pitching Amplitude: ---*/
  
  if (Pitching_Ampl_X == NULL) {
    Pitching_Ampl_X = new su2double[nMoving];
    for (iZone = 0; iZone < nMoving; iZone++ )
      Pitching_Ampl_X[iZone] = 0.0;
  } else {
    if (Grid_Movement && (nPitching_Ampl_X != nGridMovement)) {
      cout << "Length of PITCHING_AMPL_X must match GRID_MOVEMENT_KIND!!" << endl;
      exit(EXIT_FAILURE);
    }
  }
  
  if (Pitching_Ampl_Y == NULL) {
    Pitching_Ampl_Y = new su2double[nMoving];
    for (iZone = 0; iZone < nMoving; iZone++ )
      Pitching_Ampl_Y[iZone] = 0.0;
  } else {
    if (Grid_Movement && (nPitching_Ampl_Y != nGridMovement)) {
      cout << "Length of PITCHING_AMPL_Y must match GRID_MOVEMENT_KIND!!" << endl;
      exit(EXIT_FAILURE);
    }
  }
  
  if (Pitching_Ampl_Z == NULL) {
    Pitching_Ampl_Z = new su2double[nMoving];
    for (iZone = 0; iZone < nMoving; iZone++ )
      Pitching_Ampl_Z[iZone] = 0.0;
  } else {
    if (Grid_Movement && (nPitching_Ampl_Z != nGridMovement)) {
      cout << "Length of PITCHING_AMPL_Z must match GRID_MOVEMENT_KIND!!" << endl;
      exit(EXIT_FAILURE);
    }
  }
  
  /*--- Pitching Phase: ---*/
  
  if (Pitching_Phase_X == NULL) {
    Pitching_Phase_X = new su2double[nMoving];
    for (iZone = 0; iZone < nMoving; iZone++ )
      Pitching_Phase_X[iZone] = 0.0;
  } else {
    if (Grid_Movement && (nPitching_Phase_X != nGridMovement)) {
      cout << "Length of PITCHING_PHASE_X must match GRID_MOVEMENT_KIND!!" << endl;
      exit(EXIT_FAILURE);
    }
  }
  
  if (Pitching_Phase_Y == NULL) {
    Pitching_Phase_Y = new su2double[nMoving];
    for (iZone = 0; iZone < nMoving; iZone++ )
      Pitching_Phase_Y[iZone] = 0.0;
  } else {
    if (Grid_Movement && (nPitching_Phase_Y != nGridMovement)) {
      cout << "Length of PITCHING_PHASE_Y must match GRID_MOVEMENT_KIND!!" << endl;
      exit(EXIT_FAILURE);
    }
  }
  
  if (Pitching_Phase_Z == NULL) {
    Pitching_Phase_Z = new su2double[nMoving];
    for (iZone = 0; iZone < nMoving; iZone++ )
      Pitching_Phase_Z[iZone] = 0.0;
  } else {
    if (Grid_Movement && (nPitching_Phase_Z != nGridMovement)) {
      cout << "Length of PITCHING_PHASE_Z must match GRID_MOVEMENT_KIND!!" << endl;
      exit(EXIT_FAILURE);
    }
  }
  
  /*--- Plunging: ---*/
  
  if (Plunging_Omega_X == NULL) {
    Plunging_Omega_X = new su2double[nMoving];
    for (iZone = 0; iZone < nMoving; iZone++ )
      Plunging_Omega_X[iZone] = 0.0;
  } else {
    if (Grid_Movement && (nPlunging_Omega_X != nGridMovement)) {
      cout << "Length of PLUNGING_OMEGA_X must match GRID_MOVEMENT_KIND!!" << endl;
      exit(EXIT_FAILURE);
    }
  }
  
  if (Plunging_Omega_Y == NULL) {
    Plunging_Omega_Y = new su2double[nMoving];
    for (iZone = 0; iZone < nMoving; iZone++ )
      Plunging_Omega_Y[iZone] = 0.0;
  } else {
    if (Grid_Movement && (nPlunging_Omega_Y != nGridMovement)) {
      cout << "Length of PLUNGING_OMEGA_Y must match GRID_MOVEMENT_KIND!!" << endl;
      exit(EXIT_FAILURE);
    }
  }
  
  if (Plunging_Omega_Z == NULL) {
    Plunging_Omega_Z = new su2double[nMoving];
    for (iZone = 0; iZone < nMoving; iZone++ )
      Plunging_Omega_Z[iZone] = 0.0;
  } else {
    if (Grid_Movement && (nPlunging_Omega_Z != nGridMovement)) {
      cout << "Length of PLUNGING_OMEGA_Z must match GRID_MOVEMENT_KIND!!" << endl;
      exit(EXIT_FAILURE);
    }
  }
  
  /*--- Plunging Amplitude: ---*/
  
  if (Plunging_Ampl_X == NULL) {
    Plunging_Ampl_X = new su2double[nMoving];
    for (iZone = 0; iZone < nMoving; iZone++ )
      Plunging_Ampl_X[iZone] = 0.0;
  } else {
    if (Grid_Movement && (nPlunging_Ampl_X != nGridMovement)) {
      cout << "Length of PLUNGING_AMPL_X must match GRID_MOVEMENT_KIND!!" << endl;
      exit(EXIT_FAILURE);
    }
  }
  
  if (Plunging_Ampl_Y == NULL) {
    Plunging_Ampl_Y = new su2double[nMoving];
    for (iZone = 0; iZone < nMoving; iZone++ )
      Plunging_Ampl_Y[iZone] = 0.0;
  } else {
    if (Grid_Movement && (nPlunging_Ampl_Y != nGridMovement)) {
      cout << "Length of PLUNGING_AMPL_Y must match GRID_MOVEMENT_KIND!!" << endl;
      exit(EXIT_FAILURE);
    }
  }
  
  if (Plunging_Ampl_Z == NULL) {
    Plunging_Ampl_Z = new su2double[nMoving];
    for (iZone = 0; iZone < nMoving; iZone++ )
      Plunging_Ampl_Z[iZone] = 0.0;
  } else {
    if (Grid_Movement && (nPlunging_Ampl_Z != nGridMovement)) {
      cout << "Length of PLUNGING_AMPL_Z must match GRID_MOVEMENT_KIND!!" << endl;
      exit(EXIT_FAILURE);
    }
  }
  
  /*-- Setting Harmonic Balance period from the config file */

  if (Unsteady_Simulation == HARMONIC_BALANCE) {
  	HarmonicBalance_Period = GetHarmonicBalance_Period();
  	if (HarmonicBalance_Period < 0)  {
  		cout << "Not a valid value for time period!!" << endl;
  		exit(EXIT_FAILURE);
  	}
  	/* Initialize the Harmonic balance Frequency pointer */
  	if (Omega_HB == NULL) {
  		Omega_HB = new su2double[nOmega_HB];
  		for (iZone = 0; iZone < nOmega_HB; iZone++ )
  			Omega_HB[iZone] = 0.0;
  	}else {
  		if (nOmega_HB != nTimeInstances) {
  			cout << "Length of omega_HB  must match the number TIME_INSTANCES!!" << endl;
  			exit(EXIT_FAILURE);
  		}
  	}
  }

    /*--- Use the various rigid-motion input frequencies to determine the period to be used with harmonic balance cases.
     There are THREE types of motion to consider, namely: rotation, pitching, and plunging.
     The largest period of motion is the one to be used for harmonic balance  calculations. ---*/
    
  /*if (Unsteady_Simulation == HARMONIC_BALANCE) {
      if (!(GetGrid_Movement())) {
          // No grid movement - Time period from config file //
          HarmonicBalance_Period = GetHarmonicBalance_Period();
      }
      
      else {
          unsigned short N_MOTION_TYPES = 3;
          su2double *periods;
          periods = new su2double[N_MOTION_TYPES];
          
          //--- rotation: ---//
          
          su2double Omega_mag_rot = sqrt(pow(Rotation_Rate_X[ZONE_0],2)+pow(Rotation_Rate_Y[ZONE_0],2)+pow(Rotation_Rate_Z[ZONE_0],2));
          if (Omega_mag_rot > 0)
              periods[0] = 2*PI_NUMBER/Omega_mag_rot;
          else
              periods[0] = 0.0;
          
          //--- pitching: ---//
          
          su2double Omega_mag_pitch = sqrt(pow(Pitching_Omega_X[ZONE_0],2)+pow(Pitching_Omega_Y[ZONE_0],2)+pow(Pitching_Omega_Z[ZONE_0],2));
          if (Omega_mag_pitch > 0)
              periods[1] = 2*PI_NUMBER/Omega_mag_pitch;
          else
              periods[1] = 0.0;
          
          //--- plunging: ---//
          
          su2double Omega_mag_plunge = sqrt(pow(Plunging_Omega_X[ZONE_0],2)+pow(Plunging_Omega_Y[ZONE_0],2)+pow(Plunging_Omega_Z[ZONE_0],2));
          if (Omega_mag_plunge > 0)
              periods[2] = 2*PI_NUMBER/Omega_mag_plunge;
          else
              periods[2] = 0.0;
          
          //--- determine which period is largest ---//
          
          unsigned short iVar;
          HarmonicBalance_Period = 0.0;
          for (iVar = 0; iVar < N_MOTION_TYPES; iVar++) {
              if (periods[iVar] > HarmonicBalance_Period)
                  HarmonicBalance_Period = periods[iVar];
          }
          
          delete periods;
      }
    
  }*/
  

  
    
  /*--- Initialize the RefOriginMoment Pointer ---*/
  
  RefOriginMoment = NULL;
  RefOriginMoment = new su2double[3];
  RefOriginMoment[0] = 0.0; RefOriginMoment[1] = 0.0; RefOriginMoment[2] = 0.0;
  
  /*--- In case the moment origin coordinates have not been declared in the
   config file, set them equal to zero for safety. Also check to make sure
   that for each marker, a value has been declared for the moment origin.
   Unless only one value was specified, then set this value for all the markers
   being monitored. ---*/
  
  
  if ((nRefOriginMoment_X != nRefOriginMoment_Y) || (nRefOriginMoment_X != nRefOriginMoment_Z) ) {
    cout << "ERROR: Length of REF_ORIGIN_MOMENT_X, REF_ORIGIN_MOMENT_Y and REF_ORIGIN_MOMENT_Z must be the same!!" << endl;
    exit(EXIT_FAILURE);
  }
  
  if (RefOriginMoment_X == NULL) {
    RefOriginMoment_X = new su2double[nMarker_Monitoring];
    for (iMarker = 0; iMarker < nMarker_Monitoring; iMarker++ )
      RefOriginMoment_X[iMarker] = 0.0;
  } else {
    if (nRefOriginMoment_X == 1) {
      
      su2double aux_RefOriginMoment_X = RefOriginMoment_X[0];
      delete [] RefOriginMoment_X;
      RefOriginMoment_X = new su2double[nMarker_Monitoring];
      nRefOriginMoment_X = nMarker_Monitoring;
      
      for (iMarker = 0; iMarker < nMarker_Monitoring; iMarker++ )
        RefOriginMoment_X[iMarker] = aux_RefOriginMoment_X;
    }
    else if (nRefOriginMoment_X != nMarker_Monitoring) {
      cout << "ERROR: Length of REF_ORIGIN_MOMENT_X must match number of Monitoring Markers!!" << endl;
      exit(EXIT_FAILURE);
    }
  }
  
  if (RefOriginMoment_Y == NULL) {
    RefOriginMoment_Y = new su2double[nMarker_Monitoring];
    for (iMarker = 0; iMarker < nMarker_Monitoring; iMarker++ )
      RefOriginMoment_Y[iMarker] = 0.0;
  } else {
    if (nRefOriginMoment_Y == 1) {
      
      su2double aux_RefOriginMoment_Y = RefOriginMoment_Y[0];
      delete [] RefOriginMoment_Y;
      RefOriginMoment_Y = new su2double[nMarker_Monitoring];
      nRefOriginMoment_Y = nMarker_Monitoring;
      
      for (iMarker = 0; iMarker < nMarker_Monitoring; iMarker++ )
        RefOriginMoment_Y[iMarker] = aux_RefOriginMoment_Y;
    }
    else if (nRefOriginMoment_Y != nMarker_Monitoring) {
      cout << "ERROR: Length of REF_ORIGIN_MOMENT_Y must match number of Monitoring Markers!!" << endl;
      exit(EXIT_FAILURE);
    }
  }
  
  if (RefOriginMoment_Z == NULL) {
    RefOriginMoment_Z = new su2double[nMarker_Monitoring];
    for (iMarker = 0; iMarker < nMarker_Monitoring; iMarker++ )
      RefOriginMoment_Z[iMarker] = 0.0;
  } else {
    if (nRefOriginMoment_Z == 1) {
      
      su2double aux_RefOriginMoment_Z = RefOriginMoment_Z[0];
      delete [] RefOriginMoment_Z;
      RefOriginMoment_Z = new su2double[nMarker_Monitoring];
      nRefOriginMoment_Z = nMarker_Monitoring;
      
      for (iMarker = 0; iMarker < nMarker_Monitoring; iMarker++ )
        RefOriginMoment_Z[iMarker] = aux_RefOriginMoment_Z;
    }
    else if (nRefOriginMoment_Z != nMarker_Monitoring) {
      cout << "ERROR: Length of REF_ORIGIN_MOMENT_Z must match number of Monitoring Markers!!" << endl;
      exit(EXIT_FAILURE);
    }
  }
  
  /*--- Set the boolean flag if we are carrying out an aeroelastic simulation. ---*/
  
  if (Grid_Movement && (Kind_GridMovement[ZONE_0] == AEROELASTIC || Kind_GridMovement[ZONE_0] == AEROELASTIC_RIGID_MOTION)) Aeroelastic_Simulation = true;
  else Aeroelastic_Simulation = false;
  
  /*--- Initializing the size for the solutions of the Aeroelastic problem. ---*/
  
  
  if (Grid_Movement && Aeroelastic_Simulation) {
    Aeroelastic_np1.resize(nMarker_Monitoring);
    Aeroelastic_n.resize(nMarker_Monitoring);
    Aeroelastic_n1.resize(nMarker_Monitoring);
    for (iMarker = 0; iMarker < nMarker_Monitoring; iMarker++) {
      Aeroelastic_np1[iMarker].resize(2);
      Aeroelastic_n[iMarker].resize(2);
      Aeroelastic_n1[iMarker].resize(2);
      for (int i =0; i<2; i++) {
        Aeroelastic_np1[iMarker][i].resize(2);
        Aeroelastic_n[iMarker][i].resize(2);
        Aeroelastic_n1[iMarker][i].resize(2);
        for (int j=0; j<2; j++) {
          Aeroelastic_np1[iMarker][i][j] = 0.0;
          Aeroelastic_n[iMarker][i][j] = 0.0;
          Aeroelastic_n1[iMarker][i][j] = 0.0;
        }
      }
    }
  }
  
  /*--- Allocate memory for the plunge and pitch and initialized them to zero ---*/
  
  if (Grid_Movement && Aeroelastic_Simulation) {
    Aeroelastic_pitch = new su2double[nMarker_Monitoring];
    Aeroelastic_plunge = new su2double[nMarker_Monitoring];
    for (iMarker = 0; iMarker < nMarker_Monitoring; iMarker++ ) {
      Aeroelastic_pitch[iMarker] = 0.0;
      Aeroelastic_plunge[iMarker] = 0.0;
    }
  }

  /*--- Fluid-Structure Interaction problems ---*/

  if (FSI_Problem) {
	  Kind_GridMovement[val_izone] = FLUID_STRUCTURE;
	  Grid_Movement = true;
  }
  
  if (MGCycle == FULLMG_CYCLE) FinestMesh = nMGLevels;
  else FinestMesh = MESH_0;
  
  if ((Kind_Solver == NAVIER_STOKES) &&
      (Kind_Turb_Model != NONE))
    Kind_Solver = RANS;
    
  Kappa_1st_Flow = Kappa_Flow[0];
  Kappa_2nd_Flow = Kappa_Flow[1];
  Kappa_4th_Flow = Kappa_Flow[2];
  Kappa_1st_AdjFlow = Kappa_AdjFlow[0];
  Kappa_2nd_AdjFlow = Kappa_AdjFlow[1];
  Kappa_4th_AdjFlow = Kappa_AdjFlow[2];
  Kappa_1st_Heat = Kappa_Heat[0];
  Kappa_2nd_Heat = Kappa_Heat[1];
  Kappa_4th_Heat = Kappa_Heat[2];
  
  /*--- Make the MG_PreSmooth, MG_PostSmooth, and MG_CorrecSmooth
   arrays consistent with nMGLevels ---*/
  
  unsigned short * tmp_smooth = new unsigned short[nMGLevels+1];
  
  if ((nMG_PreSmooth != nMGLevels+1) && (nMG_PreSmooth != 0)) {
    if (nMG_PreSmooth > nMGLevels+1) {
      
      /*--- Truncate by removing unnecessary elements at the end ---*/
      
      for (unsigned int i = 0; i <= nMGLevels; i++)
        tmp_smooth[i] = MG_PreSmooth[i];
      delete [] MG_PreSmooth;
      MG_PreSmooth=NULL;
    } else {
      
      /*--- Add additional elements equal to last element ---*/
      
      for (unsigned int i = 0; i < nMG_PreSmooth; i++)
        tmp_smooth[i] = MG_PreSmooth[i];
      for (unsigned int i = nMG_PreSmooth; i <= nMGLevels; i++)
        tmp_smooth[i] = MG_PreSmooth[nMG_PreSmooth-1];
      delete [] MG_PreSmooth;
      MG_PreSmooth=NULL;
    }
    
    nMG_PreSmooth = nMGLevels+1;
    MG_PreSmooth = new unsigned short[nMG_PreSmooth];
    for (unsigned int i = 0; i < nMG_PreSmooth; i++)
      MG_PreSmooth[i] = tmp_smooth[i];
  }
  if ((nMGLevels != 0) && (nMG_PreSmooth == 0)) {
    delete [] MG_PreSmooth;
    nMG_PreSmooth = nMGLevels+1;
    MG_PreSmooth = new unsigned short[nMG_PreSmooth];
    for (unsigned int i = 0; i < nMG_PreSmooth; i++)
      MG_PreSmooth[i] = i+1;
  }
  
  if ((nMG_PostSmooth != nMGLevels+1) && (nMG_PostSmooth != 0)) {
    if (nMG_PostSmooth > nMGLevels+1) {
      
      /*--- Truncate by removing unnecessary elements at the end ---*/
      
      for (unsigned int i = 0; i <= nMGLevels; i++)
        tmp_smooth[i] = MG_PostSmooth[i];
      delete [] MG_PostSmooth;
      MG_PostSmooth=NULL;
    } else {
      
      /*--- Add additional elements equal to last element ---*/
       
      for (unsigned int i = 0; i < nMG_PostSmooth; i++)
        tmp_smooth[i] = MG_PostSmooth[i];
      for (unsigned int i = nMG_PostSmooth; i <= nMGLevels; i++)
        tmp_smooth[i] = MG_PostSmooth[nMG_PostSmooth-1];
      delete [] MG_PostSmooth;
      MG_PostSmooth=NULL;
    }
    
    nMG_PostSmooth = nMGLevels+1;
    MG_PostSmooth = new unsigned short[nMG_PostSmooth];
    for (unsigned int i = 0; i < nMG_PostSmooth; i++)
      MG_PostSmooth[i] = tmp_smooth[i];
    
  }
  
  if ((nMGLevels != 0) && (nMG_PostSmooth == 0)) {
    delete [] MG_PostSmooth;
    nMG_PostSmooth = nMGLevels+1;
    MG_PostSmooth = new unsigned short[nMG_PostSmooth];
    for (unsigned int i = 0; i < nMG_PostSmooth; i++)
      MG_PostSmooth[i] = 0;
  }
  
  if ((nMG_CorrecSmooth != nMGLevels+1) && (nMG_CorrecSmooth != 0)) {
    if (nMG_CorrecSmooth > nMGLevels+1) {
      
      /*--- Truncate by removing unnecessary elements at the end ---*/
      
      for (unsigned int i = 0; i <= nMGLevels; i++)
        tmp_smooth[i] = MG_CorrecSmooth[i];
      delete [] MG_CorrecSmooth;
      MG_CorrecSmooth = NULL;
    } else {
      
      /*--- Add additional elements equal to last element ---*/
      
      for (unsigned int i = 0; i < nMG_CorrecSmooth; i++)
        tmp_smooth[i] = MG_CorrecSmooth[i];
      for (unsigned int i = nMG_CorrecSmooth; i <= nMGLevels; i++)
        tmp_smooth[i] = MG_CorrecSmooth[nMG_CorrecSmooth-1];
      delete [] MG_CorrecSmooth;
      MG_CorrecSmooth = NULL;
    }
    nMG_CorrecSmooth = nMGLevels+1;
    MG_CorrecSmooth = new unsigned short[nMG_CorrecSmooth];
    for (unsigned int i = 0; i < nMG_CorrecSmooth; i++)
      MG_CorrecSmooth[i] = tmp_smooth[i];
  }
  
  if ((nMGLevels != 0) && (nMG_CorrecSmooth == 0)) {
    delete [] MG_CorrecSmooth;
    nMG_CorrecSmooth = nMGLevels+1;
    MG_CorrecSmooth = new unsigned short[nMG_CorrecSmooth];
    for (unsigned int i = 0; i < nMG_CorrecSmooth; i++)
      MG_CorrecSmooth[i] = 0;
  }
  
  /*--- Override MG Smooth parameters ---*/
  
  if (nMG_PreSmooth != 0) MG_PreSmooth[MESH_0] = 1;
  if (nMG_PostSmooth != 0) {
    MG_PostSmooth[MESH_0] = 0;
    MG_PostSmooth[nMGLevels] = 0;
  }
  if (nMG_CorrecSmooth != 0) MG_CorrecSmooth[nMGLevels] = 0;
  
  if (Restart) MGCycle = V_CYCLE;
  
  if (ContinuousAdjoint) {
    if (Kind_Solver == EULER) Kind_Solver = ADJ_EULER;
    if (Kind_Solver == NAVIER_STOKES) Kind_Solver = ADJ_NAVIER_STOKES;
    if (Kind_Solver == RANS) Kind_Solver = ADJ_RANS;
  }
  
  nCFL = nMGLevels+1;
  CFL = new su2double[nCFL];
  CFL[0] = CFLFineGrid;
  
  /*--- Evaluate when the Cl should be evaluated ---*/
  
  Iter_Fixed_CL        = SU2_TYPE::Int(nExtIter / (su2double(Update_Alpha)+1));
  Iter_Fixed_CM        = SU2_TYPE::Int(nExtIter / (su2double(Update_iH)+1));
  Iter_Fixed_NetThrust = SU2_TYPE::Int(nExtIter / (su2double(Update_BCThrust)+1));

  /*--- Setting relaxation factor and CFL for the adjoint runs ---*/

  if (ContinuousAdjoint) {
    Relaxation_Factor_Flow = Relaxation_Factor_AdjFlow;
    CFL[0] = CFL[0] * CFLRedCoeff_AdjFlow;
    CFL_AdaptParam[2] *= CFLRedCoeff_AdjFlow;
    CFL_AdaptParam[3] *= CFLRedCoeff_AdjFlow;
    Iter_Fixed_CL = SU2_TYPE::Int(su2double (Iter_Fixed_CL) / CFLRedCoeff_AdjFlow);
    Iter_Fixed_CM = SU2_TYPE::Int(su2double (Iter_Fixed_CM) / CFLRedCoeff_AdjFlow);
    Iter_Fixed_NetThrust = SU2_TYPE::Int(su2double (Iter_Fixed_NetThrust) / CFLRedCoeff_AdjFlow);
  }

  if (Iter_Fixed_CL == 0) { Iter_Fixed_CL = nExtIter+1; Update_Alpha = 0; }
  if (Iter_Fixed_CM == 0) { Iter_Fixed_CM = nExtIter+1; Update_iH = 0; }
  if (Iter_Fixed_NetThrust == 0) { Iter_Fixed_NetThrust = nExtIter+1; Update_BCThrust = 0; }

  for (iCFL = 1; iCFL < nCFL; iCFL++)
    CFL[iCFL] = CFL[iCFL-1];
  
  if (nRKStep == 0) {
    nRKStep = 1;
    RK_Alpha_Step = new su2double[1]; RK_Alpha_Step[0] = 1.0;
  }
  
  if (nIntCoeffs == 0) {
  	nIntCoeffs = 2;
  	Int_Coeffs = new su2double[2]; Int_Coeffs[0] = 0.25; Int_Coeffs[1] = 0.5;
  }

  if ((Kind_SU2 == SU2_CFD) && (Kind_Solver == NO_SOLVER)) {
    cout << "PHYSICAL_PROBLEM must be set in the configuration file" << endl;
    exit(EXIT_FAILURE);
  }
  
  /*--- Set a flag for viscous simulations ---*/
  
  Viscous = (( Kind_Solver == NAVIER_STOKES          ) ||
             ( Kind_Solver == ADJ_NAVIER_STOKES      ) ||
             ( Kind_Solver == RANS                   ) ||
             ( Kind_Solver == ADJ_RANS               ) );
  
  /*--- To avoid boundary intersections, let's add a small constant to the planes. ---*/

  Stations_Bounds[0] += EPS;
  Stations_Bounds[1] += EPS;

  for (unsigned short iSections = 0; iSections < nLocationStations; iSections++) {
    LocationStations[iSections] += EPS;
  }

  /*--- Re-scale the length based parameters. The US system uses feet,
   but SU2 assumes that the grid is in inches ---*/
  
  if ((SystemMeasurements == US) && (Kind_SU2 == SU2_CFD)) {
    
    for (iMarker = 0; iMarker < nMarker_Monitoring; iMarker++) {
      RefOriginMoment_X[iMarker] = RefOriginMoment_X[iMarker]/12.0;
      RefOriginMoment_Y[iMarker] = RefOriginMoment_Y[iMarker]/12.0;
      RefOriginMoment_Z[iMarker] = RefOriginMoment_Z[iMarker]/12.0;
    }
    
    for (iMarker = 0; iMarker < nGridMovement; iMarker++) {
      Motion_Origin_X[iMarker] = Motion_Origin_X[iMarker]/12.0;
      Motion_Origin_Y[iMarker] = Motion_Origin_Y[iMarker]/12.0;
      Motion_Origin_Z[iMarker] = Motion_Origin_Z[iMarker]/12.0;
    }
    
    RefLength = RefLength/12.0;

    if ((val_nDim == 2) && (!Axisymmetric)) RefArea = RefArea/12.0;
    else RefArea = RefArea/144.0;
    Length_Reynolds = Length_Reynolds/12.0;
    RefElemLength = RefElemLength/12.0;
    Highlite_Area = Highlite_Area/144.0;
    SemiSpan = SemiSpan/12.0;

    EA_IntLimit[0] = EA_IntLimit[0]/12.0;
    EA_IntLimit[1] = EA_IntLimit[1]/12.0;
    EA_IntLimit[2] = EA_IntLimit[2]/12.0;
    
    for (unsigned short iSections = 0; iSections < nLocationStations; iSections++) {
      LocationStations[iSections] = LocationStations[iSections]/12.0;
    }

    Stations_Bounds[0] = Stations_Bounds[0]/12.0;
    Stations_Bounds[1] = Stations_Bounds[1]/12.0;
    
    SubsonicEngine_Cyl[0] = SubsonicEngine_Cyl[0]/12.0;
    SubsonicEngine_Cyl[1] = SubsonicEngine_Cyl[1]/12.0;
    SubsonicEngine_Cyl[2] = SubsonicEngine_Cyl[2]/12.0;
    SubsonicEngine_Cyl[3] = SubsonicEngine_Cyl[3]/12.0;
    SubsonicEngine_Cyl[4] = SubsonicEngine_Cyl[4]/12.0;
    SubsonicEngine_Cyl[5] = SubsonicEngine_Cyl[5]/12.0;
    SubsonicEngine_Cyl[6] = SubsonicEngine_Cyl[6]/12.0;
    
  }

  if ((Kind_Turb_Model != SA) && (Kind_Trans_Model == BC)){
    if (rank == MASTER_NODE){
      cout << "Config error: BC transition model currently only available in combination with SA turbulence model!" << endl;
    }
    exit(EXIT_FAILURE);
  }
  
  /*--- Check for constant lift mode. Initialize the update flag for
   the AoA with each iteration to false  ---*/
  
  if (Fixed_CL_Mode) Update_AoA = false;
  if (Fixed_CM_Mode) Update_HTPIncidence = false;

  if (DirectDiff != NO_DERIVATIVE) {
#if !defined COMPLEX_TYPE && !defined ADOLC_FORWARD_TYPE && !defined CODI_FORWARD_TYPE
      if (Kind_SU2 == SU2_CFD) {
        cout << "SU2_CFD: Config option DIRECT_DIFF= YES requires AD or complex support!" << endl;
        cout << "Please use SU2_CFD_DIRECTDIFF (configuration/compilation is done using the preconfigure.py script)." << endl;
        exit(EXIT_FAILURE);
      }
#endif
    /*--- Initialize the derivative values ---*/
    switch (DirectDiff) {
      case D_MACH:
        SU2_TYPE::SetDerivative(Mach, 1.0);
        break;
      case D_AOA:
        SU2_TYPE::SetDerivative(AoA, 1.0);
        break;
      case D_SIDESLIP:
        SU2_TYPE::SetDerivative(AoS, 1.0);
        break;
      case D_REYNOLDS:
        SU2_TYPE::SetDerivative(Reynolds, 1.0);
        break;
      case D_TURB2LAM:
       SU2_TYPE::SetDerivative(Turb2LamViscRatio_FreeStream, 1.0);
        break;
      default:
        /*--- All other cases are handled in the specific solver ---*/
        break;
      }
  }

#if defined CODI_REVERSE_TYPE
  AD_Mode = YES;
#else
  if (AD_Mode == YES) {
    if (rank == MASTER_NODE){
      cout << "AUTO_DIFF=YES requires Automatic Differentiation support." << endl;
      cout << "Please use correct executables (configuration/compilation is done using the preconfigure.py script)." << endl;
    }
  }
#endif

  if (DiscreteAdjoint) {
#if !defined ADOLC_REVERSE_TYPE && !defined CODI_REVERSE_TYPE
    if (Kind_SU2 == SU2_CFD) {
      if (rank == MASTER_NODE){
        cout << "SU2_CFD: Config option MATH_PROBLEM= DISCRETE_ADJOINT requires AD support!" << endl;
        cout << "Please use SU2_CFD_AD (configuration/compilation is done using the preconfigure.py script)." << endl;
      }
      exit(EXIT_FAILURE);
    }
#endif

    /*--- Disable writing of limiters if enabled ---*/
    Wrt_Limiters = false;

    if (Unsteady_Simulation) {

      Restart_Flow = false;

      if (Grid_Movement) {
        cout << "Dynamic mesh movement currently not supported for the discrete adjoint solver." << endl;
        exit(EXIT_FAILURE);
      }

      if (Unst_AdjointIter- long(nExtIter) < 0){
        if (rank == MASTER_NODE){
          cout << "Invalid iteration number requested for unsteady adjoint. " << endl;
          cout << "Make sure EXT_ITER is larger or equal than UNST_ADJ_ITER." << endl;
        }
        exit(EXIT_FAILURE);
      }

      /*--- If the averaging interval is not set, we average over all time-steps ---*/

      if (Iter_Avg_Objective == 0.0) {
        Iter_Avg_Objective = nExtIter;
      }

    }

    switch(Kind_Solver) {
      case EULER:
        Kind_Solver = DISC_ADJ_EULER;
        break;
      case RANS:
        Kind_Solver = DISC_ADJ_RANS;
        break;
      case NAVIER_STOKES:
        Kind_Solver = DISC_ADJ_NAVIER_STOKES;
        break;
      default:
        break;
    }

    RampOutletPressure = false;
    RampRotatingFrame = false;
  }

  /*--- Check for 2nd order w/ limiting for JST and correct ---*/
  
  if ((Kind_ConvNumScheme_Flow == SPACE_CENTERED) && (Kind_Centered_Flow == JST) && (SpatialOrder_Flow == SECOND_ORDER_LIMITER))
    SpatialOrder_Flow = SECOND_ORDER;
  
  if ((Kind_ConvNumScheme_AdjFlow == SPACE_CENTERED) && (Kind_Centered_AdjFlow == JST) && (SpatialOrder_AdjFlow == SECOND_ORDER_LIMITER))
    SpatialOrder_AdjFlow = SECOND_ORDER;

  Kind_Centered_Heat = NONE;
  Kind_Upwind_Heat = SCALAR_UPWIND;
  if (Kind_Solver == HEAT_EQUATION)
    Kind_Upwind_Heat = NONE;
  
  delete [] tmp_smooth;
  
  /*--- If it is a fixed mode problem, then we will add 100 iterations to
    evaluate the derivatives with respect to a change in the AoA and CL ---*/

  if (!ContinuousAdjoint & !DiscreteAdjoint) {
  	if ((Fixed_CL_Mode) || (Fixed_CM_Mode)) {
    ConvCriteria = RESIDUAL;
  		nExtIter += Iter_dCL_dAlpha;
  		OrderMagResidual = 24;
  		MinLogResidual = -24;
  	}
  }

  /*--- If there are not design variables defined in the file ---*/

  if (nDV == 0) {
    nDV = 1;
    Design_Variable = new unsigned short [nDV];
    Design_Variable[0] = NO_DEFORMATION;
  }

}

void CConfig::SetMarkers(unsigned short val_software) {

  unsigned short iMarker_All, iMarker_CfgFile, iMarker_Euler, iMarker_Custom,
  iMarker_FarField, iMarker_SymWall, iMarker_Pressure, iMarker_PerBound,
  iMarker_NearFieldBound, iMarker_InterfaceBound, iMarker_Fluid_InterfaceBound, iMarker_Dirichlet,
  iMarker_Inlet, iMarker_Riemann, iMarker_Giles, iMarker_Outlet, iMarker_Isothermal,
  iMarker_HeatFlux, iMarker_EngineInflow, iMarker_EngineExhaust,
  iMarker_Displacement, iMarker_Load, iMarker_FlowLoad, iMarker_Neumann, iMarker_Internal,
  iMarker_Monitoring, iMarker_Designing, iMarker_GeoEval, iMarker_Plotting, iMarker_Analyze,
  iMarker_DV, iMarker_Moving, iMarker_Supersonic_Inlet, iMarker_Supersonic_Outlet,
<<<<<<< HEAD
  iMarker_Clamped, iMarker_ZoneInterface, iMarker_CHTInterface, iMarker_Load_Dir, iMarker_Load_Sine,
  iMarker_ActDiskInlet, iMarker_ActDiskOutlet, iMarker_Out_1D,
=======
  iMarker_Clamped, iMarker_ZoneInterface, iMarker_Load_Dir, iMarker_Load_Sine,
  iMarker_ActDiskInlet, iMarker_ActDiskOutlet,
>>>>>>> 5c71c3fd
  iMarker_Turbomachinery, iMarker_MixingPlaneInterface;

  int size = SINGLE_NODE;
  
#ifdef HAVE_MPI
  if (val_software != SU2_MSH)
    MPI_Comm_size(MPI_COMM_WORLD, &size);
#endif

  /*--- Compute the total number of markers in the config file ---*/
  
  nMarker_CfgFile = nMarker_Euler + nMarker_FarField + nMarker_SymWall +
  nMarker_Pressure + nMarker_PerBound + nMarker_NearFieldBound + nMarker_Fluid_InterfaceBound +
  nMarker_InterfaceBound + nMarker_CHTInterface + nMarker_Dirichlet + nMarker_Neumann + nMarker_Inlet + nMarker_Riemann +
  nMarker_Giles + nMarker_Outlet + nMarker_Isothermal + nMarker_HeatFlux +
  nMarker_EngineInflow + nMarker_EngineExhaust + nMarker_Internal +
  nMarker_Supersonic_Inlet + nMarker_Supersonic_Outlet + nMarker_Displacement + nMarker_Load +
  nMarker_FlowLoad + nMarker_Custom +
  nMarker_Clamped + nMarker_Load_Sine + nMarker_Load_Dir +
  nMarker_ActDiskInlet + nMarker_ActDiskOutlet;
  
  /*--- Add the possible send/receive domains ---*/

  nMarker_Max = nMarker_CfgFile + OVERHEAD*size;
  
  /*--- Basic dimensionalization of the markers (worst scenario) ---*/

  nMarker_All = nMarker_Max;

  /*--- Allocate the memory (markers in each domain) ---*/
  
  Marker_All_TagBound             = new string[nMarker_All];			// Store the tag that correspond with each marker.
  Marker_All_SendRecv             = new short[nMarker_All];				// +#domain (send), -#domain (receive).
  Marker_All_KindBC               = new unsigned short[nMarker_All];	// Store the kind of boundary condition.
  Marker_All_Monitoring           = new unsigned short[nMarker_All];	// Store whether the boundary should be monitored.
  Marker_All_Designing            = new unsigned short[nMarker_All];    // Store whether the boundary should be designed.
  Marker_All_Plotting             = new unsigned short[nMarker_All];	// Store whether the boundary should be plotted.
  Marker_All_Analyze              = new unsigned short[nMarker_All];	// Store whether the boundary should be plotted.
  Marker_All_ZoneInterface        = new unsigned short[nMarker_All];	// Store whether the boundary is in the FSI interface.
  Marker_All_GeoEval              = new unsigned short[nMarker_All];	// Store whether the boundary should be geometry evaluation.
  Marker_All_DV                   = new unsigned short[nMarker_All];	// Store whether the boundary should be affected by design variables.
  Marker_All_Moving               = new unsigned short[nMarker_All];	// Store whether the boundary should be in motion.
  Marker_All_PerBound             = new short[nMarker_All];				// Store whether the boundary belongs to a periodic boundary.
  Marker_All_Turbomachinery       = new unsigned short[nMarker_All];	// Store whether the boundary is in needed for Turbomachinery computations.
  Marker_All_TurbomachineryFlag   = new unsigned short[nMarker_All];	// Store whether the boundary has a flag for Turbomachinery computations.
  Marker_All_MixingPlaneInterface = new unsigned short[nMarker_All];	// Store whether the boundary has a in the MixingPlane interface.
  

  for (iMarker_All = 0; iMarker_All < nMarker_All; iMarker_All++) {
    Marker_All_TagBound[iMarker_All]             = "SEND_RECEIVE";
    Marker_All_SendRecv[iMarker_All]             = 0;
    Marker_All_KindBC[iMarker_All]               = 0;
    Marker_All_Monitoring[iMarker_All]           = 0;
    Marker_All_GeoEval[iMarker_All]              = 0;
    Marker_All_Designing[iMarker_All]            = 0;
    Marker_All_Plotting[iMarker_All]             = 0;
    Marker_All_Analyze[iMarker_All]              = 0;
    Marker_All_ZoneInterface[iMarker_All]        = 0;
    Marker_All_DV[iMarker_All]                   = 0;
    Marker_All_Moving[iMarker_All]               = 0;
    Marker_All_PerBound[iMarker_All]             = 0;
    Marker_All_Turbomachinery[iMarker_All]       = 0;
    Marker_All_TurbomachineryFlag[iMarker_All]   = 0;
    Marker_All_MixingPlaneInterface[iMarker_All] = 0;
  }

  /*--- Allocate the memory (markers in the config file) ---*/

  Marker_CfgFile_TagBound             = new string[nMarker_CfgFile];
  Marker_CfgFile_KindBC               = new unsigned short[nMarker_CfgFile];
  Marker_CfgFile_Monitoring           = new unsigned short[nMarker_CfgFile];
  Marker_CfgFile_Designing            = new unsigned short[nMarker_CfgFile];
  Marker_CfgFile_Plotting             = new unsigned short[nMarker_CfgFile];
  Marker_CfgFile_Analyze              = new unsigned short[nMarker_CfgFile];
  Marker_CfgFile_GeoEval              = new unsigned short[nMarker_CfgFile];
  Marker_CfgFile_ZoneInterface        = new unsigned short[nMarker_CfgFile];
  Marker_CfgFile_DV                   = new unsigned short[nMarker_CfgFile];
  Marker_CfgFile_Moving               = new unsigned short[nMarker_CfgFile];
  Marker_CfgFile_PerBound             = new unsigned short[nMarker_CfgFile];
  Marker_CfgFile_Turbomachinery       = new unsigned short[nMarker_CfgFile];
  Marker_CfgFile_TurbomachineryFlag   = new unsigned short[nMarker_CfgFile];
  Marker_CfgFile_MixingPlaneInterface = new unsigned short[nMarker_CfgFile];
  
  for (iMarker_CfgFile = 0; iMarker_CfgFile < nMarker_CfgFile; iMarker_CfgFile++) {
    Marker_CfgFile_TagBound[iMarker_CfgFile]             = "SEND_RECEIVE";
    Marker_CfgFile_KindBC[iMarker_CfgFile]               = 0;
    Marker_CfgFile_Monitoring[iMarker_CfgFile]           = 0;
    Marker_CfgFile_GeoEval[iMarker_CfgFile]              = 0;
    Marker_CfgFile_Designing[iMarker_CfgFile]            = 0;
    Marker_CfgFile_Plotting[iMarker_CfgFile]             = 0;
    Marker_CfgFile_Analyze[iMarker_CfgFile]              = 0;
    Marker_CfgFile_ZoneInterface[iMarker_CfgFile]        = 0;
    Marker_CfgFile_DV[iMarker_CfgFile]                   = 0;
    Marker_CfgFile_Moving[iMarker_CfgFile]               = 0;
    Marker_CfgFile_PerBound[iMarker_CfgFile]             = 0;
    Marker_CfgFile_Turbomachinery[iMarker_CfgFile]       = 0;
    Marker_CfgFile_TurbomachineryFlag[iMarker_CfgFile]   = 0;
    Marker_CfgFile_MixingPlaneInterface[iMarker_CfgFile] = 0;
  }

  /*--- Allocate memory to store surface information (Analyze BC) ---*/

  Surface_MassFlow = new su2double[nMarker_Analyze];
  Surface_Mach = new su2double[nMarker_Analyze];
  Surface_Temperature = new su2double[nMarker_Analyze];
  Surface_Pressure = new su2double[nMarker_Analyze];
  Surface_Density = new su2double[nMarker_Analyze];
  Surface_Enthalpy = new su2double[nMarker_Analyze];
  Surface_NormalVelocity = new su2double[nMarker_Analyze];
  Surface_TotalTemperature = new su2double[nMarker_Analyze];
  Surface_TotalPressure = new su2double[nMarker_Analyze];
  Surface_DC60 = new su2double[nMarker_Analyze];
  Surface_IDC = new su2double[nMarker_Analyze];
  Surface_IDC_Mach = new su2double[nMarker_Analyze];
  Surface_IDR = new su2double[nMarker_Analyze];
  for (iMarker_Analyze = 0; iMarker_Analyze < nMarker_Analyze; iMarker_Analyze++) {
    Surface_MassFlow[iMarker_Analyze] = 0.0;
    Surface_Mach[iMarker_Analyze] = 0.0;
    Surface_Temperature[iMarker_Analyze] = 0.0;
    Surface_Pressure[iMarker_Analyze] = 0.0;
    Surface_Density[iMarker_Analyze] = 0.0;
    Surface_Enthalpy[iMarker_Analyze] = 0.0;
    Surface_NormalVelocity[iMarker_Analyze] = 0.0;
    Surface_TotalTemperature[iMarker_Analyze] = 0.0;
    Surface_TotalPressure[iMarker_Analyze] = 0.0;
    Surface_DC60[iMarker_Analyze] = 0.0;
    Surface_IDC[iMarker_Analyze] = 0.0;
    Surface_IDC_Mach[iMarker_Analyze] = 0.0;
    Surface_IDR[iMarker_Analyze] = 0.0;
  }

  /*--- Populate the marker information in the config file (all domains) ---*/

  iMarker_CfgFile = 0;
  for (iMarker_Euler = 0; iMarker_Euler < nMarker_Euler; iMarker_Euler++) {
    Marker_CfgFile_TagBound[iMarker_CfgFile] = Marker_Euler[iMarker_Euler];
    Marker_CfgFile_KindBC[iMarker_CfgFile] = EULER_WALL;
    iMarker_CfgFile++;
  }

  for (iMarker_FarField = 0; iMarker_FarField < nMarker_FarField; iMarker_FarField++) {
    Marker_CfgFile_TagBound[iMarker_CfgFile] = Marker_FarField[iMarker_FarField];
    Marker_CfgFile_KindBC[iMarker_CfgFile] = FAR_FIELD;
    iMarker_CfgFile++;
  }

  for (iMarker_SymWall = 0; iMarker_SymWall < nMarker_SymWall; iMarker_SymWall++) {
    Marker_CfgFile_TagBound[iMarker_CfgFile] = Marker_SymWall[iMarker_SymWall];
    Marker_CfgFile_KindBC[iMarker_CfgFile] = SYMMETRY_PLANE;
    iMarker_CfgFile++;
  }

  for (iMarker_Pressure = 0; iMarker_Pressure < nMarker_Pressure; iMarker_Pressure++) {
    Marker_CfgFile_TagBound[iMarker_CfgFile] = Marker_Pressure[iMarker_Pressure];
    Marker_CfgFile_KindBC[iMarker_CfgFile] = PRESSURE_BOUNDARY;
    iMarker_CfgFile++;
  }

  for (iMarker_PerBound = 0; iMarker_PerBound < nMarker_PerBound; iMarker_PerBound++) {
    Marker_CfgFile_TagBound[iMarker_CfgFile] = Marker_PerBound[iMarker_PerBound];
    Marker_CfgFile_KindBC[iMarker_CfgFile] = PERIODIC_BOUNDARY;
    Marker_CfgFile_PerBound[iMarker_CfgFile] = iMarker_PerBound + 1;
    iMarker_CfgFile++;
  }

  ActDisk_DeltaPress = new su2double[nMarker_ActDiskInlet];
  ActDisk_DeltaTemp = new su2double[nMarker_ActDiskInlet];
  ActDisk_TotalPressRatio = new su2double[nMarker_ActDiskInlet];
  ActDisk_TotalTempRatio = new su2double[nMarker_ActDiskInlet];
  ActDisk_StaticPressRatio = new su2double[nMarker_ActDiskInlet];
  ActDisk_StaticTempRatio = new su2double[nMarker_ActDiskInlet];
  ActDisk_Power = new su2double[nMarker_ActDiskInlet];
  ActDisk_MassFlow = new su2double[nMarker_ActDiskInlet];
  ActDisk_Mach = new su2double[nMarker_ActDiskInlet];
  ActDisk_Force = new su2double[nMarker_ActDiskInlet];
  ActDisk_NetThrust = new su2double[nMarker_ActDiskInlet];
  ActDisk_BCThrust = new su2double[nMarker_ActDiskInlet];
  ActDisk_BCThrust_Old = new su2double[nMarker_ActDiskInlet];
  ActDisk_GrossThrust = new su2double[nMarker_ActDiskInlet];
  ActDisk_Area = new su2double[nMarker_ActDiskInlet];
  ActDisk_ReverseMassFlow = new su2double[nMarker_ActDiskInlet];
  
  for (iMarker_ActDiskInlet = 0; iMarker_ActDiskInlet < nMarker_ActDiskInlet; iMarker_ActDiskInlet++) {
    ActDisk_DeltaPress[iMarker_ActDiskInlet] = 0.0;
    ActDisk_DeltaTemp[iMarker_ActDiskInlet] = 0.0;
    ActDisk_TotalPressRatio[iMarker_ActDiskInlet] = 0.0;
    ActDisk_TotalTempRatio[iMarker_ActDiskInlet] = 0.0;
    ActDisk_StaticPressRatio[iMarker_ActDiskInlet] = 0.0;
    ActDisk_StaticTempRatio[iMarker_ActDiskInlet] = 0.0;
    ActDisk_Power[iMarker_ActDiskInlet] = 0.0;
    ActDisk_MassFlow[iMarker_ActDiskInlet] = 0.0;
    ActDisk_Mach[iMarker_ActDiskInlet] = 0.0;
    ActDisk_Force[iMarker_ActDiskInlet] = 0.0;
    ActDisk_NetThrust[iMarker_ActDiskInlet] = 0.0;
    ActDisk_BCThrust[iMarker_ActDiskInlet] = 0.0;
    ActDisk_BCThrust_Old[iMarker_ActDiskInlet] = 0.0;
    ActDisk_GrossThrust[iMarker_ActDiskInlet] = 0.0;
    ActDisk_Area[iMarker_ActDiskInlet] = 0.0;
    ActDisk_ReverseMassFlow[iMarker_ActDiskInlet] = 0.0;
  }
  
  
  ActDiskInlet_MassFlow = new su2double[nMarker_ActDiskInlet];
  ActDiskInlet_Temperature = new su2double[nMarker_ActDiskInlet];
  ActDiskInlet_TotalTemperature = new su2double[nMarker_ActDiskInlet];
  ActDiskInlet_Pressure = new su2double[nMarker_ActDiskInlet];
  ActDiskInlet_TotalPressure = new su2double[nMarker_ActDiskInlet];
  ActDiskInlet_RamDrag = new su2double[nMarker_ActDiskInlet];
  ActDiskInlet_Force = new su2double[nMarker_ActDiskInlet];
  ActDiskInlet_Power = new su2double[nMarker_ActDiskInlet];
  
  for (iMarker_ActDiskInlet = 0; iMarker_ActDiskInlet < nMarker_ActDiskInlet; iMarker_ActDiskInlet++) {
    Marker_CfgFile_TagBound[iMarker_CfgFile] = Marker_ActDiskInlet[iMarker_ActDiskInlet];
    Marker_CfgFile_KindBC[iMarker_CfgFile] = ACTDISK_INLET;
    ActDiskInlet_MassFlow[iMarker_ActDiskInlet] = 0.0;
    ActDiskInlet_Temperature[iMarker_ActDiskInlet] = 0.0;
    ActDiskInlet_TotalTemperature[iMarker_ActDiskInlet] = 0.0;
    ActDiskInlet_Pressure[iMarker_ActDiskInlet] = 0.0;
    ActDiskInlet_TotalPressure[iMarker_ActDiskInlet] = 0.0;
    ActDiskInlet_RamDrag[iMarker_ActDiskInlet] = 0.0;
    ActDiskInlet_Force[iMarker_ActDiskInlet] = 0.0;
    ActDiskInlet_Power[iMarker_ActDiskInlet] = 0.0;
    iMarker_CfgFile++;
  }
  
  ActDiskOutlet_MassFlow = new su2double[nMarker_ActDiskOutlet];
  ActDiskOutlet_Temperature = new su2double[nMarker_ActDiskOutlet];
  ActDiskOutlet_TotalTemperature = new su2double[nMarker_ActDiskOutlet];
  ActDiskOutlet_Pressure = new su2double[nMarker_ActDiskOutlet];
  ActDiskOutlet_TotalPressure = new su2double[nMarker_ActDiskOutlet];
  ActDiskOutlet_GrossThrust = new su2double[nMarker_ActDiskOutlet];
  ActDiskOutlet_Force = new su2double[nMarker_ActDiskOutlet];
  ActDiskOutlet_Power = new su2double[nMarker_ActDiskOutlet];
  
  for (iMarker_ActDiskOutlet = 0; iMarker_ActDiskOutlet < nMarker_ActDiskOutlet; iMarker_ActDiskOutlet++) {
    Marker_CfgFile_TagBound[iMarker_CfgFile] = Marker_ActDiskOutlet[iMarker_ActDiskOutlet];
    Marker_CfgFile_KindBC[iMarker_CfgFile] = ACTDISK_OUTLET;
    ActDiskOutlet_MassFlow[iMarker_ActDiskOutlet] = 0.0;
    ActDiskOutlet_Temperature[iMarker_ActDiskOutlet] = 0.0;
    ActDiskOutlet_TotalTemperature[iMarker_ActDiskOutlet] = 0.0;
    ActDiskOutlet_Pressure[iMarker_ActDiskOutlet] = 0.0;
    ActDiskOutlet_TotalPressure[iMarker_ActDiskOutlet] = 0.0;
    ActDiskOutlet_GrossThrust[iMarker_ActDiskOutlet] = 0.0;
    ActDiskOutlet_Force[iMarker_ActDiskOutlet] = 0.0;
    ActDiskOutlet_Power[iMarker_ActDiskOutlet] = 0.0;
    iMarker_CfgFile++;
  }

  for (iMarker_NearFieldBound = 0; iMarker_NearFieldBound < nMarker_NearFieldBound; iMarker_NearFieldBound++) {
    Marker_CfgFile_TagBound[iMarker_CfgFile] = Marker_NearFieldBound[iMarker_NearFieldBound];
    Marker_CfgFile_KindBC[iMarker_CfgFile] = NEARFIELD_BOUNDARY;
    iMarker_CfgFile++;
  }

  for (iMarker_InterfaceBound = 0; iMarker_InterfaceBound < nMarker_InterfaceBound; iMarker_InterfaceBound++) {
    Marker_CfgFile_TagBound[iMarker_CfgFile] = Marker_InterfaceBound[iMarker_InterfaceBound];
    Marker_CfgFile_KindBC[iMarker_CfgFile] = INTERFACE_BOUNDARY;
    iMarker_CfgFile++;
  }
  
  for (iMarker_Fluid_InterfaceBound = 0; iMarker_Fluid_InterfaceBound < nMarker_Fluid_InterfaceBound; iMarker_Fluid_InterfaceBound++) {
    Marker_CfgFile_TagBound[iMarker_CfgFile] = Marker_Fluid_InterfaceBound[iMarker_Fluid_InterfaceBound];
    Marker_CfgFile_KindBC[iMarker_CfgFile] = FLUID_INTERFACE;
    iMarker_CfgFile++;
  }

  for (iMarker_CHTInterface = 0; iMarker_CHTInterface < nMarker_CHTInterface; iMarker_CHTInterface++) {
    Marker_CfgFile_TagBound[iMarker_CfgFile] = Marker_CHTInterface[iMarker_CHTInterface];
    Marker_CfgFile_KindBC[iMarker_CfgFile] = CHT_WALL_INTERFACE;
    iMarker_CfgFile++;
  }

  for (iMarker_Dirichlet = 0; iMarker_Dirichlet < nMarker_Dirichlet; iMarker_Dirichlet++) {
    Marker_CfgFile_TagBound[iMarker_CfgFile] = Marker_Dirichlet[iMarker_Dirichlet];
    Marker_CfgFile_KindBC[iMarker_CfgFile] = DIRICHLET;
    iMarker_CfgFile++;
  }

  for (iMarker_Inlet = 0; iMarker_Inlet < nMarker_Inlet; iMarker_Inlet++) {
    Marker_CfgFile_TagBound[iMarker_CfgFile] = Marker_Inlet[iMarker_Inlet];
    Marker_CfgFile_KindBC[iMarker_CfgFile] = INLET_FLOW;
    iMarker_CfgFile++;
  }

  for (iMarker_Riemann = 0; iMarker_Riemann < nMarker_Riemann; iMarker_Riemann++) {
    Marker_CfgFile_TagBound[iMarker_CfgFile] = Marker_Riemann[iMarker_Riemann];
    Marker_CfgFile_KindBC[iMarker_CfgFile] = RIEMANN_BOUNDARY;
    iMarker_CfgFile++;
  }

  for (iMarker_Giles = 0; iMarker_Giles < nMarker_Giles; iMarker_Giles++) {
    Marker_CfgFile_TagBound[iMarker_CfgFile] = Marker_Giles[iMarker_Giles];
    Marker_CfgFile_KindBC[iMarker_CfgFile] = GILES_BOUNDARY;
    iMarker_CfgFile++;
  }

  Engine_Power       = new su2double[nMarker_EngineInflow];
  Engine_Mach        = new su2double[nMarker_EngineInflow];
  Engine_Force       = new su2double[nMarker_EngineInflow];
  Engine_NetThrust   = new su2double[nMarker_EngineInflow];
  Engine_GrossThrust = new su2double[nMarker_EngineInflow];
  Engine_Area        = new su2double[nMarker_EngineInflow];
  
  for (iMarker_EngineInflow = 0; iMarker_EngineInflow < nMarker_EngineInflow; iMarker_EngineInflow++) {
    Engine_Power[iMarker_EngineInflow] = 0.0;
    Engine_Mach[iMarker_EngineInflow] = 0.0;
    Engine_Force[iMarker_EngineInflow] = 0.0;
    Engine_NetThrust[iMarker_EngineInflow] = 0.0;
    Engine_GrossThrust[iMarker_EngineInflow] = 0.0;
    Engine_Area[iMarker_EngineInflow] = 0.0;
  }
  
  Inflow_Mach = new su2double[nMarker_EngineInflow];
  Inflow_Pressure = new su2double[nMarker_EngineInflow];
  Inflow_MassFlow = new su2double[nMarker_EngineInflow];
  Inflow_ReverseMassFlow = new su2double[nMarker_EngineInflow];
  Inflow_TotalPressure = new su2double[nMarker_EngineInflow];
  Inflow_Temperature = new su2double[nMarker_EngineInflow];
  Inflow_TotalTemperature = new su2double[nMarker_EngineInflow];
  Inflow_RamDrag = new su2double[nMarker_EngineInflow];
  Inflow_Force = new su2double[nMarker_EngineInflow];
  Inflow_Power = new su2double[nMarker_EngineInflow];
  
  for (iMarker_EngineInflow = 0; iMarker_EngineInflow < nMarker_EngineInflow; iMarker_EngineInflow++) {
    Marker_CfgFile_TagBound[iMarker_CfgFile] = Marker_EngineInflow[iMarker_EngineInflow];
    Marker_CfgFile_KindBC[iMarker_CfgFile] = ENGINE_INFLOW;
    Inflow_Mach[iMarker_EngineInflow] = 0.0;
    Inflow_Pressure[iMarker_EngineInflow] = 0.0;
    Inflow_MassFlow[iMarker_EngineInflow] = 0.0;
    Inflow_ReverseMassFlow[iMarker_EngineInflow] = 0.0;
    Inflow_TotalPressure[iMarker_EngineInflow] = 0.0;
    Inflow_Temperature[iMarker_EngineInflow] = 0.0;
    Inflow_TotalTemperature[iMarker_EngineInflow] = 0.0;
    Inflow_RamDrag[iMarker_EngineInflow] = 0.0;
    Inflow_Force[iMarker_EngineInflow] = 0.0;
    Inflow_Power[iMarker_EngineInflow] = 0.0;
    iMarker_CfgFile++;
  }
  
  Exhaust_Pressure = new su2double[nMarker_EngineExhaust];
  Exhaust_Temperature = new su2double[nMarker_EngineExhaust];
  Exhaust_MassFlow = new su2double[nMarker_EngineExhaust];
  Exhaust_TotalPressure = new su2double[nMarker_EngineExhaust];
  Exhaust_TotalTemperature = new su2double[nMarker_EngineExhaust];
  Exhaust_GrossThrust = new su2double[nMarker_EngineExhaust];
  Exhaust_Force = new su2double[nMarker_EngineExhaust];
  Exhaust_Power = new su2double[nMarker_EngineExhaust];
  
  for (iMarker_EngineExhaust = 0; iMarker_EngineExhaust < nMarker_EngineExhaust; iMarker_EngineExhaust++) {
    Marker_CfgFile_TagBound[iMarker_CfgFile] = Marker_EngineExhaust[iMarker_EngineExhaust];
    Marker_CfgFile_KindBC[iMarker_CfgFile] = ENGINE_EXHAUST;
    Exhaust_Pressure[iMarker_EngineExhaust] = 0.0;
    Exhaust_Temperature[iMarker_EngineExhaust] = 0.0;
    Exhaust_MassFlow[iMarker_EngineExhaust] = 0.0;
    Exhaust_TotalPressure[iMarker_EngineExhaust] = 0.0;
    Exhaust_TotalTemperature[iMarker_EngineExhaust] = 0.0;
    Exhaust_GrossThrust[iMarker_EngineExhaust] = 0.0;
    Exhaust_Force[iMarker_EngineExhaust] = 0.0;
    Exhaust_Power[iMarker_EngineExhaust] = 0.0;
    iMarker_CfgFile++;
  }
  
  for (iMarker_Supersonic_Inlet = 0; iMarker_Supersonic_Inlet < nMarker_Supersonic_Inlet; iMarker_Supersonic_Inlet++) {
    Marker_CfgFile_TagBound[iMarker_CfgFile] = Marker_Supersonic_Inlet[iMarker_Supersonic_Inlet];
    Marker_CfgFile_KindBC[iMarker_CfgFile] = SUPERSONIC_INLET;
    iMarker_CfgFile++;
  }
  
  for (iMarker_Supersonic_Outlet = 0; iMarker_Supersonic_Outlet < nMarker_Supersonic_Outlet; iMarker_Supersonic_Outlet++) {
    Marker_CfgFile_TagBound[iMarker_CfgFile] = Marker_Supersonic_Outlet[iMarker_Supersonic_Outlet];
    Marker_CfgFile_KindBC[iMarker_CfgFile] = SUPERSONIC_OUTLET;
    iMarker_CfgFile++;
  }

  for (iMarker_Neumann = 0; iMarker_Neumann < nMarker_Neumann; iMarker_Neumann++) {
    Marker_CfgFile_TagBound[iMarker_CfgFile] = Marker_Neumann[iMarker_Neumann];
    Marker_CfgFile_KindBC[iMarker_CfgFile] = NEUMANN;
    iMarker_CfgFile++;
  }
  
  for (iMarker_Internal = 0; iMarker_Internal < nMarker_Internal; iMarker_Internal++) {
    Marker_CfgFile_TagBound[iMarker_CfgFile] = Marker_Internal[iMarker_Internal];
    Marker_CfgFile_KindBC[iMarker_CfgFile] = INTERNAL_BOUNDARY;
    iMarker_CfgFile++;
  }

  for (iMarker_Custom = 0; iMarker_Custom < nMarker_Custom; iMarker_Custom++) {
    Marker_CfgFile_TagBound[iMarker_CfgFile] = Marker_Custom[iMarker_Custom];
    Marker_CfgFile_KindBC[iMarker_CfgFile] = CUSTOM_BOUNDARY;
    iMarker_CfgFile++;
  }

  for (iMarker_Outlet = 0; iMarker_Outlet < nMarker_Outlet; iMarker_Outlet++) {
    Marker_CfgFile_TagBound[iMarker_CfgFile] = Marker_Outlet[iMarker_Outlet];
    Marker_CfgFile_KindBC[iMarker_CfgFile] = OUTLET_FLOW;
    iMarker_CfgFile++;
  }

  for (iMarker_Isothermal = 0; iMarker_Isothermal < nMarker_Isothermal; iMarker_Isothermal++) {
    Marker_CfgFile_TagBound[iMarker_CfgFile] = Marker_Isothermal[iMarker_Isothermal];
    Marker_CfgFile_KindBC[iMarker_CfgFile] = ISOTHERMAL;
    iMarker_CfgFile++;
  }

  for (iMarker_HeatFlux = 0; iMarker_HeatFlux < nMarker_HeatFlux; iMarker_HeatFlux++) {
    Marker_CfgFile_TagBound[iMarker_CfgFile] = Marker_HeatFlux[iMarker_HeatFlux];
    Marker_CfgFile_KindBC[iMarker_CfgFile] = HEAT_FLUX;
    iMarker_CfgFile++;
  }

  for (iMarker_Clamped = 0; iMarker_Clamped < nMarker_Clamped; iMarker_Clamped++) {
    Marker_CfgFile_TagBound[iMarker_CfgFile] = Marker_Clamped[iMarker_Clamped];
    Marker_CfgFile_KindBC[iMarker_CfgFile] = CLAMPED_BOUNDARY;
    iMarker_CfgFile++;
  }

  for (iMarker_Displacement = 0; iMarker_Displacement < nMarker_Displacement; iMarker_Displacement++) {
    Marker_CfgFile_TagBound[iMarker_CfgFile] = Marker_Displacement[iMarker_Displacement];
    Marker_CfgFile_KindBC[iMarker_CfgFile] = DISPLACEMENT_BOUNDARY;
    iMarker_CfgFile++;
  }

  for (iMarker_Load = 0; iMarker_Load < nMarker_Load; iMarker_Load++) {
    Marker_CfgFile_TagBound[iMarker_CfgFile] = Marker_Load[iMarker_Load];
    Marker_CfgFile_KindBC[iMarker_CfgFile] = LOAD_BOUNDARY;
    iMarker_CfgFile++;
  }

  for (iMarker_Load_Dir = 0; iMarker_Load_Dir < nMarker_Load_Dir; iMarker_Load_Dir++) {
    Marker_CfgFile_TagBound[iMarker_CfgFile] = Marker_Load_Dir[iMarker_Load_Dir];
    Marker_CfgFile_KindBC[iMarker_CfgFile] = LOAD_DIR_BOUNDARY;
    iMarker_CfgFile++;
  }

  for (iMarker_Load_Sine = 0; iMarker_Load_Sine < nMarker_Load_Sine; iMarker_Load_Sine++) {
    Marker_CfgFile_TagBound[iMarker_CfgFile] = Marker_Load_Sine[iMarker_Load_Sine];
    Marker_CfgFile_KindBC[iMarker_CfgFile] = LOAD_SINE_BOUNDARY;
    iMarker_CfgFile++;
  }


  for (iMarker_FlowLoad = 0; iMarker_FlowLoad < nMarker_FlowLoad; iMarker_FlowLoad++) {
    Marker_CfgFile_TagBound[iMarker_CfgFile] = Marker_FlowLoad[iMarker_FlowLoad];
    Marker_CfgFile_KindBC[iMarker_CfgFile] = FLOWLOAD_BOUNDARY;
    iMarker_CfgFile++;
  }

  for (iMarker_CfgFile = 0; iMarker_CfgFile < nMarker_CfgFile; iMarker_CfgFile++) {
    Marker_CfgFile_Monitoring[iMarker_CfgFile] = NO;
    for (iMarker_Monitoring = 0; iMarker_Monitoring < nMarker_Monitoring; iMarker_Monitoring++)
      if (Marker_CfgFile_TagBound[iMarker_CfgFile] == Marker_Monitoring[iMarker_Monitoring])
        Marker_CfgFile_Monitoring[iMarker_CfgFile] = YES;
  }

  for (iMarker_CfgFile = 0; iMarker_CfgFile < nMarker_CfgFile; iMarker_CfgFile++) {
    Marker_CfgFile_GeoEval[iMarker_CfgFile] = NO;
    for (iMarker_GeoEval = 0; iMarker_GeoEval < nMarker_GeoEval; iMarker_GeoEval++)
      if (Marker_CfgFile_TagBound[iMarker_CfgFile] == Marker_GeoEval[iMarker_GeoEval])
        Marker_CfgFile_GeoEval[iMarker_CfgFile] = YES;
  }

  for (iMarker_CfgFile = 0; iMarker_CfgFile < nMarker_CfgFile; iMarker_CfgFile++) {
    Marker_CfgFile_Designing[iMarker_CfgFile] = NO;
    for (iMarker_Designing = 0; iMarker_Designing < nMarker_Designing; iMarker_Designing++)
      if (Marker_CfgFile_TagBound[iMarker_CfgFile] == Marker_Designing[iMarker_Designing])
        Marker_CfgFile_Designing[iMarker_CfgFile] = YES;
  }

  for (iMarker_CfgFile = 0; iMarker_CfgFile < nMarker_CfgFile; iMarker_CfgFile++) {
    Marker_CfgFile_Plotting[iMarker_CfgFile] = NO;
    for (iMarker_Plotting = 0; iMarker_Plotting < nMarker_Plotting; iMarker_Plotting++)
      if (Marker_CfgFile_TagBound[iMarker_CfgFile] == Marker_Plotting[iMarker_Plotting])
        Marker_CfgFile_Plotting[iMarker_CfgFile] = YES;
  }
  
  for (iMarker_CfgFile = 0; iMarker_CfgFile < nMarker_CfgFile; iMarker_CfgFile++) {
    Marker_CfgFile_Analyze[iMarker_CfgFile] = NO;
    for (iMarker_Analyze = 0; iMarker_Analyze < nMarker_Analyze; iMarker_Analyze++)
      if (Marker_CfgFile_TagBound[iMarker_CfgFile] == Marker_Analyze[iMarker_Analyze])
        Marker_CfgFile_Analyze[iMarker_CfgFile] = YES;
  }

  /*--- Identification of Fluid-Structure interface markers ---*/

  for (iMarker_CfgFile = 0; iMarker_CfgFile < nMarker_CfgFile; iMarker_CfgFile++) {
    unsigned short indexMarker = 0;
    Marker_CfgFile_ZoneInterface[iMarker_CfgFile] = NO;
    for (iMarker_ZoneInterface = 0; iMarker_ZoneInterface < nMarker_ZoneInterface; iMarker_ZoneInterface++)
      if (Marker_CfgFile_TagBound[iMarker_CfgFile] == Marker_ZoneInterface[iMarker_ZoneInterface])
            indexMarker = (int)(iMarker_ZoneInterface/2+1);
    Marker_CfgFile_ZoneInterface[iMarker_CfgFile] = indexMarker;
  }

/*--- Identification of Turbomachinery markers and flag them---*/

  for (iMarker_CfgFile = 0; iMarker_CfgFile < nMarker_CfgFile; iMarker_CfgFile++) {
    unsigned short indexMarker=0;
    Marker_CfgFile_Turbomachinery[iMarker_CfgFile] = NO;
    Marker_CfgFile_TurbomachineryFlag[iMarker_CfgFile] = NO;
    for (iMarker_Turbomachinery = 0; iMarker_Turbomachinery < nMarker_Turbomachinery; iMarker_Turbomachinery++){
      if (Marker_CfgFile_TagBound[iMarker_CfgFile] == Marker_TurboBoundIn[iMarker_Turbomachinery]){
        indexMarker=(iMarker_Turbomachinery+1);
        Marker_CfgFile_Turbomachinery[iMarker_CfgFile] = indexMarker;
        Marker_CfgFile_TurbomachineryFlag[iMarker_CfgFile] = INFLOW;
      }
      if (Marker_CfgFile_TagBound[iMarker_CfgFile] == Marker_TurboBoundOut[iMarker_Turbomachinery]){
        indexMarker=(iMarker_Turbomachinery+1);
        Marker_CfgFile_Turbomachinery[iMarker_CfgFile] = indexMarker;
        Marker_CfgFile_TurbomachineryFlag[iMarker_CfgFile] = OUTFLOW;
      }
    }
  }

  /*--- Identification of MixingPlane interface markers ---*/

  for (iMarker_CfgFile = 0; iMarker_CfgFile < nMarker_CfgFile; iMarker_CfgFile++) {
  	unsigned short indexMarker=0;
    Marker_CfgFile_MixingPlaneInterface[iMarker_CfgFile] = NO;
    for (iMarker_MixingPlaneInterface = 0; iMarker_MixingPlaneInterface < nMarker_MixingPlaneInterface; iMarker_MixingPlaneInterface++)
      if (Marker_CfgFile_TagBound[iMarker_CfgFile] == Marker_MixingPlaneInterface[iMarker_MixingPlaneInterface])
      	indexMarker=(int)(iMarker_MixingPlaneInterface/2+1);
    Marker_CfgFile_MixingPlaneInterface[iMarker_CfgFile] = indexMarker;
  }

  for (iMarker_CfgFile = 0; iMarker_CfgFile < nMarker_CfgFile; iMarker_CfgFile++) {
    Marker_CfgFile_DV[iMarker_CfgFile] = NO;
    for (iMarker_DV = 0; iMarker_DV < nMarker_DV; iMarker_DV++)
      if (Marker_CfgFile_TagBound[iMarker_CfgFile] == Marker_DV[iMarker_DV])
        Marker_CfgFile_DV[iMarker_CfgFile] = YES;
  }

  for (iMarker_CfgFile = 0; iMarker_CfgFile < nMarker_CfgFile; iMarker_CfgFile++) {
    Marker_CfgFile_Moving[iMarker_CfgFile] = NO;
    for (iMarker_Moving = 0; iMarker_Moving < nMarker_Moving; iMarker_Moving++)
      if (Marker_CfgFile_TagBound[iMarker_CfgFile] == Marker_Moving[iMarker_Moving])
        Marker_CfgFile_Moving[iMarker_CfgFile] = YES;
  }

}

void CConfig::SetOutput(unsigned short val_software, unsigned short val_izone) {

  unsigned short iMarker_Euler, iMarker_Custom, iMarker_FarField,
  iMarker_SymWall, iMarker_PerBound, iMarker_Pressure, iMarker_NearFieldBound,
  iMarker_InterfaceBound, iMarker_Fluid_InterfaceBound, iMarker_Dirichlet, iMarker_Inlet, iMarker_Riemann,
  iMarker_Giles, iMarker_Outlet, iMarker_Isothermal, iMarker_HeatFlux,
  iMarker_EngineInflow, iMarker_EngineExhaust, iMarker_Displacement,
  iMarker_Load, iMarker_FlowLoad,  iMarker_Neumann, iMarker_Internal, iMarker_Monitoring,
  iMarker_Designing, iMarker_GeoEval, iMarker_Plotting, iMarker_Analyze, iMarker_DV, iDV_Value,
  iMarker_ZoneInterface, iMarker_Load_Dir, iMarker_Load_Sine, iMarker_Clamped,
  iMarker_Moving, iMarker_Supersonic_Inlet, iMarker_Supersonic_Outlet, iMarker_ActDiskInlet,
  iMarker_ActDiskOutlet, iMarker_MixingPlaneInterface;
  
  
  /*--- WARNING: when compiling on Windows, ctime() is not available. Comment out
   the two lines below that use the dt variable. ---*/
  //time_t now = time(0);
  //string dt = ctime(&now); dt[24] = '.';

  cout << endl << "-------------------------------------------------------------------------" << endl;
  cout << "|    ___ _   _ ___                                                      |" << endl;
  cout << "|   / __| | | |_  )   Release 5.0.0  \"Raven\"                            |" << endl;
  cout << "|   \\__ \\ |_| |/ /                                                      |" << endl;
  switch (val_software) {
    case SU2_CFD: cout << "|   |___/\\___//___|   Suite (Computational Fluid Dynamics Code)         |" << endl; break;
    case SU2_DEF: cout << "|   |___/\\___//___|   Suite (Mesh Deformation Code)                     |" << endl; break;
    case SU2_DOT: cout << "|   |___/\\___//___|   Suite (Gradient Projection Code)                  |" << endl; break;
    case SU2_MSH: cout << "|   |___/\\___//___|   Suite (Mesh Adaptation Code)                      |" << endl; break;
    case SU2_GEO: cout << "|   |___/\\___//___|   Suite (Geometry Definition Code)                  |" << endl; break;
    case SU2_SOL: cout << "|   |___/\\___//___|   Suite (Solution Exporting Code)                   |" << endl; break;
  }

  cout << "|                                                                       |" << endl;
  //cout << "|   Local date and time: " << dt << "                      |" << endl;
  cout <<"-------------------------------------------------------------------------" << endl;
  cout << "| SU2 Original Developers: Dr. Francisco D. Palacios.                   |" << endl;
  cout << "|                          Dr. Thomas D. Economon.                      |" << endl;
  cout <<"-------------------------------------------------------------------------" << endl;
  cout << "| SU2 Developers:                                                       |" << endl;
  cout << "| - Prof. Juan J. Alonso's group at Stanford University.                |" << endl;
  cout << "| - Prof. Piero Colonna's group at Delft University of Technology.      |" << endl;
  cout << "| - Prof. Nicolas R. Gauger's group at Kaiserslautern U. of Technology. |" << endl;
  cout << "| - Prof. Alberto Guardone's group at Polytechnic University of Milan.  |" << endl;
  cout << "| - Prof. Rafael Palacios' group at Imperial College London.            |" << endl;
  cout << "| - Prof. Edwin van der Weide's group at the University of Twente.      |" << endl;
  cout << "| - Prof. Vincent Terrapon's group at the University of Liege.          |" << endl;
  cout <<"-------------------------------------------------------------------------" << endl;
  cout << "| Copyright (C) 2012-2017 SU2, the open-source CFD code.                |" << endl;
  cout << "|                                                                       |" << endl;
  cout << "| SU2 is free software; you can redistribute it and/or                  |" << endl;
  cout << "| modify it under the terms of the GNU Lesser General Public            |" << endl;
  cout << "| License as published by the Free Software Foundation; either          |" << endl;
  cout << "| version 2.1 of the License, or (at your option) any later version.    |" << endl;
  cout << "|                                                                       |" << endl;
  cout << "| SU2 is distributed in the hope that it will be useful,                |" << endl;
  cout << "| but WITHOUT ANY WARRANTY; without even the implied warranty of        |" << endl;
  cout << "| MERCHANTABILITY or FITNESS FOR A PARTICULAR PURPOSE. See the GNU      |" << endl;
  cout << "| Lesser General Public License for more details.                       |" << endl;
  cout << "|                                                                       |" << endl;
  cout << "| You should have received a copy of the GNU Lesser General Public      |" << endl;
  cout << "| License along with SU2. If not, see <http://www.gnu.org/licenses/>.   |" << endl;
  cout <<"-------------------------------------------------------------------------" << endl;

  cout << endl <<"------------------------ Physical Case Definition -----------------------" << endl;
  if (val_software == SU2_CFD) {
	if (FSI_Problem) {
	   cout << "Fluid-Structure Interaction." << endl;
	}

  if (DiscreteAdjoint) {
     cout <<"Discrete Adjoint equations using Algorithmic Differentiation " << endl;
     cout <<"based on the physical case: ";
  }
    switch (Kind_Solver) {
      case EULER: case DISC_ADJ_EULER:
        if (Kind_Regime == COMPRESSIBLE) cout << "Compressible Euler equations." << endl;
        if (Kind_Regime == INCOMPRESSIBLE) cout << "Incompressible Euler equations." << endl;
        break;
      case NAVIER_STOKES: case DISC_ADJ_NAVIER_STOKES:
        if (Kind_Regime == COMPRESSIBLE) cout << "Compressible Laminar Navier-Stokes' equations." << endl;
        if (Kind_Regime == INCOMPRESSIBLE) cout << "Incompressible Laminar Navier-Stokes' equations." << endl;
        break;
      case RANS: case DISC_ADJ_RANS:
        if (Kind_Regime == COMPRESSIBLE) cout << "Compressible RANS equations." << endl;
        if (Kind_Regime == INCOMPRESSIBLE) cout << "Incompressible RANS equations." << endl;
        cout << "Turbulence model: ";
        switch (Kind_Turb_Model) {
          case SA:     cout << "Spalart Allmaras" << endl; break;
          case SA_NEG: cout << "Negative Spalart Allmaras" << endl; break;
          case SST:    cout << "Menter's SST"     << endl; break;
        }
        break;
      case POISSON_EQUATION: cout << "Poisson equation." << endl; break;
      case WAVE_EQUATION: cout << "Wave equation." << endl; break;
      case HEAT_EQUATION: cout << "Heat equation." << endl; break;
      case FEM_ELASTICITY:
    	  if (Kind_Struct_Solver == SMALL_DEFORMATIONS) cout << "Geometrically linear elasticity solver." << endl;
    	  if (Kind_Struct_Solver == LARGE_DEFORMATIONS) cout << "Geometrically non-linear elasticity solver." << endl;
    	  if (Kind_Material == LINEAR_ELASTIC) cout << "Linear elastic material." << endl;
    	  if (Kind_Material == NEO_HOOKEAN) {
    		  if (Kind_Material_Compress == COMPRESSIBLE_MAT) cout << "Compressible Neo-Hookean material model." << endl;
    		  if (Kind_Material_Compress == INCOMPRESSIBLE_MAT) cout << "Incompressible Neo-Hookean material model (mean dilatation method)." << endl;
    	  }
    	  break;
      case ADJ_EULER: cout << "Continuous Euler adjoint equations." << endl; break;
      case ADJ_NAVIER_STOKES:
        if (Frozen_Visc_Cont)
          cout << "Continuous Navier-Stokes adjoint equations with frozen (laminar) viscosity." << endl;
        else
          cout << "Continuous Navier-Stokes adjoint equations." << endl;
        break;
      case ADJ_RANS:
        if (Frozen_Visc_Cont)
          cout << "Continuous RANS adjoint equations with frozen (laminar and eddy) viscosity." << endl;
        else
          cout << "Continuous RANS adjoint equations." << endl;

        break;

    }

    if ((Kind_Regime == COMPRESSIBLE) && (Kind_Solver != FEM_ELASTICITY) &&
        (Kind_Solver != HEAT_EQUATION) && (Kind_Solver != WAVE_EQUATION)) {
      cout << "Mach number: " << Mach <<"."<< endl;
      cout << "Angle of attack (AoA): " << AoA <<" deg, and angle of sideslip (AoS): " << AoS <<" deg."<< endl;
      if ((Kind_Solver == NAVIER_STOKES) || (Kind_Solver == ADJ_NAVIER_STOKES) ||
          (Kind_Solver == RANS) || (Kind_Solver == ADJ_RANS))
        cout << "Reynolds number: " << Reynolds <<". Reference length "  << Length_Reynolds << "." << endl;
      if (Fixed_CL_Mode) {
      	cout << "Fixed CL mode, target value: " << Target_CL << "." << endl;
      }
      if (Fixed_CM_Mode) {
      		cout << "Fixed CM mode, target value:  " << Target_CM << "." << endl;
      		cout << "HTP rotation axis (X,Z): ("<< HTP_Axis[0] <<", "<< HTP_Axis[1] <<")."<< endl;
      }
    }

    if (EquivArea) {
      cout <<"The equivalent area is going to be evaluated on the near-field."<< endl;
      cout <<"The lower integration limit is "<<EA_IntLimit[0]<<", and the upper is "<<EA_IntLimit[1]<<"."<< endl;
      cout <<"The near-field is situated at "<<EA_IntLimit[2]<<"."<< endl;
    }

    if (Grid_Movement) {
      cout << "Performing a dynamic mesh simulation: ";
      switch (Kind_GridMovement[ZONE_0]) {
        case NO_MOVEMENT:     cout << "no movement." << endl; break;
        case DEFORMING:       cout << "deforming mesh motion." << endl; break;
        case RIGID_MOTION:    cout << "rigid mesh motion." << endl; break;
        case MOVING_WALL:     cout << "moving walls." << endl; break;
        case MOVING_HTP:      cout << "HTP moving." << endl; break;
        case ROTATING_FRAME:  cout << "rotating reference frame." << endl; break;
        case AEROELASTIC:     cout << "aeroelastic motion." << endl; break;
        case FLUID_STRUCTURE: cout << "fluid-structure motion." << endl; break;
        case EXTERNAL:        cout << "externally prescribed motion." << endl; break;
        case AEROELASTIC_RIGID_MOTION:  cout << "rigid mesh motion plus aeroelastic motion." << endl; break;
      }
    }

    if (Restart) {
      if (Read_Binary_Restart) cout << "Reading and writing binary SU2 native restart files." << endl;
      else cout << "Reading and writing ASCII SU2 native restart files." << endl;
      if (!ContinuousAdjoint && Kind_Solver != FEM_ELASTICITY) cout << "Read flow solution from: " << Solution_FlowFileName << "." << endl;
      if (ContinuousAdjoint) cout << "Read adjoint solution from: " << Solution_AdjFileName << "." << endl;
      if (Kind_Solver == FEM_ELASTICITY) cout << "Read structural solution from: " << Solution_FEMFileName << "." << endl;
    }
    else {
      cout << "No restart solution, use the values at infinity (freestream)." << endl;
    }

    if (ContinuousAdjoint)
      cout << "Read flow solution from: " << Solution_FlowFileName << "." << endl;

    
    if (Ref_NonDim == DIMENSIONAL) { cout << "Dimensional simulation." << endl; }
    else if (Ref_NonDim == FREESTREAM_PRESS_EQ_ONE) { cout << "Non-Dimensional simulation (P=1.0, Rho=1.0, T=1.0 at the farfield)." << endl; }
    else if (Ref_NonDim == FREESTREAM_VEL_EQ_MACH) { cout << "Non-Dimensional simulation (V=Mach, Rho=1.0, T=1.0 at the farfield)." << endl; }
    else if (Ref_NonDim == FREESTREAM_VEL_EQ_ONE) { cout << "Non-Dimensional simulation (V=1.0, Rho=1.0, T=1.0 at the farfield)." << endl; }
    
    if (RefArea == 0) cout << "The reference area will be computed using y(2D) or z(3D) projection." << endl;
    else { cout << "The reference area is " << RefArea;
    	if (SystemMeasurements == US) cout << " in^2." << endl;
    	else cout << " m^2." << endl;
    }
    cout << "The reference length is " << RefLength;
  	if (SystemMeasurements == US) cout << " in." << endl;
  	else cout << " m." << endl;

    if ((nRefOriginMoment_X > 1) || (nRefOriginMoment_Y > 1) || (nRefOriginMoment_Z > 1)) {
      cout << "Surface(s) where the force coefficients are evaluated and \n";
      cout << "their reference origin for moment computation: \n";

      for (iMarker_Monitoring = 0; iMarker_Monitoring < nMarker_Monitoring; iMarker_Monitoring++) {
        cout << "   - " << Marker_Monitoring[iMarker_Monitoring] << " (" << RefOriginMoment_X[iMarker_Monitoring] <<", "<<RefOriginMoment_Y[iMarker_Monitoring] <<", "<< RefOriginMoment_Z[iMarker_Monitoring] << ")";
        if (iMarker_Monitoring < nMarker_Monitoring-1) cout << ".\n";
        else {
        	if (SystemMeasurements == US) cout <<" ft."<< endl;
        	else cout <<" m."<< endl;
        }
      }
    }
    else {
      cout << "Reference origin for moment evaluation is (" << RefOriginMoment_X[0] << ", " << RefOriginMoment_Y[0] << ", " << RefOriginMoment_Z[0] << ")." << endl;
      cout << "Surface(s) where the force coefficients are evaluated: ";
      for (iMarker_Monitoring = 0; iMarker_Monitoring < nMarker_Monitoring; iMarker_Monitoring++) {
        cout << Marker_Monitoring[iMarker_Monitoring];
        if (iMarker_Monitoring < nMarker_Monitoring-1) cout << ", ";
        else cout <<"."<< endl;
      }
      cout<< endl;
    }
    
    if (nMarker_Designing != 0) {
      cout << "Surface(s) where the objective function is evaluated: ";
      for (iMarker_Designing = 0; iMarker_Designing < nMarker_Designing; iMarker_Designing++) {
        cout << Marker_Designing[iMarker_Designing];
        if (iMarker_Designing < nMarker_Designing-1) cout << ", ";
        else cout <<".";
      }
      cout<< endl;
    }
    
    if (nMarker_Plotting != 0) {
      cout << "Surface(s) plotted in the output file: ";
      for (iMarker_Plotting = 0; iMarker_Plotting < nMarker_Plotting; iMarker_Plotting++) {
        cout << Marker_Plotting[iMarker_Plotting];
        if (iMarker_Plotting < nMarker_Plotting-1) cout << ", ";
        else cout <<".";
      }
      cout<< endl;
    }
    
    if (nMarker_Analyze != 0) {
      cout << "Surface(s) to be analyzed in detail: ";
      for (iMarker_Analyze = 0; iMarker_Analyze < nMarker_Analyze; iMarker_Analyze++) {
        cout << Marker_Analyze[iMarker_Analyze];
        if (iMarker_Analyze < nMarker_Analyze-1) cout << ", ";
        else cout <<".";
      }
      cout<< endl;
    }
    
    if (nMarker_ZoneInterface != 0) {
      cout << "Surface(s) acting as an interface among zones: ";
      for (iMarker_ZoneInterface = 0; iMarker_ZoneInterface < nMarker_ZoneInterface; iMarker_ZoneInterface++) {
        cout << Marker_ZoneInterface[iMarker_ZoneInterface];
        if (iMarker_ZoneInterface < nMarker_ZoneInterface-1) cout << ", ";
        else cout <<".";
      }
      cout<<endl;
    }
    
    if (nMarker_DV != 0) {
      cout << "Surface(s) affected by the design variables: ";
      for (iMarker_DV = 0; iMarker_DV < nMarker_DV; iMarker_DV++) {
        cout << Marker_DV[iMarker_DV];
        if (iMarker_DV < nMarker_DV-1) cout << ", ";
        else cout <<".";
      }
      cout<< endl;
    }

    if ((Kind_GridMovement[ZONE_0] == DEFORMING) || (Kind_GridMovement[ZONE_0] == MOVING_WALL)) {
      cout << "Surface(s) in motion: ";
      for (iMarker_Moving = 0; iMarker_Moving < nMarker_Moving; iMarker_Moving++) {
        cout << Marker_Moving[iMarker_Moving];
        if (iMarker_Moving < nMarker_Moving-1) cout << ", ";
        else cout <<".";
      }
      cout<< endl;
    }

  }

  if (val_software == SU2_GEO) {
    if (nMarker_GeoEval != 0) {
      cout << "Surface(s) where the geometrical based functions is evaluated: ";
      for (iMarker_GeoEval = 0; iMarker_GeoEval < nMarker_GeoEval; iMarker_GeoEval++) {
        cout << Marker_GeoEval[iMarker_GeoEval];
        if (iMarker_GeoEval < nMarker_GeoEval-1) cout << ", ";
        else cout <<".";
      }
      cout<< endl;
    }
  }

  cout << "Input mesh file name: " << Mesh_FileName << endl;

	if (val_software == SU2_DOT) {
    if (DiscreteAdjoint) {
      cout << "Input sensitivity file name: " << GetObjFunc_Extension(Solution_AdjFileName) << "." << endl;
    }else {
		cout << "Input sensitivity file name: " << SurfAdjCoeff_FileName << "." << endl;
	}
  }

	if (val_software == SU2_MSH) {
		switch (Kind_Adaptation) {
		case FULL: case WAKE: case FULL_FLOW: case FULL_ADJOINT: case SMOOTHING: case SUPERSONIC_SHOCK:
			break;
		case GRAD_FLOW:
			cout << "Read flow solution from: " << Solution_FlowFileName << "." << endl;
			break;
		case GRAD_ADJOINT:
			cout << "Read adjoint flow solution from: " << Solution_AdjFileName << "." << endl;
			break;
		case GRAD_FLOW_ADJ: case COMPUTABLE: case REMAINING:
			cout << "Read flow solution from: " << Solution_FlowFileName << "." << endl;
			cout << "Read adjoint flow solution from: " << Solution_AdjFileName << "." << endl;
			break;
		}
	}

	if (val_software == SU2_DEF) {
		cout << endl <<"---------------------- Grid deformation parameters ----------------------" << endl;
		cout << "Grid deformation using a linear elasticity method." << endl;

    if (Hold_GridFixed == YES) cout << "Hold some regions of the mesh fixed (hardcode implementation)." << endl;
  }

  if (val_software == SU2_DOT) {
  cout << endl <<"-------------------- Surface deformation parameters ---------------------" << endl;
  }

  if (((val_software == SU2_DEF) || (val_software == SU2_DOT)) && (Design_Variable[0] != NONE)) {

    for (unsigned short iDV = 0; iDV < nDV; iDV++) {

      
      if ((Design_Variable[iDV] != NO_DEFORMATION) &&
          (Design_Variable[iDV] != FFD_SETTING) &&
          (Design_Variable[iDV] != SURFACE_FILE)) {
        
        if (iDV == 0)
          cout << "Design variables definition (markers <-> value <-> param):" << endl;
        
        switch (Design_Variable[iDV]) {
          case FFD_CONTROL_POINT_2D:  cout << "FFD 2D (control point) <-> "; break;
          case FFD_CAMBER_2D:         cout << "FFD 2D (camber) <-> "; break;
          case FFD_THICKNESS_2D:      cout << "FFD 2D (thickness) <-> "; break;
          case FFD_TWIST_2D:          cout << "FFD 2D (twist) <-> "; break;
          case HICKS_HENNE:           cout << "Hicks Henne <-> " ; break;
          case SURFACE_BUMP:          cout << "Surface bump <-> " ; break;
          case ANGLE_OF_ATTACK:       cout << "Angle of attack <-> " ; break;
	        case CST:           	      cout << "Kulfan parameter number (CST) <-> " ; break;
          case TRANSLATION:           cout << "Translation design variable."; break;
          case SCALE:                 cout << "Scale design variable."; break;
          case NACA_4DIGITS:          cout << "NACA four digits <-> "; break;
          case PARABOLIC:             cout << "Parabolic <-> "; break;
          case AIRFOIL:               cout << "Airfoil <-> "; break;
          case ROTATION:              cout << "Rotation <-> "; break;
          case FFD_CONTROL_POINT:     cout << "FFD (control point) <-> "; break;
          case FFD_NACELLE:           cout << "FFD (nacelle) <-> "; break;
          case FFD_GULL:              cout << "FFD (gull) <-> "; break;
          case FFD_TWIST:             cout << "FFD (twist) <-> "; break;
          case FFD_ROTATION:          cout << "FFD (rotation) <-> "; break;
          case FFD_CONTROL_SURFACE:   cout << "FFD (control surface) <-> "; break;
          case FFD_CAMBER:            cout << "FFD (camber) <-> "; break;
          case FFD_THICKNESS:         cout << "FFD (thickness) -> "; break;
          case FFD_ANGLE_OF_ATTACK:   cout << "FFD (angle of attack) <-> "; break;
        }
        
        for (iMarker_DV = 0; iMarker_DV < nMarker_DV; iMarker_DV++) {
          cout << Marker_DV[iMarker_DV];
          if (iMarker_DV < nMarker_DV-1) cout << ", ";
          else cout << " <-> ";
        }

        for (iDV_Value = 0; iDV_Value < nDV_Value[iDV]; iDV_Value++) {
          cout << DV_Value[iDV][iDV_Value];
          if (iDV_Value != nDV_Value[iDV]-1) cout << ", ";
        }
        cout << " <-> ";

        if ((Design_Variable[iDV] == NO_DEFORMATION) ||
            (Design_Variable[iDV] == FFD_SETTING) ||
            (Design_Variable[iDV] == SCALE) ) nParamDV = 0;
        if (Design_Variable[iDV] == ANGLE_OF_ATTACK) nParamDV = 1;
        if ((Design_Variable[iDV] == FFD_CAMBER_2D) ||
            (Design_Variable[iDV] == FFD_THICKNESS_2D) ||
            (Design_Variable[iDV] == HICKS_HENNE) ||
            (Design_Variable[iDV] == PARABOLIC) ||
            (Design_Variable[iDV] == AIRFOIL) ||
            (Design_Variable[iDV] == FFD_GULL) ||
            (Design_Variable[iDV] == FFD_ANGLE_OF_ATTACK) ) nParamDV = 2;
        if ((Design_Variable[iDV] ==  TRANSLATION) ||
            (Design_Variable[iDV] ==  NACA_4DIGITS) ||
            (Design_Variable[iDV] ==  CST) ||
            (Design_Variable[iDV] ==  SURFACE_BUMP) ||
            (Design_Variable[iDV] ==  FFD_CAMBER) ||
            (Design_Variable[iDV] ==  FFD_TWIST_2D) ||
            (Design_Variable[iDV] ==  FFD_THICKNESS) ) nParamDV = 3;
        if (Design_Variable[iDV] == FFD_CONTROL_POINT_2D) nParamDV = 5;
        if (Design_Variable[iDV] == ROTATION) nParamDV = 6;
        if ((Design_Variable[iDV] ==  FFD_CONTROL_POINT) ||
            (Design_Variable[iDV] ==  FFD_ROTATION) ||
            (Design_Variable[iDV] ==  FFD_CONTROL_SURFACE) ) nParamDV = 7;
        if (Design_Variable[iDV] == FFD_TWIST) nParamDV = 8;

        for (unsigned short iParamDV = 0; iParamDV < nParamDV; iParamDV++) {

          if (iParamDV == 0) cout << "( ";

          if ((iParamDV == 0) &&
              ((Design_Variable[iDV] == NO_DEFORMATION) ||
               (Design_Variable[iDV] == FFD_SETTING) ||
               (Design_Variable[iDV] == FFD_ANGLE_OF_ATTACK) ||
               (Design_Variable[iDV] == FFD_CONTROL_POINT_2D) ||
               (Design_Variable[iDV] == FFD_CAMBER_2D) ||
               (Design_Variable[iDV] == FFD_THICKNESS_2D) ||
               (Design_Variable[iDV] == FFD_TWIST_2D) ||
               (Design_Variable[iDV] == FFD_CONTROL_POINT) ||
               (Design_Variable[iDV] == FFD_NACELLE) ||
               (Design_Variable[iDV] == FFD_GULL) ||
               (Design_Variable[iDV] == FFD_TWIST) ||
               (Design_Variable[iDV] == FFD_ROTATION) ||
               (Design_Variable[iDV] == FFD_CONTROL_SURFACE) ||
               (Design_Variable[iDV] == FFD_CAMBER) ||
               (Design_Variable[iDV] == FFD_THICKNESS))) cout << FFDTag[iDV];
          else cout << ParamDV[iDV][iParamDV];

          if (iParamDV < nParamDV-1) cout << ", ";
          else cout <<" )"<< endl;
          
        }

      }
      
      else if (Design_Variable[iDV] == NO_DEFORMATION) {
        cout << "No deformation of the numerical grid. Just output .su2 file." << endl;
      }

      else if (Design_Variable[iDV] == FFD_SETTING) {
        
        cout << "Setting the FFD box structure." << endl;
        cout << "FFD boxes definition (FFD tag <-> degree <-> coord):" << endl;
        
        for (unsigned short iFFDBox = 0; iFFDBox < nFFDBox; iFFDBox++) {
          
          cout << TagFFDBox[iFFDBox] << " <-> ";
          
          for (unsigned short iDegreeFFD = 0; iDegreeFFD < 3; iDegreeFFD++) {
            if (iDegreeFFD == 0) cout << "( ";
            cout << DegreeFFDBox[iFFDBox][iDegreeFFD];
            if (iDegreeFFD < 2) cout << ", ";
            else cout <<" )";
          }
          
          cout << " <-> ";

          for (unsigned short iCoordFFD = 0; iCoordFFD < 24; iCoordFFD++) {
            if (iCoordFFD == 0) cout << "( ";
            cout << CoordFFDBox[iFFDBox][iCoordFFD];
            if (iCoordFFD < 23) cout << ", ";
            else cout <<" )"<< endl;
          }
          
        }
        
      }
      
      else cout << endl;

		}
	}

	if (((val_software == SU2_CFD) && ( ContinuousAdjoint || DiscreteAdjoint)) || (val_software == SU2_DOT)) {

		cout << endl <<"----------------------- Design problem definition -----------------------" << endl;
		if (nObj==1) {
      switch (Kind_ObjFunc[0]) {
        case DRAG_COEFFICIENT:           cout << "CD objective function";
          if (Fixed_CL_Mode) {           cout << " using fixed CL mode, dCD/dCL = " << dCD_dCL << "." << endl; }
          else if (Fixed_CM_Mode) {      cout << " using fixed CMy mode, dCD/dCMy = " << dCD_dCMy << "." << endl; }
          else {                         cout << "." << endl; }
          break;
        case LIFT_COEFFICIENT:           cout << "CL objective function." << endl; break;
        case MOMENT_X_COEFFICIENT:       cout << "CMx objective function" << endl;
          if (Fixed_CL_Mode) {           cout << " using fixed CL mode, dCMx/dCL = " << dCMx_dCL << "." << endl; }
          else {                         cout << "." << endl; }
          break;
        case MOMENT_Y_COEFFICIENT:       cout << "CMy objective function" << endl;
          if (Fixed_CL_Mode) {           cout << " using fixed CL mode, dCMy/dCL = " << dCMy_dCL << "." << endl; }
          else {                         cout << "." << endl; }
          break;
        case MOMENT_Z_COEFFICIENT:       cout << "CMz objective function" << endl;
          if (Fixed_CL_Mode) {           cout << " using fixed CL mode, dCMz/dCL = " << dCMz_dCL << "." << endl; }
          else {                         cout << "." << endl; }
          break;
        case INVERSE_DESIGN_PRESSURE:    cout << "Inverse design (Cp) objective function." << endl; break;
        case INVERSE_DESIGN_HEATFLUX:    cout << "Inverse design (Heat Flux) objective function." << endl; break;
        case SIDEFORCE_COEFFICIENT:      cout << "Side force objective function." << endl; break;
        case EFFICIENCY:                 cout << "CL/CD objective function." << endl; break;
        case EQUIVALENT_AREA:            cout << "Equivalent area objective function. CD weight: " << WeightCd <<"."<< endl;  break;
        case NEARFIELD_PRESSURE:         cout << "Nearfield pressure objective function. CD weight: " << WeightCd <<"."<< endl;  break;
        case FORCE_X_COEFFICIENT:        cout << "X-force objective function." << endl; break;
        case FORCE_Y_COEFFICIENT:        cout << "Y-force objective function." << endl; break;
        case FORCE_Z_COEFFICIENT:        cout << "Z-force objective function." << endl; break;
        case THRUST_COEFFICIENT:         cout << "Thrust objective function." << endl; break;
        case TORQUE_COEFFICIENT:         cout << "Torque efficiency objective function." << endl; break;
        case TOTAL_HEATFLUX:             cout << "Total heat flux objective function." << endl; break;
        case MAXIMUM_HEATFLUX:           cout << "Maximum heat flux objective function." << endl; break;
        case FIGURE_OF_MERIT:            cout << "Rotor Figure of Merit objective function." << endl; break;
        case SURFACE_TOTAL_PRESSURE:         cout << "Average total pressure objective function." << endl; break;
        case SURFACE_STATIC_PRESSURE:        cout << "Average static pressure objective function." << endl; break;
        case SURFACE_MASSFLOW:             cout << "Mass flow rate objective function." << endl; break;
        case SURFACE_MACH:             cout << "Mach number objective function." << endl; break;
        case CUSTOM_OBJFUNC:        		cout << "Custom objective function." << endl; break;
      }
		}
		else {
		  cout << "Weighted sum objective function." << endl;
		}

	}

	if (val_software == SU2_CFD) {
		cout << endl <<"---------------------- Space Numerical Integration ----------------------" << endl;

		if (SmoothNumGrid) cout << "There are some smoothing iterations on the grid coordinates." << endl;

    if ((Kind_Solver == EULER) || (Kind_Solver == NAVIER_STOKES) || (Kind_Solver == RANS) ||
         (Kind_Solver == DISC_ADJ_EULER) || (Kind_Solver == DISC_ADJ_NAVIER_STOKES) || (Kind_Solver == DISC_ADJ_RANS) ) {

      if (Kind_ConvNumScheme_Flow == SPACE_CENTERED) {
        if (Kind_Centered_Flow == JST) {
          cout << "Jameson-Schmidt-Turkel scheme (2nd order in space) for the flow inviscid terms."<< endl;
          cout << "JST viscous coefficients (1st, 2nd & 4th): " << Kappa_1st_Flow
          << ", " << Kappa_2nd_Flow << ", " << Kappa_4th_Flow <<"."<< endl;
          cout << "The method includes a grid stretching correction (p = 0.3)."<< endl;
        }
        if (Kind_Centered_Flow == JST_KE) {
          cout << "Jameson-Schmidt-Turkel scheme (2nd order in space) for the flow inviscid terms."<< endl;
          cout << "JST viscous coefficients (1st, 2nd): " << Kappa_1st_Flow
          << ", " << Kappa_2nd_Flow << "."<< endl;
          cout << "The method includes a grid stretching correction (p = 0.3)."<< endl;
        }
        if (Kind_Centered_Flow == LAX) {
          cout << "Lax-Friedrich scheme (1st order in space) for the flow inviscid terms."<< endl;
          cout << "First order integration." << endl;
        }
      }

			if (Kind_ConvNumScheme_Flow == SPACE_UPWIND) {
				if (Kind_Upwind_Flow == ROE) cout << "Roe (with entropy fix = "<< EntropyFix_Coeff <<") solver for the flow inviscid terms."<< endl;
				if (Kind_Upwind_Flow == TURKEL) cout << "Roe-Turkel solver for the flow inviscid terms."<< endl;
				if (Kind_Upwind_Flow == AUSM)	cout << "AUSM solver for the flow inviscid terms."<< endl;
				if (Kind_Upwind_Flow == HLLC)	cout << "HLLC solver for the flow inviscid terms."<< endl;
				if (Kind_Upwind_Flow == SW)	cout << "Steger-Warming solver for the flow inviscid terms."<< endl;
				if (Kind_Upwind_Flow == MSW)	cout << "Modified Steger-Warming solver for the flow inviscid terms."<< endl;
        if (Kind_Upwind_Flow == CUSP)	cout << "CUSP solver for the flow inviscid terms."<< endl;
        switch (SpatialOrder_Flow) {
          case FIRST_ORDER: cout << "First order integration in space." << endl; break;
          case SECOND_ORDER: cout << "Second order integration in space, without slope limiter." << endl; break;
          case SECOND_ORDER_LIMITER: cout << "Second order integration in space, with slope limiter." << endl;
            switch (Kind_SlopeLimit_Flow) {
              case NO_LIMITER:
                cout << "No slope-limiting method. "<< endl;
                break;
              case VENKATAKRISHNAN:
                cout << "Venkatakrishnan slope-limiting method, with constant: " << LimiterCoeff <<". "<< endl;
                cout << "The reference element size is: " << RefElemLength <<". "<< endl;
                break;
              case VENKATAKRISHNAN_WANG:
                cout << "Venkatakrishnan-Wang slope-limiting method, with constant: " << LimiterCoeff <<". "<< endl;
                break;
              case BARTH_JESPERSEN:
                cout << "Barth-Jespersen slope-limiting method." << endl;
                break;
              case VAN_ALBADA_EDGE:
                cout << "Van Albada slope-limiting method implemented by edges." << endl;
                break;
            }
            break;
        }
			}

		}

    if ((Kind_Solver == RANS) || (Kind_Solver == DISC_ADJ_RANS)) {
      if (Kind_ConvNumScheme_Turb == SPACE_UPWIND) {
        if (Kind_Upwind_Turb == SCALAR_UPWIND) cout << "Scalar upwind solver for the turbulence model."<< endl;
        switch (SpatialOrder_Turb) {
          case FIRST_ORDER: cout << "First order integration in space." << endl; break;
          case SECOND_ORDER: cout << "Second order integration in space without slope limiter." << endl; break;
          case SECOND_ORDER_LIMITER: cout << "Second order integration in space with slope limiter." << endl;
            switch (Kind_SlopeLimit_Turb) {
              case NO_LIMITER:
                cout << "No slope-limiting method. "<< endl;
                break;
              case VENKATAKRISHNAN:
                cout << "Venkatakrishnan slope-limiting method, with constant: " << LimiterCoeff <<". "<< endl;
                cout << "The reference element size is: " << RefElemLength <<". "<< endl;
                break;
              case VENKATAKRISHNAN_WANG:
                cout << "Venkatakrishnan-Wang slope-limiting method, with constant: " << LimiterCoeff <<". "<< endl;
                break;
              case BARTH_JESPERSEN:
                cout << "Barth-Jespersen slope-limiting method." << endl;
                break;
              case VAN_ALBADA_EDGE:
                cout << "Van Albada slope-limiting method implemented by edges." << endl;
                break;
            }
            break;
        }
      }
    }

    if ((Kind_Solver == ADJ_EULER) || (Kind_Solver == ADJ_NAVIER_STOKES) || (Kind_Solver == ADJ_RANS)) {

      if (Kind_ConvNumScheme_AdjFlow == SPACE_CENTERED) {
        if (Kind_Centered_AdjFlow == JST) {
          cout << "Jameson-Schmidt-Turkel scheme for the adjoint inviscid terms."<< endl;
          cout << "JST viscous coefficients (1st, 2nd, & 4th): " << Kappa_1st_AdjFlow
          << ", " << Kappa_2nd_AdjFlow << ", " << Kappa_4th_AdjFlow <<"."<< endl;
          cout << "The method includes a grid stretching correction (p = 0.3)."<< endl;
          cout << "Second order integration." << endl;
        }
        if (Kind_Centered_AdjFlow == LAX) {
          cout << "Lax-Friedrich scheme for the adjoint inviscid terms."<< endl;
          cout << "First order integration." << endl;
        }
      }

      if (Kind_ConvNumScheme_AdjFlow == SPACE_UPWIND) {
        if (Kind_Upwind_AdjFlow == ROE) cout << "Roe (with entropy fix = "<< EntropyFix_Coeff <<") solver for the adjoint inviscid terms."<< endl;
        switch (SpatialOrder_AdjFlow) {
          case FIRST_ORDER: cout << "First order integration." << endl; break;
          case SECOND_ORDER: cout << "Second order integration." << endl; break;
          case SECOND_ORDER_LIMITER: cout << "Second order integration with slope limiter." << endl;
            switch (Kind_SlopeLimit_AdjFlow) {
              case NO_LIMITER:
                cout << "No slope-limiting method. "<< endl;
                break;
              case VENKATAKRISHNAN:
                cout << "Venkatakrishnan slope-limiting method, with constant: " << LimiterCoeff <<". "<< endl;
                cout << "The reference element size is: " << RefElemLength <<". "<< endl;
                break;
              case VENKATAKRISHNAN_WANG:
                cout << "Venkatakrishnan-Wang slope-limiting method, with constant: " << LimiterCoeff <<". "<< endl;
                break;
              case BARTH_JESPERSEN:
                cout << "Barth-Jespersen slope-limiting method." << endl;
                break;
              case VAN_ALBADA_EDGE:
                cout << "Van Albada slope-limiting method implemented by edges." << endl;
                break;
              case SHARP_EDGES:
                cout << "Sharp edges slope-limiting method, with constant: " << LimiterCoeff <<". "<< endl;
                cout << "The reference element size is: " << RefElemLength <<". "<< endl;
                cout << "The reference sharp edge distance is: " << SharpEdgesCoeff*RefElemLength*LimiterCoeff <<". "<< endl;
                break;
              case WALL_DISTANCE:
                cout << "Wall distance slope-limiting method, with constant: " << LimiterCoeff <<". "<< endl;
                cout << "The reference element size is: " << RefElemLength <<". "<< endl;
                cout << "The reference wall distance is: " << SharpEdgesCoeff*RefElemLength*LimiterCoeff <<". "<< endl;
                break;
            }
            break;
        }
      }
      
      cout << "The reference sharp edge distance is: " << SharpEdgesCoeff*RefElemLength*LimiterCoeff <<". "<< endl;

    }

    if ((Kind_Solver == ADJ_RANS) && (!Frozen_Visc_Cont)) {
      if (Kind_ConvNumScheme_AdjTurb == SPACE_UPWIND) {
        if (Kind_Upwind_Turb == SCALAR_UPWIND) cout << "Scalar upwind solver (first order) for the adjoint turbulence model."<< endl;
        switch (SpatialOrder_AdjTurb) {
          case FIRST_ORDER: cout << "First order integration." << endl; break;
          case SECOND_ORDER: cout << "Second order integration." << endl; break;
          case SECOND_ORDER_LIMITER: cout << "Second order integration with slope limiter." << endl;
            switch (Kind_SlopeLimit_AdjTurb) {
              case NO_LIMITER:
                cout << "No slope-limiting method. "<< endl;
                break;
              case VENKATAKRISHNAN:
                cout << "Venkatakrishnan slope-limiting method, with constant: " << LimiterCoeff <<". "<< endl;
                cout << "The reference element size is: " << RefElemLength <<". "<< endl;
                break;
              case VENKATAKRISHNAN_WANG:
                cout << "Venkatakrishnan-Wang slope-limiting method, with constant: 0.03."<< endl;
                break;
              case BARTH_JESPERSEN:
                cout << "Barth-Jespersen slope-limiting method." << endl;
                break;
              case VAN_ALBADA_EDGE:
                cout << "Van Albada slope-limiting method implemented by edges." << endl;
                break;
              case SHARP_EDGES:
                cout << "Sharp edges slope-limiting method, with constant: " << LimiterCoeff <<". "<< endl;
                cout << "The reference element size is: " << RefElemLength <<". "<< endl;
                cout << "The reference sharp edge distance is: " << SharpEdgesCoeff*RefElemLength*LimiterCoeff <<". "<< endl;
                break;
              case WALL_DISTANCE:
                cout << "Wall distance slope-limiting method, with constant: " << LimiterCoeff <<". "<< endl;
                cout << "The reference element size is: " << RefElemLength <<". "<< endl;
                cout << "The reference wall distance is: " << SharpEdgesCoeff*RefElemLength*LimiterCoeff <<". "<< endl;
                break;
            }
            break;
        }
      }
    }

    if ((Kind_Solver == NAVIER_STOKES) || (Kind_Solver == RANS) ||
        (Kind_Solver == DISC_ADJ_NAVIER_STOKES) || (Kind_Solver == DISC_ADJ_RANS)) {
        cout << "Average of gradients with correction (viscous flow terms)." << endl;
    }

    if ((Kind_Solver == ADJ_NAVIER_STOKES) || (Kind_Solver == ADJ_RANS)) {
      cout << "Average of gradients with correction (viscous adjoint terms)." << endl;
    }

    if ((Kind_Solver == RANS) || (Kind_Solver == DISC_ADJ_RANS)) {
      cout << "Average of gradients with correction (viscous turbulence terms)." << endl;
    }

    if (Kind_Solver == POISSON_EQUATION) {
      cout << "Galerkin method for viscous terms computation of the poisson potential equation." << endl;
    }

    if ((Kind_Solver == ADJ_RANS) && (!Frozen_Visc_Cont)) {
      cout << "Average of gradients with correction (2nd order) for computation of adjoint viscous turbulence terms." << endl;
      if (Kind_TimeIntScheme_AdjTurb == EULER_IMPLICIT) cout << "Euler implicit method for the turbulent adjoint equation." << endl;
    }

    switch (Kind_Gradient_Method) {
      case GREEN_GAUSS: cout << "Gradient computation using Green-Gauss theorem." << endl; break;
      case WEIGHTED_LEAST_SQUARES: cout << "Gradient Computation using weighted Least-Squares method." << endl; break;
    }

    if (Kind_Regime == INCOMPRESSIBLE) {
      cout << "Artificial compressibility factor: " << ArtComp_Factor << "." << endl;
    }

    cout << endl <<"---------------------- Time Numerical Integration -----------------------" << endl;

    if (Kind_Solver != FEM_ELASTICITY) {
		switch (Unsteady_Simulation) {
		  case NO:
			cout << "Local time stepping (steady state simulation)." << endl; break;
		  case TIME_STEPPING:
			cout << "Unsteady simulation using a time stepping strategy."<< endl;
			if (Unst_CFL != 0.0) cout << "Time step computed by the code. Unsteady CFL number: " << Unst_CFL <<"."<< endl;
			else cout << "Unsteady time step provided by the user (s): "<< Delta_UnstTime << "." << endl;
			break;
		  case DT_STEPPING_1ST: case DT_STEPPING_2ND:
			if (Unsteady_Simulation == DT_STEPPING_1ST) cout << "Unsteady simulation, dual time stepping strategy (first order in time)."<< endl;
			if (Unsteady_Simulation == DT_STEPPING_2ND) cout << "Unsteady simulation, dual time stepping strategy (second order in time)."<< endl;
			if (Unst_CFL != 0.0) cout << "Time step computed by the code. Unsteady CFL number: " << Unst_CFL <<"."<< endl;
			else cout << "Unsteady time step provided by the user (s): "<< Delta_UnstTime << "." << endl;
			cout << "Total number of internal Dual Time iterations: "<< Unst_nIntIter <<"." << endl;
			break;
		}
    }
	else {
		switch (Dynamic_Analysis) {
		  case NO:
			cout << "Static structural analysis." << endl; break;
		  case YES:
			cout << "Dynamic structural analysis."<< endl;
			cout << "Time step provided by the user for the dynamic analysis(s): "<< Delta_DynTime << "." << endl;
			break;
		}
	}

    if ((Kind_Solver == EULER) || (Kind_Solver == NAVIER_STOKES) || (Kind_Solver == RANS) ||
        (Kind_Solver == DISC_ADJ_EULER) || (Kind_Solver == DISC_ADJ_NAVIER_STOKES) || (Kind_Solver == DISC_ADJ_RANS)) {
      switch (Kind_TimeIntScheme_Flow) {
        case RUNGE_KUTTA_EXPLICIT:
          cout << "Runge-Kutta explicit method for the flow equations." << endl;
          cout << "Number of steps: " << nRKStep << endl;
          cout << "Alpha coefficients: ";
          for (unsigned short iRKStep = 0; iRKStep < nRKStep; iRKStep++) {
            cout << "\t" << RK_Alpha_Step[iRKStep];
          }
          cout << endl;
          break;
        case EULER_EXPLICIT:
          cout << "Euler explicit method for the flow equations." << endl;
          break;
        case EULER_IMPLICIT:
          cout << "Euler implicit method for the flow equations." << endl;
          switch (Kind_Linear_Solver) {
            case BCGSTAB:
              cout << "BCGSTAB is used for solving the linear system." << endl;
              switch (Kind_Linear_Solver_Prec) {
                case ILU: cout << "Using a ILU("<< Linear_Solver_ILU_n <<") preconditioning."<< endl; break;
                case LINELET: cout << "Using a linelet preconditioning."<< endl; break;
                case LU_SGS: cout << "Using a LU-SGS preconditioning."<< endl; break;
                case JACOBI: cout << "Using a Jacobi preconditioning."<< endl; break;
              }
              cout << "Convergence criteria of the linear solver: "<< Linear_Solver_Error <<"."<< endl;
              cout << "Max number of iterations: "<< Linear_Solver_Iter <<"."<< endl;
              break;
            case FGMRES:
            case RESTARTED_FGMRES:
              cout << "FGMRES is used for solving the linear system." << endl;
              switch (Kind_Linear_Solver_Prec) {
                case ILU: cout << "Using a ILU("<< Linear_Solver_ILU_n <<") preconditioning."<< endl; break;
                case LINELET: cout << "Using a linelet preconditioning."<< endl; break;
                case LU_SGS: cout << "Using a LU-SGS preconditioning."<< endl; break;
                case JACOBI: cout << "Using a Jacobi preconditioning."<< endl; break;
              }
              cout << "Convergence criteria of the linear solver: "<< Linear_Solver_Error <<"."<< endl;
              cout << "Max number of iterations: "<< Linear_Solver_Iter <<"."<< endl;
               break;
            case SMOOTHER_JACOBI:
              cout << "A Jacobi method is used for smoothing the linear system." << endl;
              break;
            case SMOOTHER_ILU:
              cout << "A ILU("<< Linear_Solver_ILU_n <<") method is used for smoothing the linear system." << endl;
              break;
            case SMOOTHER_LUSGS:
              cout << "A LU-SGS method is used for smoothing the linear system." << endl;
              break;
            case SMOOTHER_LINELET:
              cout << "A Linelet method is used for smoothing the linear system." << endl;
              break;
          }
          break;
        case CLASSICAL_RK4_EXPLICIT:
          cout << "Classical RK4 explicit method for the flow equations." << endl;
          cout << "Number of steps: " << 4 << endl;
          cout << "Time coefficients: {0.5, 0.5, 1, 1}" << endl;
          cout << "Function coefficients: {1/6, 1/3, 1/3, 1/6}" << endl;
          break;
      }
    }

    if ((Kind_Solver == ADJ_EULER) || (Kind_Solver == ADJ_NAVIER_STOKES) || (Kind_Solver == ADJ_RANS)) {
      switch (Kind_TimeIntScheme_AdjFlow) {
        case RUNGE_KUTTA_EXPLICIT:
          cout << "Runge-Kutta explicit method for the adjoint equations." << endl;
          cout << "Number of steps: " << nRKStep << endl;
          cout << "Alpha coefficients: ";
          for (unsigned short iRKStep = 0; iRKStep < nRKStep; iRKStep++) {
            cout << "\t" << RK_Alpha_Step[iRKStep];
          }
          cout << endl;
          break;
        case EULER_EXPLICIT: cout << "Euler explicit method for the adjoint equations." << endl; break;
        case EULER_IMPLICIT: cout << "Euler implicit method for the adjoint equations." << endl; break;
      }
    }

    if (nMGLevels !=0) {
      
      if (nStartUpIter != 0) cout << "A total of " << nStartUpIter << " start up iterations on the fine grid."<< endl;
      if (MGCycle == V_CYCLE) cout << "V Multigrid Cycle, with " << nMGLevels << " multigrid levels."<< endl;
      if (MGCycle == W_CYCLE) cout << "W Multigrid Cycle, with " << nMGLevels << " multigrid levels."<< endl;
      if (MGCycle == FULLMG_CYCLE) cout << "Full Multigrid Cycle, with " << nMGLevels << " multigrid levels."<< endl;

      cout << "Damping factor for the residual restriction: " << Damp_Res_Restric <<"."<< endl;
      cout << "Damping factor for the correction prolongation: " << Damp_Correc_Prolong <<"."<< endl;
    }

    if ((Kind_Solver != FEM_ELASTICITY) && (Kind_Solver != HEAT_EQUATION) && (Kind_Solver != WAVE_EQUATION)) {

      if (!CFL_Adapt) cout << "No CFL adaptation." << endl;
      else cout << "CFL adaptation. Factor down: "<< CFL_AdaptParam[0] <<", factor up: "<< CFL_AdaptParam[1]
        <<",\n                lower limit: "<< CFL_AdaptParam[2] <<", upper limit: " << CFL_AdaptParam[3] <<"."<< endl;

      if (nMGLevels !=0) {
        cout << "Multigrid Level:                  ";
        for (unsigned short iLevel = 0; iLevel < nMGLevels+1; iLevel++) {
          cout.width(6); cout << iLevel;
        }
        cout << endl;
      }

			if (Unsteady_Simulation != TIME_STEPPING) {
				cout << "Courant-Friedrichs-Lewy number:   ";
				cout.precision(3);
				cout.width(6); cout << CFL[0];
				cout << endl;
			}
			

      if (nMGLevels !=0) {
        cout.precision(3);
        cout << "MG PreSmooth coefficients:        ";
        for (unsigned short iMG_PreSmooth = 0; iMG_PreSmooth < nMGLevels+1; iMG_PreSmooth++) {
          cout.width(6); cout << MG_PreSmooth[iMG_PreSmooth];
        }
        cout << endl;
      }

      if (nMGLevels !=0) {
        cout.precision(3);
        cout << "MG PostSmooth coefficients:       ";
        for (unsigned short iMG_PostSmooth = 0; iMG_PostSmooth < nMGLevels+1; iMG_PostSmooth++) {
          cout.width(6); cout << MG_PostSmooth[iMG_PostSmooth];
        }
        cout << endl;
      }

      if (nMGLevels !=0) {
        cout.precision(3);
        cout << "MG CorrecSmooth coefficients:     ";
        for (unsigned short iMG_CorrecSmooth = 0; iMG_CorrecSmooth < nMGLevels+1; iMG_CorrecSmooth++) {
          cout.width(6); cout << MG_CorrecSmooth[iMG_CorrecSmooth];
        }
        cout << endl;
      }

    }

    if ((Kind_Solver == RANS) || (Kind_Solver == DISC_ADJ_RANS))
      if (Kind_TimeIntScheme_Turb == EULER_IMPLICIT)
        cout << "Euler implicit time integration for the turbulence model." << endl;
  }

  if (val_software == SU2_CFD) {

    cout << endl <<"------------------------- Convergence Criteria --------------------------" << endl;

    cout << "Maximum number of iterations: " << nExtIter <<"."<< endl;

    if (ConvCriteria == CAUCHY) {
      if (!ContinuousAdjoint && !DiscreteAdjoint)
        switch (Cauchy_Func_Flow) {
          case LIFT_COEFFICIENT: cout << "Cauchy criteria for Lift using "
            << Cauchy_Elems << " elements and epsilon " <<Cauchy_Eps<< "."<< endl; break;
          case DRAG_COEFFICIENT: cout << "Cauchy criteria for Drag using "
            << Cauchy_Elems << " elements and epsilon " <<Cauchy_Eps<< "."<< endl; break;
        }

      if (ContinuousAdjoint || DiscreteAdjoint)
        switch (Cauchy_Func_AdjFlow) {
          case SENS_GEOMETRY: cout << "Cauchy criteria for geo. sensitivity using "
            << Cauchy_Elems << " elements and epsilon " <<Cauchy_Eps<< "."<< endl; break;
          case SENS_MACH: cout << "Cauchy criteria for Mach number sensitivity using "
            << Cauchy_Elems << " elements and epsilon " <<Cauchy_Eps<< "."<< endl; break;
        }

      cout << "Start convergence criteria at iteration " << StartConv_Iter<< "."<< endl;
      
    }


    if (ConvCriteria == RESIDUAL) {
      if (!ContinuousAdjoint && !DiscreteAdjoint) {
        cout << "Reduce the density residual " << OrderMagResidual << " orders of magnitude."<< endl;
        cout << "The minimum bound for the density residual is 10^(" << MinLogResidual<< ")."<< endl;
        cout << "Start convergence criteria at iteration " << StartConv_Iter<< "."<< endl;
      }

      if (ContinuousAdjoint || DiscreteAdjoint) {
        cout << "Reduce the adjoint density residual " << OrderMagResidual << " orders of magnitude."<< endl;
        cout << "The minimum value for the adjoint density residual is 10^(" << MinLogResidual<< ")."<< endl;
      }

    }

  }

  if (val_software == SU2_MSH) {
    cout << endl <<"----------------------- Grid adaptation strategy ------------------------" << endl;

    switch (Kind_Adaptation) {
      case NONE: break;
      case PERIODIC: cout << "Grid modification to run periodic bc problems." << endl; break;
      case FULL: cout << "Grid adaptation using a complete refinement." << endl; break;
      case WAKE: cout << "Grid adaptation of the wake." << endl; break;
      case FULL_FLOW: cout << "Flow grid adaptation using a complete refinement." << endl; break;
      case FULL_ADJOINT: cout << "Adjoint grid adaptation using a complete refinement." << endl; break;
      case GRAD_FLOW: cout << "Grid adaptation using gradient based strategy (density)." << endl; break;
      case GRAD_ADJOINT: cout << "Grid adaptation using gradient based strategy (adjoint density)." << endl; break;
      case GRAD_FLOW_ADJ: cout << "Grid adaptation using gradient based strategy (density and adjoint density)." << endl; break;
      case COMPUTABLE: cout << "Grid adaptation using computable correction."<< endl; break;
      case REMAINING: cout << "Grid adaptation using remaining error."<< endl; break;
      case SMOOTHING: cout << "Grid smoothing using an implicit method."<< endl; break;
      case SUPERSONIC_SHOCK: cout << "Grid adaptation for a supersonic shock at Mach: " << Mach <<"."<< endl; break;
    }

    switch (Kind_Adaptation) {
      case GRAD_FLOW: case GRAD_ADJOINT: case GRAD_FLOW_ADJ: case COMPUTABLE: case REMAINING:
        cout << "Power of the dual volume in the adaptation sensor: " << DualVol_Power << endl;
        cout << "Percentage of new elements in the adaptation process: " << New_Elem_Adapt << "."<< endl;
        break;
    }

    if (Analytical_Surface != NONE)
      cout << "Use analytical definition for including points in the surfaces." << endl;

  }

  cout << endl <<"-------------------------- Output Information ---------------------------" << endl;

  if (val_software == SU2_CFD) {

    if (Low_MemoryOutput) cout << "Writing output files with low memory RAM requirements."<< endl;
    cout << "Writing a flow solution every " << Wrt_Sol_Freq <<" iterations."<< endl;
    cout << "Writing the convergence history every " << Wrt_Con_Freq <<" iterations."<< endl;
    if ((Unsteady_Simulation == DT_STEPPING_1ST) || (Unsteady_Simulation == DT_STEPPING_2ND)) {
      cout << "Writing the dual time flow solution every " << Wrt_Sol_Freq_DualTime <<" iterations."<< endl;
      cout << "Writing the dual time convergence history every " << Wrt_Con_Freq_DualTime <<" iterations."<< endl;
    }

    switch (Output_FileFormat) {
      case PARAVIEW: cout << "The output file format is Paraview ASCII (.vtk)." << endl; break;
      case TECPLOT: cout << "The output file format is Tecplot ASCII (.dat)." << endl; break;
      case TECPLOT_BINARY: cout << "The output file format is Tecplot binary (.plt)." << endl; break;
      case FIELDVIEW: cout << "The output file format is FieldView ASCII (.uns)." << endl; break;
      case FIELDVIEW_BINARY: cout << "The output file format is FieldView binary (.uns)." << endl; break;
      case CGNS_SOL: cout << "The output file format is CGNS (.cgns)." << endl; break;
    }

    cout << "Convergence history file name: " << Conv_FileName << "." << endl;

    cout << "Forces breakdown file name: " << Breakdown_FileName << "." << endl;

    if ((Kind_Solver != FEM_ELASTICITY) && (Kind_Solver != HEAT_EQUATION) && (Kind_Solver != WAVE_EQUATION)) {
      if (!ContinuousAdjoint && !DiscreteAdjoint) {
        cout << "Surface flow coefficients file name: " << SurfFlowCoeff_FileName << "." << endl;
        cout << "Flow variables file name: " << Flow_FileName << "." << endl;
        cout << "Restart flow file name: " << Restart_FlowFileName << "." << endl;
      }

      if (ContinuousAdjoint || DiscreteAdjoint) {
        cout << "Adjoint solution file name: " << Solution_AdjFileName << "." << endl;
        cout << "Restart adjoint file name: " << Restart_AdjFileName << "." << endl;
        cout << "Adjoint variables file name: " << Adj_FileName << "." << endl;
        cout << "Surface adjoint coefficients file name: " << SurfAdjCoeff_FileName << "." << endl;
      }
    }
    else {
      cout << "Surface structure coefficients file name: " << SurfStructure_FileName << "." << endl;
      cout << "Structure variables file name: " << Structure_FileName << "." << endl;
      cout << "Restart structure file name: " << Restart_FEMFileName << "." << endl;
    }

  }

  if (val_software == SU2_SOL) {
    if (Low_MemoryOutput) cout << "Writing output files with low memory RAM requirements."<< endl;
    switch (Output_FileFormat) {
      case PARAVIEW: cout << "The output file format is Paraview ASCII (.vtk)." << endl; break;
      case TECPLOT: cout << "The output file format is Tecplot ASCII (.dat)." << endl; break;
      case TECPLOT_BINARY: cout << "The output file format is Tecplot binary (.plt)." << endl; break;
      case FIELDVIEW: cout << "The output file format is FieldView ASCII (.uns)." << endl; break;
      case FIELDVIEW_BINARY: cout << "The output file format is FieldView binary (.uns)." << endl; break;
      case CGNS_SOL: cout << "The output file format is CGNS (.cgns)." << endl; break;
    }
    cout << "Flow variables file name: " << Flow_FileName << "." << endl;
  }

  if (val_software == SU2_DEF) {
    cout << "Output mesh file name: " << Mesh_Out_FileName << ". " << endl;
    if (Visualize_Deformation) cout << "A file will be created to visualize the deformation." << endl;
    else cout << "No file for visualizing the deformation." << endl;
    switch (GetDeform_Stiffness_Type()) {
      case INVERSE_VOLUME:
        cout << "Cell stiffness scaled by inverse of the cell volume." << endl;
        break;
      case SOLID_WALL_DISTANCE:
        cout << "Cell stiffness scaled by distance to nearest solid surface." << endl;
        break;
      case CONSTANT_STIFFNESS:
        cout << "Imposing constant cell stiffness." << endl;
        break;
    }
  }

  if (val_software == SU2_MSH) {
    cout << "Output mesh file name: " << Mesh_Out_FileName << ". " << endl;
  }

  if (val_software == SU2_DOT) {
    if (DiscreteAdjoint) {
      cout << "Output Volume Sensitivity file name: " << VolSens_FileName << ". " << endl;
      cout << "Output Surface Sensitivity file name: " << SurfSens_FileName << ". " << endl;
    }
    cout << "Output gradient file name: " << ObjFunc_Grad_FileName << ". " << endl;
  }

  if (val_software == SU2_MSH) {
    cout << "Output mesh file name: " << Mesh_Out_FileName << ". " << endl;
    cout << "Restart flow file name: " << Restart_FlowFileName << "." << endl;
    if ((Kind_Adaptation == FULL_ADJOINT) || (Kind_Adaptation == GRAD_ADJOINT) || (Kind_Adaptation == GRAD_FLOW_ADJ) ||
        (Kind_Adaptation == COMPUTABLE) || (Kind_Adaptation == REMAINING)) {
      if (Kind_ObjFunc[0] == DRAG_COEFFICIENT) cout << "Restart adjoint file name: " << Restart_AdjFileName << "." << endl;
      if (Kind_ObjFunc[0] == EQUIVALENT_AREA) cout << "Restart adjoint file name: " << Restart_AdjFileName << "." << endl;
      if (Kind_ObjFunc[0] == NEARFIELD_PRESSURE) cout << "Restart adjoint file name: " << Restart_AdjFileName << "." << endl;
      if (Kind_ObjFunc[0] == LIFT_COEFFICIENT) cout << "Restart adjoint file name: " << Restart_AdjFileName << "." << endl;
    }
  }

  cout << endl <<"------------------- Config File Boundary Information --------------------" << endl;

  if (nMarker_Euler != 0) {
    cout << "Euler wall boundary marker(s): ";
    for (iMarker_Euler = 0; iMarker_Euler < nMarker_Euler; iMarker_Euler++) {
      cout << Marker_Euler[iMarker_Euler];
      if (iMarker_Euler < nMarker_Euler-1) cout << ", ";
      else cout <<"."<< endl;
    }
  }

  if (nMarker_FarField != 0) {
    cout << "Far-field boundary marker(s): ";
    for (iMarker_FarField = 0; iMarker_FarField < nMarker_FarField; iMarker_FarField++) {
      cout << Marker_FarField[iMarker_FarField];
      if (iMarker_FarField < nMarker_FarField-1) cout << ", ";
      else cout <<"."<< endl;
    }
  }

  if (nMarker_SymWall != 0) {
    cout << "Symmetry plane boundary marker(s): ";
    for (iMarker_SymWall = 0; iMarker_SymWall < nMarker_SymWall; iMarker_SymWall++) {
      cout << Marker_SymWall[iMarker_SymWall];
      if (iMarker_SymWall < nMarker_SymWall-1) cout << ", ";
      else cout <<"."<< endl;
    }
  }

  if (nMarker_Pressure != 0) {
    cout << "Pressure boundary marker(s): ";
    for (iMarker_Pressure = 0; iMarker_Pressure < nMarker_Pressure; iMarker_Pressure++) {
      cout << Marker_Pressure[iMarker_Pressure];
      if (iMarker_Pressure < nMarker_Pressure-1) cout << ", ";
      else cout <<"."<< endl;
    }
  }

  if (nMarker_PerBound != 0) {
    cout << "Periodic boundary marker(s): ";
    for (iMarker_PerBound = 0; iMarker_PerBound < nMarker_PerBound; iMarker_PerBound++) {
      cout << Marker_PerBound[iMarker_PerBound];
      if (iMarker_PerBound < nMarker_PerBound-1) cout << ", ";
      else cout <<"."<< endl;
    }
  }

  if (nMarker_NearFieldBound != 0) {
    cout << "Near-field boundary marker(s): ";
    for (iMarker_NearFieldBound = 0; iMarker_NearFieldBound < nMarker_NearFieldBound; iMarker_NearFieldBound++) {
      cout << Marker_NearFieldBound[iMarker_NearFieldBound];
      if (iMarker_NearFieldBound < nMarker_NearFieldBound-1) cout << ", ";
      else cout <<"."<< endl;
    }
  }

  if (nMarker_InterfaceBound != 0) {
    cout << "Interface boundary marker(s): ";
    for (iMarker_InterfaceBound = 0; iMarker_InterfaceBound < nMarker_InterfaceBound; iMarker_InterfaceBound++) {
      cout << Marker_InterfaceBound[iMarker_InterfaceBound];
      if (iMarker_InterfaceBound < nMarker_InterfaceBound-1) cout << ", ";
      else cout <<"."<< endl;
    }
  }
  
  if (nMarker_Fluid_InterfaceBound != 0) {
    cout << "Fluid interface boundary marker(s): ";
    for (iMarker_Fluid_InterfaceBound = 0; iMarker_Fluid_InterfaceBound < nMarker_Fluid_InterfaceBound; iMarker_Fluid_InterfaceBound++) {
      cout << Marker_Fluid_InterfaceBound[iMarker_Fluid_InterfaceBound];
      if (iMarker_Fluid_InterfaceBound < nMarker_Fluid_InterfaceBound-1) cout << ", ";
      else cout <<"."<< endl;
    }
  }

  if (nMarker_Dirichlet != 0) {
    cout << "Dirichlet boundary marker(s): ";
    for (iMarker_Dirichlet = 0; iMarker_Dirichlet < nMarker_Dirichlet; iMarker_Dirichlet++) {
      cout << Marker_Dirichlet[iMarker_Dirichlet];
      if (iMarker_Dirichlet < nMarker_Dirichlet-1) cout << ", ";
      else cout <<"."<< endl;
    }
  }

  if (nMarker_FlowLoad != 0) {
    cout << "Flow Load boundary marker(s): ";
    for (iMarker_FlowLoad = 0; iMarker_FlowLoad < nMarker_FlowLoad; iMarker_FlowLoad++) {
      cout << Marker_FlowLoad[iMarker_FlowLoad];
      if (iMarker_FlowLoad < nMarker_FlowLoad-1) cout << ", ";
      else cout <<"."<< endl;
    }
  }
  
  if (nMarker_Internal != 0) {
    cout << "Internal boundary marker(s): ";
    for (iMarker_Internal = 0; iMarker_Internal < nMarker_Internal; iMarker_Internal++) {
      cout << Marker_Internal[iMarker_Internal];
      if (iMarker_Internal < nMarker_Internal-1) cout << ", ";
      else cout <<"."<< endl;
    }
  }

  if (nMarker_Inlet != 0) {
    cout << "Inlet boundary marker(s): ";
    for (iMarker_Inlet = 0; iMarker_Inlet < nMarker_Inlet; iMarker_Inlet++) {
      cout << Marker_Inlet[iMarker_Inlet];
      if (iMarker_Inlet < nMarker_Inlet-1) cout << ", ";
      else cout <<"."<< endl;
    }
  }

  if (nMarker_Riemann != 0) {
      cout << "Riemann boundary marker(s): ";
      for (iMarker_Riemann = 0; iMarker_Riemann < nMarker_Riemann; iMarker_Riemann++) {
        cout << Marker_Riemann[iMarker_Riemann];
        if (iMarker_Riemann < nMarker_Riemann-1) cout << ", ";
        else cout <<"."<< endl;
    }
  }
  
  if (nMarker_Giles != 0) {
      cout << "Giles boundary marker(s): ";
      for (iMarker_Giles = 0; iMarker_Giles < nMarker_Giles; iMarker_Giles++) {
        cout << Marker_Giles[iMarker_Giles];
        if (iMarker_Giles < nMarker_Giles-1) cout << ", ";
        else cout <<"."<< endl;
    }
  }

  if (nMarker_MixingPlaneInterface != 0) {
      cout << "MixingPlane boundary marker(s): ";
      for (iMarker_MixingPlaneInterface = 0; iMarker_MixingPlaneInterface < nMarker_MixingPlaneInterface; iMarker_MixingPlaneInterface++) {
        cout << Marker_MixingPlaneInterface[iMarker_MixingPlaneInterface];
        if (iMarker_MixingPlaneInterface < nMarker_MixingPlaneInterface-1) cout << ", ";
        else cout <<"."<< endl;
    }
  }

  if (nMarker_EngineInflow != 0) {
    cout << "Engine inflow boundary marker(s): ";
    for (iMarker_EngineInflow = 0; iMarker_EngineInflow < nMarker_EngineInflow; iMarker_EngineInflow++) {
      cout << Marker_EngineInflow[iMarker_EngineInflow];
      if (iMarker_EngineInflow < nMarker_EngineInflow-1) cout << ", ";
      else cout <<"."<< endl;
    }
  }

  if (nMarker_EngineExhaust != 0) {
    cout << "Engine exhaust boundary marker(s): ";
    for (iMarker_EngineExhaust = 0; iMarker_EngineExhaust < nMarker_EngineExhaust; iMarker_EngineExhaust++) {
      cout << Marker_EngineExhaust[iMarker_EngineExhaust];
      if (iMarker_EngineExhaust < nMarker_EngineExhaust-1) cout << ", ";
      else cout <<"."<< endl;
    }
  }

  if (nMarker_Supersonic_Inlet != 0) {
    cout << "Supersonic inlet boundary marker(s): ";
    for (iMarker_Supersonic_Inlet = 0; iMarker_Supersonic_Inlet < nMarker_Supersonic_Inlet; iMarker_Supersonic_Inlet++) {
      cout << Marker_Supersonic_Inlet[iMarker_Supersonic_Inlet];
      if (iMarker_Supersonic_Inlet < nMarker_Supersonic_Inlet-1) cout << ", ";
      else cout <<"."<< endl;
    }
  }
  
  if (nMarker_Supersonic_Outlet != 0) {
    cout << "Supersonic outlet boundary marker(s): ";
    for (iMarker_Supersonic_Outlet = 0; iMarker_Supersonic_Outlet < nMarker_Supersonic_Outlet; iMarker_Supersonic_Outlet++) {
      cout << Marker_Supersonic_Outlet[iMarker_Supersonic_Outlet];
      if (iMarker_Supersonic_Outlet < nMarker_Supersonic_Outlet-1) cout << ", ";
      else cout <<"."<< endl;
    }
  }

  if (nMarker_Outlet != 0) {
    cout << "Outlet boundary marker(s): ";
    for (iMarker_Outlet = 0; iMarker_Outlet < nMarker_Outlet; iMarker_Outlet++) {
      cout << Marker_Outlet[iMarker_Outlet];
      if (iMarker_Outlet < nMarker_Outlet-1) cout << ", ";
      else cout <<"."<< endl;
    }
  }

  if (nMarker_Isothermal != 0) {
    cout << "Isothermal wall boundary marker(s): ";
    for (iMarker_Isothermal = 0; iMarker_Isothermal < nMarker_Isothermal; iMarker_Isothermal++) {
      cout << Marker_Isothermal[iMarker_Isothermal];
      if (iMarker_Isothermal < nMarker_Isothermal-1) cout << ", ";
      else cout <<"."<< endl;
    }
  }

  if (nMarker_HeatFlux != 0) {
    cout << "Constant heat flux wall boundary marker(s): ";
    for (iMarker_HeatFlux = 0; iMarker_HeatFlux < nMarker_HeatFlux; iMarker_HeatFlux++) {
      cout << Marker_HeatFlux[iMarker_HeatFlux];
      if (iMarker_HeatFlux < nMarker_HeatFlux-1) cout << ", ";
      else cout <<"."<< endl;
    }
  }

  if (nMarker_Clamped != 0) {
    cout << "Clamped boundary marker(s): ";
    for (iMarker_Clamped = 0; iMarker_Clamped < nMarker_Clamped; iMarker_Clamped++) {
      cout << Marker_Clamped[iMarker_Clamped];
      if (iMarker_Clamped < nMarker_Clamped-1) cout << ", ";
      else cout <<"."<<endl;
    }
  }

  if (nMarker_Displacement != 0) {
    cout << "Displacement boundary marker(s): ";
    for (iMarker_Displacement = 0; iMarker_Displacement < nMarker_Displacement; iMarker_Displacement++) {
      cout << Marker_Displacement[iMarker_Displacement];
      if (iMarker_Displacement < nMarker_Displacement-1) cout << ", ";
      else cout <<"."<< endl;
    }
  }

  if (nMarker_Load != 0) {
    cout << "Normal load boundary marker(s): ";
    for (iMarker_Load = 0; iMarker_Load < nMarker_Load; iMarker_Load++) {
      cout << Marker_Load[iMarker_Load];
      if (iMarker_Load < nMarker_Load-1) cout << ", ";
      else cout <<"."<< endl;
    }
  }

  if (nMarker_Load_Dir != 0) {
    cout << "Load boundary marker(s) in cartesian coordinates: ";
    for (iMarker_Load_Dir = 0; iMarker_Load_Dir < nMarker_Load_Dir; iMarker_Load_Dir++) {
      cout << Marker_Load_Dir[iMarker_Load_Dir];
      if (iMarker_Load_Dir < nMarker_Load_Dir-1) cout << ", ";
      else cout <<"."<<endl;
    }
  }

  if (nMarker_Load_Sine != 0) {
    cout << "Sine-Wave Load boundary marker(s): ";
    for (iMarker_Load_Sine = 0; iMarker_Load_Sine < nMarker_Load_Sine; iMarker_Load_Sine++) {
      cout << Marker_Load_Sine[iMarker_Load_Sine];
      if (iMarker_Load_Sine < nMarker_Load_Sine-1) cout << ", ";
      else cout <<"."<<endl;
    }
  }

  if (nMarker_Neumann != 0) {
    cout << "Neumann boundary marker(s): ";
    for (iMarker_Neumann = 0; iMarker_Neumann < nMarker_Neumann; iMarker_Neumann++) {
      cout << Marker_Neumann[iMarker_Neumann];
      if (iMarker_Neumann < nMarker_Neumann-1) cout << ", ";
      else cout <<"."<< endl;
    }
  }

  if (nMarker_Custom != 0) {
    cout << "Custom boundary marker(s): ";
    for (iMarker_Custom = 0; iMarker_Custom < nMarker_Custom; iMarker_Custom++) {
      cout << Marker_Custom[iMarker_Custom];
      if (iMarker_Custom < nMarker_Custom-1) cout << ", ";
      else cout <<"."<< endl;
    }
  }

  if (nMarker_ActDiskInlet != 0) {
    cout << "Actuator disk (inlet) boundary marker(s): ";
    for (iMarker_ActDiskInlet = 0; iMarker_ActDiskInlet < nMarker_ActDiskInlet; iMarker_ActDiskInlet++) {
      cout << Marker_ActDiskInlet[iMarker_ActDiskInlet];
      if (iMarker_ActDiskInlet < nMarker_ActDiskInlet-1) cout << ", ";
      else cout <<"."<< endl;
    }
  }

  if (nMarker_ActDiskOutlet != 0) {
    cout << "Actuator disk (outlet) boundary marker(s): ";
    for (iMarker_ActDiskOutlet = 0; iMarker_ActDiskOutlet < nMarker_ActDiskOutlet; iMarker_ActDiskOutlet++) {
      cout << Marker_ActDiskOutlet[iMarker_ActDiskOutlet];
      if (iMarker_ActDiskOutlet < nMarker_ActDiskOutlet-1) cout << ", ";
      else cout <<"."<< endl;
    }
  }

}

bool CConfig::TokenizeString(string & str, string & option_name,
                             vector<string> & option_value) {
  const string delimiters(" ()[]{}:,\t\n\v\f\r");
  // check for comments or empty string
  string::size_type pos, last_pos;
  pos = str.find_first_of("%");
  if ( (str.length() == 0) || (pos == 0) ) {
    // str is empty or a comment line, so no option here
    return false;
  }
  if (pos != string::npos) {
    // remove comment at end if necessary
    str.erase(pos);
  }

  // look for line composed on only delimiters (usually whitespace)
  pos = str.find_first_not_of(delimiters);
  if (pos == string::npos) {
    return false;
  }

  // find the equals sign and split string
  string name_part, value_part;
  pos = str.find("=");
  if (pos == string::npos) {
    cerr << "Error in TokenizeString(): "
    << "line in the configuration file with no \"=\" sign."
    << endl;
    cout << "Look for: " << str << endl;
    cout << "str.length() = " << str.length() << endl;
    throw(-1);
  }
  name_part = str.substr(0, pos);
  value_part = str.substr(pos+1, string::npos);
  //cout << "name_part  = |" << name_part  << "|" << endl;
  //cout << "value_part = |" << value_part << "|" << endl;

  // the first_part should consist of one string with no interior delimiters
  last_pos = name_part.find_first_not_of(delimiters, 0);
  pos = name_part.find_first_of(delimiters, last_pos);
  if ( (name_part.length() == 0) || (last_pos == string::npos) ) {
    cerr << "Error in CConfig::TokenizeString(): "
    << "line in the configuration file with no name before the \"=\" sign."
    << endl;
    throw(-1);
  }
  if (pos == string::npos) pos = name_part.length();
  option_name = name_part.substr(last_pos, pos - last_pos);
  last_pos = name_part.find_first_not_of(delimiters, pos);
  if (last_pos != string::npos) {
    cerr << "Error in TokenizeString(): "
    << "two or more options before an \"=\" sign in the configuration file."
    << endl;
    throw(-1);
  }
  StringToUpperCase(option_name);

  //cout << "option_name = |" << option_name << "|" << endl;
  //cout << "pos = " << pos << ": last_pos = " << last_pos << endl;

  // now fill the option value vector
  option_value.clear();
  last_pos = value_part.find_first_not_of(delimiters, 0);
  pos = value_part.find_first_of(delimiters, last_pos);
  while (string::npos != pos || string::npos != last_pos) {
    // add token to the vector<string>
    option_value.push_back(value_part.substr(last_pos, pos - last_pos));
    // skip delimiters
    last_pos = value_part.find_first_not_of(delimiters, pos);
    // find next "non-delimiter"
    pos = value_part.find_first_of(delimiters, last_pos);
  }
  if (option_value.size() == 0) {
    cerr << "Error in TokenizeString(): "
    << "option " << option_name << " in configuration file with no value assigned."
    << endl;
    throw(-1);
  }

#if 0
  cout << "option value(s) = ";
  for (unsigned int i = 0; i < option_value.size(); i++)
    cout << option_value[i] << " ";
  cout << endl;
#endif

  // look for ';' DV delimiters attached to values
  vector<string>::iterator it;
  it = option_value.begin();
  while (it != option_value.end()) {
    if (it->compare(";") == 0) {
      it++;
      continue;
    }

    pos = it->find(';');
    if (pos != string::npos) {
      string before_semi = it->substr(0, pos);
      string after_semi= it->substr(pos+1, string::npos);
      if (before_semi.empty()) {
        *it = ";";
        it++;
        option_value.insert(it, after_semi);
      } else {
        *it = before_semi;
        it++;
        vector<string> to_insert;
        to_insert.push_back(";");
        if (!after_semi.empty())
          to_insert.push_back(after_semi);
        option_value.insert(it, to_insert.begin(), to_insert.end());
      }
      it = option_value.begin(); // go back to beginning; not efficient
      continue;
    } else {
      it++;
    }
  }
#if 0
  cout << "option value(s) = ";
  for (unsigned int i = 0; i < option_value.size(); i++)
    cout << option_value[i] << " ";
  cout << endl;
#endif
  // remove any consecutive ";"
  it = option_value.begin();
  bool semi_at_prev = false;
  while (it != option_value.end()) {
    if (semi_at_prev) {
      if (it->compare(";") == 0) {
        option_value.erase(it);
        it = option_value.begin();
        semi_at_prev = false;
        continue;
      }
    }
    if (it->compare(";") == 0) {
      semi_at_prev = true;
    } else {
      semi_at_prev = false;
    }
    it++;
  }

#if 0
  cout << "option value(s) = ";
  for (unsigned int i = 0; i < option_value.size(); i++)
    cout << option_value[i] << " ";
  cout << endl;
#endif
  return true;
}

unsigned short CConfig::GetMarker_CfgFile_TagBound(string val_marker) {

  unsigned short iMarker_CfgFile;

  for (iMarker_CfgFile = 0; iMarker_CfgFile < nMarker_CfgFile; iMarker_CfgFile++)
    if (Marker_CfgFile_TagBound[iMarker_CfgFile] == val_marker)
      return iMarker_CfgFile;

  cout <<"The configuration file doesn't have any definition for marker "<< val_marker <<"!!" << endl;
  exit(EXIT_FAILURE);
  
}

string CConfig::GetMarker_CfgFile_TagBound(unsigned short val_marker) {
  return Marker_CfgFile_TagBound[val_marker];
}

unsigned short CConfig::GetMarker_CfgFile_KindBC(string val_marker) {
  unsigned short iMarker_CfgFile;
  for (iMarker_CfgFile = 0; iMarker_CfgFile < nMarker_CfgFile; iMarker_CfgFile++)
    if (Marker_CfgFile_TagBound[iMarker_CfgFile] == val_marker) break;
  return Marker_CfgFile_KindBC[iMarker_CfgFile];
}

unsigned short CConfig::GetMarker_CfgFile_Monitoring(string val_marker) {
  unsigned short iMarker_CfgFile;
  for (iMarker_CfgFile = 0; iMarker_CfgFile < nMarker_CfgFile; iMarker_CfgFile++)
    if (Marker_CfgFile_TagBound[iMarker_CfgFile] == val_marker) break;
  return Marker_CfgFile_Monitoring[iMarker_CfgFile];
}

unsigned short CConfig::GetMarker_CfgFile_GeoEval(string val_marker) {
  unsigned short iMarker_CfgFile;
  for (iMarker_CfgFile = 0; iMarker_CfgFile < nMarker_CfgFile; iMarker_CfgFile++)
    if (Marker_CfgFile_TagBound[iMarker_CfgFile] == val_marker) break;
  return Marker_CfgFile_GeoEval[iMarker_CfgFile];
}

unsigned short CConfig::GetMarker_CfgFile_Designing(string val_marker) {
  unsigned short iMarker_CfgFile;
  for (iMarker_CfgFile = 0; iMarker_CfgFile < nMarker_CfgFile; iMarker_CfgFile++)
    if (Marker_CfgFile_TagBound[iMarker_CfgFile] == val_marker) break;
  return Marker_CfgFile_Designing[iMarker_CfgFile];
}

unsigned short CConfig::GetMarker_CfgFile_Plotting(string val_marker) {
  unsigned short iMarker_CfgFile;
  for (iMarker_CfgFile = 0; iMarker_CfgFile < nMarker_CfgFile; iMarker_CfgFile++)
    if (Marker_CfgFile_TagBound[iMarker_CfgFile] == val_marker) break;
  return Marker_CfgFile_Plotting[iMarker_CfgFile];
}

unsigned short CConfig::GetMarker_CfgFile_Analyze(string val_marker) {
  unsigned short iMarker_CfgFile;
  for (iMarker_CfgFile = 0; iMarker_CfgFile < nMarker_CfgFile; iMarker_CfgFile++)
    if (Marker_CfgFile_TagBound[iMarker_CfgFile] == val_marker) break;
  return Marker_CfgFile_Analyze[iMarker_CfgFile];
}


unsigned short CConfig::GetMarker_CfgFile_ZoneInterface(string val_marker) {
  unsigned short iMarker_CfgFile;
  for (iMarker_CfgFile = 0; iMarker_CfgFile < nMarker_CfgFile; iMarker_CfgFile++)
    if (Marker_CfgFile_TagBound[iMarker_CfgFile] == val_marker) break;
  return Marker_CfgFile_ZoneInterface[iMarker_CfgFile];
}

unsigned short CConfig::GetMarker_CfgFile_Turbomachinery(string val_marker) {
  unsigned short iMarker_CfgFile;
  for (iMarker_CfgFile = 0; iMarker_CfgFile < nMarker_CfgFile; iMarker_CfgFile++)
    if (Marker_CfgFile_TagBound[iMarker_CfgFile] == val_marker) break;
  return Marker_CfgFile_Turbomachinery[iMarker_CfgFile];
}

unsigned short CConfig::GetMarker_CfgFile_TurbomachineryFlag(string val_marker) {
  unsigned short iMarker_CfgFile;
  for (iMarker_CfgFile = 0; iMarker_CfgFile < nMarker_CfgFile; iMarker_CfgFile++)
    if (Marker_CfgFile_TagBound[iMarker_CfgFile] == val_marker) break;
  return Marker_CfgFile_TurbomachineryFlag[iMarker_CfgFile];
}

unsigned short CConfig::GetMarker_CfgFile_MixingPlaneInterface(string val_marker) {
  unsigned short iMarker_CfgFile;
  for (iMarker_CfgFile = 0; iMarker_CfgFile < nMarker_CfgFile; iMarker_CfgFile++)
    if (Marker_CfgFile_TagBound[iMarker_CfgFile] == val_marker) break;
  return Marker_CfgFile_MixingPlaneInterface[iMarker_CfgFile];
}

unsigned short CConfig::GetMarker_CfgFile_DV(string val_marker) {
  unsigned short iMarker_CfgFile;
  for (iMarker_CfgFile = 0; iMarker_CfgFile < nMarker_CfgFile; iMarker_CfgFile++)
    if (Marker_CfgFile_TagBound[iMarker_CfgFile] == val_marker) break;
  return Marker_CfgFile_DV[iMarker_CfgFile];
}

unsigned short CConfig::GetMarker_CfgFile_Moving(string val_marker) {
  unsigned short iMarker_CfgFile;
  for (iMarker_CfgFile = 0; iMarker_CfgFile < nMarker_CfgFile; iMarker_CfgFile++)
    if (Marker_CfgFile_TagBound[iMarker_CfgFile] == val_marker) break;
  return Marker_CfgFile_Moving[iMarker_CfgFile];
}

unsigned short CConfig::GetMarker_CfgFile_PerBound(string val_marker) {
  unsigned short iMarker_CfgFile;
  for (iMarker_CfgFile = 0; iMarker_CfgFile < nMarker_CfgFile; iMarker_CfgFile++)
    if (Marker_CfgFile_TagBound[iMarker_CfgFile] == val_marker) break;
  return Marker_CfgFile_PerBound[iMarker_CfgFile];
}

int CConfig::GetMarker_ZoneInterface(string val_marker) {	
	  unsigned short iMarker_CfgFile;
	  for (iMarker_CfgFile = 0; iMarker_CfgFile < nMarker_CfgFile; iMarker_CfgFile++)
    
		  if (Marker_CfgFile_TagBound[iMarker_CfgFile] == val_marker)
				return  Marker_CfgFile_ZoneInterface[iMarker_CfgFile];
    return 0;
}


CConfig::~CConfig(void) {
	
  unsigned long iDV, iMarker, iPeriodic, iFFD;

  /*--- Delete all of the option objects in the global option map ---*/
    
  for(map<string, COptionBase*>::iterator itr = option_map.begin(); itr != option_map.end(); itr++) {
    delete itr->second;
  }
 
  if (RK_Alpha_Step != NULL) delete [] RK_Alpha_Step;
  if (MG_PreSmooth  != NULL) delete [] MG_PreSmooth;
  if (MG_PostSmooth != NULL) delete [] MG_PostSmooth;
  
  /*--- Free memory for Aeroelastic problems. ---*/

  if (Grid_Movement && Aeroelastic_Simulation) {
    if (Aeroelastic_pitch  != NULL) delete[] Aeroelastic_pitch;
    if (Aeroelastic_plunge != NULL) delete[] Aeroelastic_plunge;
  }

  /*--- Free memory for unspecified grid motion parameters ---*/

 if (Kind_GridMovement != NULL) delete [] Kind_GridMovement;

 /*--- Free memory for airfoil sections ---*/

 if (LocationStations   != NULL) delete [] LocationStations;

  /*--- motion origin: ---*/
  
  if (Motion_Origin_X   != NULL) delete [] Motion_Origin_X;
  if (Motion_Origin_Y   != NULL) delete [] Motion_Origin_Y;
  if (Motion_Origin_Z   != NULL) delete [] Motion_Origin_Z;
  if (MoveMotion_Origin != NULL) delete [] MoveMotion_Origin;

  /*--- translation: ---*/
  
  if (Translation_Rate_X != NULL) delete [] Translation_Rate_X;
  if (Translation_Rate_Y != NULL) delete [] Translation_Rate_Y;
  if (Translation_Rate_Z != NULL) delete [] Translation_Rate_Z;

  /*--- rotation: ---*/
  
  if (Rotation_Rate_X != NULL) delete [] Rotation_Rate_X;
  if (Rotation_Rate_Y != NULL) delete [] Rotation_Rate_Y;
  if (Rotation_Rate_Z != NULL) delete [] Rotation_Rate_Z;

  /*--- pitching: ---*/
  
  if (Pitching_Omega_X != NULL) delete [] Pitching_Omega_X;
  if (Pitching_Omega_Y != NULL) delete [] Pitching_Omega_Y;
  if (Pitching_Omega_Z != NULL) delete [] Pitching_Omega_Z;

  /*--- pitching amplitude: ---*/
  
  if (Pitching_Ampl_X != NULL) delete [] Pitching_Ampl_X;
  if (Pitching_Ampl_Y != NULL) delete [] Pitching_Ampl_Y;
  if (Pitching_Ampl_Z != NULL) delete [] Pitching_Ampl_Z;

  /*--- pitching phase: ---*/
  
  if (Pitching_Phase_X != NULL) delete [] Pitching_Phase_X;
  if (Pitching_Phase_Y != NULL) delete [] Pitching_Phase_Y;
  if (Pitching_Phase_Z != NULL) delete [] Pitching_Phase_Z;

  /*--- plunging: ---*/
  
  if (Plunging_Omega_X != NULL) delete [] Plunging_Omega_X;
  if (Plunging_Omega_Y != NULL) delete [] Plunging_Omega_Y;
  if (Plunging_Omega_Z != NULL) delete [] Plunging_Omega_Z;

  /*--- plunging amplitude: ---*/
  
  if (Plunging_Ampl_X != NULL) delete [] Plunging_Ampl_X;
  if (Plunging_Ampl_Y != NULL) delete [] Plunging_Ampl_Y;
  if (Plunging_Ampl_Z != NULL) delete [] Plunging_Ampl_Z;

  /*--- reference origin for moments ---*/
  
  if (RefOriginMoment   != NULL) delete [] RefOriginMoment;
  if (RefOriginMoment_X != NULL) delete [] RefOriginMoment_X;
  if (RefOriginMoment_Y != NULL) delete [] RefOriginMoment_Y;
  if (RefOriginMoment_Z != NULL) delete [] RefOriginMoment_Z;

  /*--- Free memory for Harmonic Blance Frequency  pointer ---*/
    
  if (Omega_HB != NULL) delete [] Omega_HB;
    
  /*--- Marker pointers ---*/
  
  if (Marker_CfgFile_GeoEval != NULL) delete[] Marker_CfgFile_GeoEval;
  if (Marker_All_GeoEval     != NULL) delete[] Marker_All_GeoEval;
  
  if (Marker_CfgFile_TagBound != NULL) delete[] Marker_CfgFile_TagBound;
  if (Marker_All_TagBound     != NULL) delete[] Marker_All_TagBound;
  
  if (Marker_CfgFile_KindBC != NULL) delete[] Marker_CfgFile_KindBC;
  if (Marker_All_KindBC     != NULL) delete[] Marker_All_KindBC;
  
  if (Marker_CfgFile_Monitoring != NULL) delete[] Marker_CfgFile_Monitoring;
  if (Marker_All_Monitoring     != NULL) delete[] Marker_All_Monitoring;
  
  if (Marker_CfgFile_Designing != NULL) delete[] Marker_CfgFile_Designing;
  if (Marker_All_Designing     != NULL) delete[] Marker_All_Designing;
  
  if (Marker_CfgFile_Plotting != NULL) delete[] Marker_CfgFile_Plotting;
  if (Marker_All_Plotting     != NULL) delete[] Marker_All_Plotting;
  
  if (Marker_CfgFile_Analyze != NULL) delete[] Marker_CfgFile_Analyze;
  if (Marker_All_Analyze  != NULL) delete[] Marker_All_Analyze;

  if (Marker_CfgFile_ZoneInterface != NULL) delete[] Marker_CfgFile_ZoneInterface;
  if (Marker_All_ZoneInterface     != NULL) delete[] Marker_All_ZoneInterface;
  
  if (Marker_CfgFile_DV != NULL) delete[] Marker_CfgFile_DV;
  if (Marker_All_DV     != NULL) delete[] Marker_All_DV;
  
  if (Marker_CfgFile_Moving != NULL) delete[] Marker_CfgFile_Moving;
  if (Marker_All_Moving     != NULL) delete[] Marker_All_Moving;
  
  if (Marker_CfgFile_PerBound != NULL) delete[] Marker_CfgFile_PerBound;
  if (Marker_All_PerBound     != NULL) delete[] Marker_All_PerBound;

  if (Marker_DV!= NULL)               delete[] Marker_DV;
  if (Marker_Moving != NULL)           delete[] Marker_Moving;
  if (Marker_Monitoring != NULL)      delete[] Marker_Monitoring;
  if (Marker_Designing != NULL)       delete[] Marker_Designing;
  if (Marker_GeoEval != NULL)         delete[] Marker_GeoEval;
  if (Marker_Plotting != NULL)        delete[] Marker_Plotting;
  if (Marker_Analyze != NULL)        delete[] Marker_Analyze;
  if (Marker_ZoneInterface != NULL)        delete[] Marker_ZoneInterface;
  if (Marker_All_SendRecv != NULL)    delete[] Marker_All_SendRecv;

  if (Kind_ObjFunc != NULL)      delete[] Kind_ObjFunc;
  if (Weight_ObjFunc != NULL)      delete[] Weight_ObjFunc;

  if (DV_Value != NULL) {
    for (iDV = 0; iDV < nDV; iDV++) delete[] DV_Value[iDV];
    delete [] DV_Value;
  }
  
  if (ParamDV != NULL) {
    for (iDV = 0; iDV < nDV; iDV++) delete[] ParamDV[iDV];
    delete [] ParamDV;
  }
  
  if (CoordFFDBox != NULL) {
    for (iFFD = 0; iFFD < nFFDBox; iFFD++) delete[] CoordFFDBox[iFFD];
    delete [] CoordFFDBox;
  }
  
  if (DegreeFFDBox != NULL) {
    for (iFFD = 0; iFFD < nFFDBox; iFFD++) delete[] DegreeFFDBox[iFFD];
    delete [] DegreeFFDBox;
  }
  
  if (Design_Variable != NULL)    delete[] Design_Variable;
  if (Dirichlet_Value != NULL)    delete[] Dirichlet_Value;
  
  if (Exhaust_Temperature_Target != NULL)    delete[]  Exhaust_Temperature_Target;
  if (Exhaust_Pressure_Target != NULL)    delete[]  Exhaust_Pressure_Target;
  if (Exhaust_Pressure != NULL)    delete[] Exhaust_Pressure;
  if (Exhaust_Temperature != NULL)    delete[] Exhaust_Temperature;
  if (Exhaust_MassFlow != NULL)    delete[] Exhaust_MassFlow;
  if (Exhaust_TotalPressure != NULL)    delete[] Exhaust_TotalPressure;
  if (Exhaust_TotalTemperature != NULL)    delete[] Exhaust_TotalTemperature;
  if (Exhaust_GrossThrust != NULL)    delete[] Exhaust_GrossThrust;
  if (Exhaust_Force != NULL)    delete[] Exhaust_Force;
  if (Exhaust_Power != NULL)    delete[] Exhaust_Power;

  if (Inflow_Mach != NULL)    delete[]  Inflow_Mach;
  if (Inflow_Pressure != NULL)    delete[] Inflow_Pressure;
  if (Inflow_MassFlow != NULL)    delete[] Inflow_MassFlow;
  if (Inflow_ReverseMassFlow != NULL)    delete[] Inflow_ReverseMassFlow;
  if (Inflow_TotalPressure != NULL)    delete[] Inflow_TotalPressure;
  if (Inflow_Temperature != NULL)    delete[] Inflow_Temperature;
  if (Inflow_TotalTemperature != NULL)    delete[] Inflow_TotalTemperature;
  if (Inflow_RamDrag != NULL)    delete[] Inflow_RamDrag;
  if (Inflow_Force != NULL)    delete[]  Inflow_Force;
  if (Inflow_Power != NULL)    delete[] Inflow_Power;

  if (Engine_Power != NULL)    delete[]  Engine_Power;
  if (Engine_Mach != NULL)    delete[]  Engine_Mach;
  if (Engine_Force != NULL)    delete[]  Engine_Force;
  if (Engine_NetThrust != NULL)    delete[]  Engine_NetThrust;
  if (Engine_GrossThrust != NULL)    delete[]  Engine_GrossThrust;
  if (Engine_Area != NULL)    delete[]  Engine_Area;
  if (EngineInflow_Target != NULL)    delete[] EngineInflow_Target;

  if (ActDiskInlet_MassFlow != NULL)    delete[]  ActDiskInlet_MassFlow;
  if (ActDiskInlet_Temperature != NULL)    delete[]  ActDiskInlet_Temperature;
  if (ActDiskInlet_TotalTemperature != NULL)    delete[]  ActDiskInlet_TotalTemperature;
  if (ActDiskInlet_Pressure != NULL)    delete[]  ActDiskInlet_Pressure;
  if (ActDiskInlet_TotalPressure != NULL)    delete[]  ActDiskInlet_TotalPressure;
  if (ActDiskInlet_RamDrag != NULL)    delete[]  ActDiskInlet_RamDrag;
  if (ActDiskInlet_Force != NULL)    delete[]  ActDiskInlet_Force;
  if (ActDiskInlet_Power != NULL)    delete[]  ActDiskInlet_Power;

  if (ActDiskOutlet_MassFlow != NULL)    delete[]  ActDiskOutlet_MassFlow;
  if (ActDiskOutlet_Temperature != NULL)    delete[]  ActDiskOutlet_Temperature;
  if (ActDiskOutlet_TotalTemperature != NULL)    delete[]  ActDiskOutlet_TotalTemperature;
  if (ActDiskOutlet_Pressure != NULL)    delete[]  ActDiskOutlet_Pressure;
  if (ActDiskOutlet_TotalPressure != NULL)    delete[]  ActDiskOutlet_TotalPressure;
  if (ActDiskOutlet_GrossThrust != NULL)    delete[]  ActDiskOutlet_GrossThrust;
  if (ActDiskOutlet_Force != NULL)    delete[]  ActDiskOutlet_Force;
  if (ActDiskOutlet_Power != NULL)    delete[]  ActDiskOutlet_Power;

  if (ActDisk_DeltaPress != NULL)    delete[]  ActDisk_DeltaPress;
  if (ActDisk_DeltaTemp != NULL)    delete[]  ActDisk_DeltaTemp;
  if (ActDisk_TotalPressRatio != NULL)    delete[]  ActDisk_TotalPressRatio;
  if (ActDisk_TotalTempRatio != NULL)    delete[]  ActDisk_TotalTempRatio;
  if (ActDisk_StaticPressRatio != NULL)    delete[]  ActDisk_StaticPressRatio;
  if (ActDisk_StaticTempRatio != NULL)    delete[]  ActDisk_StaticTempRatio;
  if (ActDisk_Power != NULL)    delete[]  ActDisk_Power;
  if (ActDisk_MassFlow != NULL)    delete[]  ActDisk_MassFlow;
  if (ActDisk_Mach != NULL)    delete[]  ActDisk_Mach;
  if (ActDisk_Force != NULL)    delete[]  ActDisk_Force;
  if (ActDisk_NetThrust != NULL)    delete[]  ActDisk_NetThrust;
  if (ActDisk_BCThrust != NULL)    delete[]  ActDisk_BCThrust;
  if (ActDisk_BCThrust_Old != NULL)    delete[]  ActDisk_BCThrust_Old;
  if (ActDisk_GrossThrust != NULL)    delete[]  ActDisk_GrossThrust;
  if (ActDisk_Area != NULL)    delete[]  ActDisk_Area;
  if (ActDisk_ReverseMassFlow != NULL)    delete[]  ActDisk_ReverseMassFlow;
  
  if (Surface_MassFlow != NULL)    delete[]  Surface_MassFlow;
  if (Surface_Mach != NULL)    delete[]  Surface_Mach;
  if (Surface_Temperature != NULL)    delete[]  Surface_Temperature;
  if (Surface_Pressure != NULL)    delete[]  Surface_Pressure;
  if (Surface_Density != NULL)    delete[]  Surface_Density;
  if (Surface_Enthalpy != NULL)    delete[]  Surface_Enthalpy;
  if (Surface_NormalVelocity != NULL)    delete[]  Surface_NormalVelocity;
  if (Surface_TotalTemperature != NULL)    delete[]  Surface_TotalTemperature;
  if (Surface_TotalPressure!= NULL)    delete[]  Surface_TotalPressure;
  if (Surface_DC60 != NULL)    delete[]  Surface_DC60;
  if (Surface_IDC != NULL)    delete[]  Surface_IDC;
  if (Surface_IDC_Mach != NULL)    delete[]  Surface_IDC_Mach;
  if (Surface_IDR != NULL)    delete[]  Surface_IDR;

  if (Inlet_Ttotal != NULL) delete[]  Inlet_Ttotal;
  if (Inlet_Ptotal != NULL) delete[]  Inlet_Ptotal;
  if (Inlet_FlowDir != NULL) {
    for (iMarker = 0; iMarker < nMarker_Inlet; iMarker++)
      delete [] Inlet_FlowDir[iMarker];
    delete [] Inlet_FlowDir;
  }
  
  if (Inlet_Velocity != NULL) {
    for (iMarker = 0; iMarker < nMarker_Supersonic_Inlet; iMarker++)
      delete [] Inlet_Velocity[iMarker];
    delete [] Inlet_Velocity;
  }
  
  if (Riemann_FlowDir != NULL) {
    for (iMarker = 0; iMarker < nMarker_Riemann; iMarker++)
      delete [] Riemann_FlowDir[iMarker];
    delete [] Riemann_FlowDir;
  }
  
  if (Giles_FlowDir != NULL) {
    for (iMarker = 0; iMarker < nMarker_Giles; iMarker++)
      delete [] Giles_FlowDir[iMarker];
    delete [] Giles_FlowDir;
  }
  
  if (Load_Sine_Dir != NULL) {
    for (iMarker = 0; iMarker < nMarker_Load_Sine; iMarker++)
      delete [] Load_Sine_Dir[iMarker];
    delete [] Load_Sine_Dir;
  }
  
  if (Load_Dir != NULL) {
    for (iMarker = 0; iMarker < nMarker_Load_Dir; iMarker++)
      delete [] Load_Dir[iMarker];
    delete [] Load_Dir;
  }
  
  if (Inlet_Temperature != NULL)    delete[] Inlet_Temperature;
  if (Inlet_Pressure != NULL)    delete[] Inlet_Pressure;
  if (Outlet_Pressure != NULL)    delete[] Outlet_Pressure;
  if (Isothermal_Temperature != NULL)    delete[] Isothermal_Temperature;
  if (Heat_Flux != NULL)    delete[] Heat_Flux;
  if (Displ_Value != NULL)    delete[] Displ_Value;
  if (Load_Value != NULL)    delete[] Load_Value;
  if (Load_Dir_Multiplier != NULL)    delete[] Load_Dir_Multiplier;
  if (Load_Dir_Value != NULL)    delete[] Load_Dir_Value;
  if (Load_Sine_Amplitude != NULL)    delete[] Load_Sine_Amplitude;
  if (Load_Sine_Frequency != NULL)    delete[] Load_Sine_Frequency;
  if (FlowLoad_Value != NULL)    delete[] FlowLoad_Value;

  /*--- related to periodic boundary conditions ---*/
  
  for (iMarker = 0; iMarker < nMarker_PerBound; iMarker++) {
    if (Periodic_RotCenter   != NULL) delete [] Periodic_RotCenter[iMarker];
    if (Periodic_RotAngles   != NULL) delete [] Periodic_RotAngles[iMarker];
    if (Periodic_Translation != NULL) delete [] Periodic_Translation[iMarker];
  }
  if (Periodic_RotCenter   != NULL) delete[] Periodic_RotCenter;
  if (Periodic_RotAngles   != NULL) delete[] Periodic_RotAngles;
  if (Periodic_Translation != NULL) delete[] Periodic_Translation;

  for (iPeriodic = 0; iPeriodic < nPeriodic_Index; iPeriodic++) {
    if (Periodic_Center    != NULL) delete [] Periodic_Center[iPeriodic];
    if (Periodic_Rotation  != NULL) delete [] Periodic_Rotation[iPeriodic];
    if (Periodic_Translate != NULL) delete [] Periodic_Translate[iPeriodic];
  }
  if (Periodic_Center      != NULL) delete[] Periodic_Center;
  if (Periodic_Rotation    != NULL) delete[] Periodic_Rotation;
  if (Periodic_Translate   != NULL) delete[] Periodic_Translate;
  
  if (MG_CorrecSmooth != NULL) delete[] MG_CorrecSmooth;
  if (PlaneTag != NULL)        delete[] PlaneTag;
  if (CFL != NULL)             delete[] CFL;

  /*--- String markers ---*/
  
  if (Marker_Euler != NULL )              delete[] Marker_Euler;
  if (Marker_FarField != NULL )           delete[] Marker_FarField;
  if (Marker_Custom != NULL )             delete[] Marker_Custom;
  if (Marker_SymWall != NULL )            delete[] Marker_SymWall;
  if (Marker_Pressure != NULL )           delete[] Marker_Pressure;
  if (Marker_PerBound != NULL )           delete[] Marker_PerBound;
  if (Marker_PerDonor != NULL )           delete[] Marker_PerDonor;
  if (Marker_NearFieldBound != NULL )     delete[] Marker_NearFieldBound;
  if (Marker_InterfaceBound != NULL )     delete[] Marker_InterfaceBound;
  if (Marker_Fluid_InterfaceBound != NULL )     delete[] Marker_Fluid_InterfaceBound;
  if (Marker_Dirichlet != NULL )          delete[] Marker_Dirichlet;
  if (Marker_Inlet != NULL )              delete[] Marker_Inlet;
  if (Marker_Supersonic_Inlet != NULL )   delete[] Marker_Supersonic_Inlet;
  if (Marker_Supersonic_Outlet != NULL )   delete[] Marker_Supersonic_Outlet;
  if (Marker_Outlet != NULL )             delete[] Marker_Outlet;
  if (Marker_Isothermal != NULL )         delete[] Marker_Isothermal;
  if (Marker_EngineInflow != NULL )      delete[] Marker_EngineInflow;
  if (Marker_EngineExhaust != NULL )     delete[] Marker_EngineExhaust;
  if (Marker_Displacement != NULL )       delete[] Marker_Displacement;
  if (Marker_Load != NULL )               delete[] Marker_Load;
  if (Marker_Load_Dir != NULL )               delete[] Marker_Load_Dir;
  if (Marker_Load_Sine != NULL )               delete[] Marker_Load_Sine;
  if (Marker_FlowLoad != NULL )           delete[] Marker_FlowLoad;
  if (Marker_Neumann != NULL )            delete[] Marker_Neumann;
  if (Marker_Internal != NULL )            delete[] Marker_Internal;
  if (Marker_HeatFlux != NULL )               delete[] Marker_HeatFlux;

  if (Int_Coeffs != NULL) delete [] Int_Coeffs;
  
  /*--- Delete some arrays needed just for initializing options. ---*/
  
  if (default_vel_inf       != NULL) delete [] default_vel_inf;
  if (default_ffd_axis      != NULL) delete [] default_ffd_axis;
  if (default_eng_cyl       != NULL) delete [] default_eng_cyl;
  if (default_eng_val       != NULL) delete [] default_eng_val;
  if (default_cfl_adapt     != NULL) delete [] default_cfl_adapt;
  if (default_ad_coeff_flow != NULL) delete [] default_ad_coeff_flow;
  if (default_mixedout_coeff!= NULL) delete [] default_mixedout_coeff;
  if (default_extrarelfac!= NULL) delete [] default_extrarelfac;
  if (default_rampRotFrame_coeff!= NULL) delete [] default_rampRotFrame_coeff;
  if (default_rampOutPres_coeff!= NULL) delete[] default_rampOutPres_coeff;
  if (default_ad_coeff_adj  != NULL) delete [] default_ad_coeff_adj;
  if (default_obj_coeff     != NULL) delete [] default_obj_coeff;
  if (default_geo_loc       != NULL) delete [] default_geo_loc;
  if (default_distortion    != NULL) delete [] default_distortion;
  if (default_ea_lim        != NULL) delete [] default_ea_lim;
  if (default_grid_fix      != NULL) delete [] default_grid_fix;
  if (default_inc_crit      != NULL) delete [] default_inc_crit;
  if (default_htp_axis      != NULL) delete [] default_htp_axis;
  if (default_body_force    != NULL) delete [] default_body_force;

  if (FFDTag != NULL) delete [] FFDTag;
  if (nDV_Value != NULL) delete [] nDV_Value;
  if (TagFFDBox != NULL) delete [] TagFFDBox;
  
  if (Kind_Data_Riemann != NULL) delete [] Kind_Data_Riemann;
  if (Riemann_Var1 != NULL) delete [] Riemann_Var1;
  if (Riemann_Var2 != NULL) delete [] Riemann_Var2;
  if (Kind_Data_Giles != NULL) delete [] Kind_Data_Giles;
  if (Giles_Var1 != NULL) delete [] Giles_Var1;
  if (Giles_Var2 != NULL) delete [] Giles_Var2;
  if (RelaxFactorAverage != NULL) delete [] RelaxFactorAverage;
  if (RelaxFactorFourier != NULL) delete [] RelaxFactorFourier;
  if (nSpan_iZones != NULL) delete [] nSpan_iZones;
  if (Kind_TurboMachinery != NULL) delete [] Kind_TurboMachinery;

  if (Marker_MixingPlaneInterface !=NULL) delete [] Marker_MixingPlaneInterface;
  if (Marker_TurboBoundIn != NULL) delete [] Marker_TurboBoundIn;
  if (Marker_TurboBoundOut != NULL) delete [] Marker_TurboBoundOut;
  if (Marker_Riemann != NULL) delete [] Marker_Riemann;
  if (Marker_Giles != NULL) delete [] Marker_Giles;
  if (Marker_Shroud != NULL) delete [] Marker_Shroud;

  if (nBlades != NULL) delete [] nBlades;
  if (FreeStreamTurboNormal != NULL) delete [] FreeStreamTurboNormal;

 
}

string CConfig::GetUnsteady_FileName(string val_filename, int val_iter) {

  string UnstExt, UnstFilename = val_filename;
  char buffer[50];

  /*--- Check that a positive value iteration is requested (for now). ---*/
  
  if (val_iter < 0) {
    cout << "Requesting a negative iteration number for the restart file!!" << endl;
    exit(EXIT_FAILURE);
  }

  /*--- Append iteration number for unsteady cases ---*/

  if ((Wrt_Unsteady) || (Wrt_Dynamic)) {
    unsigned short lastindex = UnstFilename.find_last_of(".");
    UnstFilename = UnstFilename.substr(0, lastindex);
    if ((val_iter >= 0)    && (val_iter < 10))    SPRINTF (buffer, "_0000%d.dat", val_iter);
    if ((val_iter >= 10)   && (val_iter < 100))   SPRINTF (buffer, "_000%d.dat",  val_iter);
    if ((val_iter >= 100)  && (val_iter < 1000))  SPRINTF (buffer, "_00%d.dat",   val_iter);
    if ((val_iter >= 1000) && (val_iter < 10000)) SPRINTF (buffer, "_0%d.dat",    val_iter);
    if (val_iter >= 10000) SPRINTF (buffer, "_%d.dat", val_iter);
    string UnstExt = string(buffer);
    UnstFilename.append(UnstExt);
  }

  return UnstFilename;
}

string CConfig::GetMultizone_FileName(string val_filename, int val_iZone) {

    string multizone_filename = val_filename;
    char buffer[50];
    
    if (GetnZone() > 1 ) {
        unsigned short lastindex = multizone_filename.find_last_of(".");
        multizone_filename = multizone_filename.substr(0, lastindex);
        SPRINTF (buffer, "_%d.dat", SU2_TYPE::Int(val_iZone));
        multizone_filename.append(string(buffer));
    }
    return multizone_filename;
}

string CConfig::GetMultizone_HistoryFileName(string val_filename, int val_iZone) {

    string multizone_filename = val_filename;
    char buffer[50];

    if (GetnZone() > 1 ) {
        unsigned short lastindex = multizone_filename.find_last_of(".");
        multizone_filename = multizone_filename.substr(0, lastindex);
        SPRINTF (buffer, "_%d", SU2_TYPE::Int(val_iZone));
        multizone_filename.append(string(buffer));
    }
    return multizone_filename;
}

string CConfig::GetObjFunc_Extension(string val_filename) {

  string AdjExt, Filename = val_filename;

  if (ContinuousAdjoint || DiscreteAdjoint) {

    /*--- Remove filename extension (.dat) ---*/
    unsigned short lastindex = Filename.find_last_of(".");
    Filename = Filename.substr(0, lastindex);
    if (nObj==1) {
      switch (Kind_ObjFunc[0]) {
      case DRAG_COEFFICIENT:        AdjExt = "_cd";       break;
      case LIFT_COEFFICIENT:        AdjExt = "_cl";       break;
      case SIDEFORCE_COEFFICIENT:   AdjExt = "_csf";      break;
      case INVERSE_DESIGN_PRESSURE: AdjExt = "_invpress"; break;
      case INVERSE_DESIGN_HEATFLUX: AdjExt = "_invheat";  break;
      case MOMENT_X_COEFFICIENT:    AdjExt = "_cmx";      break;
      case MOMENT_Y_COEFFICIENT:    AdjExt = "_cmy";      break;
      case MOMENT_Z_COEFFICIENT:    AdjExt = "_cmz";      break;
      case EFFICIENCY:              AdjExt = "_eff";      break;
      case EQUIVALENT_AREA:         AdjExt = "_ea";       break;
      case NEARFIELD_PRESSURE:      AdjExt = "_nfp";      break;
      case FORCE_X_COEFFICIENT:     AdjExt = "_cfx";      break;
      case FORCE_Y_COEFFICIENT:     AdjExt = "_cfy";      break;
      case FORCE_Z_COEFFICIENT:     AdjExt = "_cfz";      break;
      case THRUST_COEFFICIENT:      AdjExt = "_ct";       break;
      case TORQUE_COEFFICIENT:      AdjExt = "_cq";       break;
      case TOTAL_HEATFLUX:          AdjExt = "_totheat";  break;
      case MAXIMUM_HEATFLUX:        AdjExt = "_maxheat";  break;
      case FIGURE_OF_MERIT:         AdjExt = "_merit";    break;
      case SURFACE_TOTAL_PRESSURE:  AdjExt = "_pt";       break;
      case SURFACE_STATIC_PRESSURE: AdjExt = "_pe";       break;
      case SURFACE_MASSFLOW:        AdjExt = "_mfr";      break;
      case SURFACE_MACH:            AdjExt = "_mach";     break;
      case CUSTOM_OBJFUNC:        		AdjExt = "_custom";   break;
      case KINETIC_ENERGY_LOSS:     AdjExt = "_ke";        break;
      case TOTAL_PRESSURE_LOSS:     AdjExt = "_pl";        break;
      case FLOW_ANGLE_OUT:          AdjExt = "_fao";       break;
      case FLOW_ANGLE_IN:           AdjExt = "_fai";       break;
      case TOTAL_EFFICIENCY:        AdjExt = "_teff";      break;
      case TOTAL_STATIC_EFFICIENCY: AdjExt = "_tseff";     break;
      case EULERIAN_WORK:           AdjExt = "_ew";        break;
      case MASS_FLOW_IN:            AdjExt = "_mfi";       break;
      case MASS_FLOW_OUT:           AdjExt = "_mfo";       break;
      case ENTROPY_GENERATION:      AdjExt = "_entg";      break;
      }
    }
    else{
      AdjExt = "_combo";
    }
    Filename.append(AdjExt);

    /*--- Lastly, add the .dat extension ---*/
    Filename.append(".dat");

  }

  return Filename;
}

unsigned short CConfig::GetContainerPosition(unsigned short val_eqsystem) {

  switch (val_eqsystem) {
    case RUNTIME_FLOW_SYS:      return FLOW_SOL;
    case RUNTIME_TURB_SYS:      return TURB_SOL;
    case RUNTIME_TRANS_SYS:     return TRANS_SOL;
    case RUNTIME_POISSON_SYS:   return POISSON_SOL;
    case RUNTIME_WAVE_SYS:      return WAVE_SOL;
    case RUNTIME_HEAT_SYS:      return HEAT_SOL;
    case RUNTIME_FEA_SYS:       return FEA_SOL;
    case RUNTIME_ADJPOT_SYS:    return ADJFLOW_SOL;
    case RUNTIME_ADJFLOW_SYS:   return ADJFLOW_SOL;
    case RUNTIME_ADJTURB_SYS:   return ADJTURB_SOL;
    case RUNTIME_MULTIGRID_SYS: return 0;
  }
  return 0;
}

void CConfig::SetKind_ConvNumScheme(unsigned short val_kind_convnumscheme,
                                    unsigned short val_kind_centered, unsigned short val_kind_upwind,
                                    unsigned short val_kind_slopelimit, unsigned short val_order_spatial_int) {

  Kind_ConvNumScheme = val_kind_convnumscheme;
  Kind_Centered = val_kind_centered;
  Kind_Upwind = val_kind_upwind;
  Kind_SlopeLimit = val_kind_slopelimit;
  SpatialOrder = val_order_spatial_int;

}

void CConfig::SetGlobalParam(unsigned short val_solver,
                             unsigned short val_system,
                             unsigned long val_extiter) {

  /*--- Set the simulation global time ---*/
  Current_UnstTime = static_cast<su2double>(val_extiter)*Delta_UnstTime;
  Current_UnstTimeND = static_cast<su2double>(val_extiter)*Delta_UnstTimeND;

  /*--- Set the solver methods ---*/
  switch (val_solver) {
    case EULER:
      if (val_system == RUNTIME_FLOW_SYS) {
        SetKind_ConvNumScheme(Kind_ConvNumScheme_Flow, Kind_Centered_Flow,
                              Kind_Upwind_Flow, Kind_SlopeLimit_Flow,
                              SpatialOrder_Flow);
        SetKind_TimeIntScheme(Kind_TimeIntScheme_Flow);
      }
      break;
    case NAVIER_STOKES:
      if (val_system == RUNTIME_FLOW_SYS) {
        SetKind_ConvNumScheme(Kind_ConvNumScheme_Flow, Kind_Centered_Flow,
                              Kind_Upwind_Flow, Kind_SlopeLimit_Flow,
                              SpatialOrder_Flow);
        SetKind_TimeIntScheme(Kind_TimeIntScheme_Flow);
      }
      break;
    case RANS:
      if (val_system == RUNTIME_FLOW_SYS) {
        SetKind_ConvNumScheme(Kind_ConvNumScheme_Flow, Kind_Centered_Flow,
                              Kind_Upwind_Flow, Kind_SlopeLimit_Flow,
                              SpatialOrder_Flow);
        SetKind_TimeIntScheme(Kind_TimeIntScheme_Flow);
      }
      if (val_system == RUNTIME_TURB_SYS) {
        SetKind_ConvNumScheme(Kind_ConvNumScheme_Turb, Kind_Centered_Turb,
                              Kind_Upwind_Turb, Kind_SlopeLimit_Turb,
                              SpatialOrder_Turb);
        SetKind_TimeIntScheme(Kind_TimeIntScheme_Turb);
      }
      if (val_system == RUNTIME_TRANS_SYS) {
        SetKind_ConvNumScheme(Kind_ConvNumScheme_Turb, Kind_Centered_Turb,
                              Kind_Upwind_Turb, Kind_SlopeLimit_Turb,
                              SpatialOrder_Turb);
        SetKind_TimeIntScheme(Kind_TimeIntScheme_Turb);
      }
      break;
    case ADJ_EULER:
      if (val_system == RUNTIME_FLOW_SYS) {
        SetKind_ConvNumScheme(Kind_ConvNumScheme_Flow, Kind_Centered_Flow,
                              Kind_Upwind_Flow, Kind_SlopeLimit_Flow,
                              SpatialOrder_Flow);
        SetKind_TimeIntScheme(Kind_TimeIntScheme_Flow);
      }
      if (val_system == RUNTIME_ADJFLOW_SYS) {
        SetKind_ConvNumScheme(Kind_ConvNumScheme_AdjFlow, Kind_Centered_AdjFlow,
                              Kind_Upwind_AdjFlow, Kind_SlopeLimit_AdjFlow,
                              SpatialOrder_AdjFlow);
        SetKind_TimeIntScheme(Kind_TimeIntScheme_AdjFlow);
      }
      break;
    case ADJ_NAVIER_STOKES:
      if (val_system == RUNTIME_FLOW_SYS) {
        SetKind_ConvNumScheme(Kind_ConvNumScheme_Flow, Kind_Centered_Flow,
                              Kind_Upwind_Flow, Kind_SlopeLimit_Flow,
                              SpatialOrder_Flow);
        SetKind_TimeIntScheme(Kind_TimeIntScheme_Flow);
      }
      if (val_system == RUNTIME_ADJFLOW_SYS) {
        SetKind_ConvNumScheme(Kind_ConvNumScheme_AdjFlow, Kind_Centered_AdjFlow,
                              Kind_Upwind_AdjFlow, Kind_SlopeLimit_AdjFlow,
                              SpatialOrder_AdjFlow);
        SetKind_TimeIntScheme(Kind_TimeIntScheme_AdjFlow);
      }
      break;
    case ADJ_RANS:
      if (val_system == RUNTIME_FLOW_SYS) {
        SetKind_ConvNumScheme(Kind_ConvNumScheme_Flow, Kind_Centered_Flow,
                              Kind_Upwind_Flow, Kind_SlopeLimit_Flow,
                              SpatialOrder_Flow);
        SetKind_TimeIntScheme(Kind_TimeIntScheme_Flow);
      }
      if (val_system == RUNTIME_ADJFLOW_SYS) {
        SetKind_ConvNumScheme(Kind_ConvNumScheme_AdjFlow, Kind_Centered_AdjFlow,
                              Kind_Upwind_AdjFlow, Kind_SlopeLimit_AdjFlow,
                              SpatialOrder_AdjFlow);
        SetKind_TimeIntScheme(Kind_TimeIntScheme_AdjFlow);
      }
      if (val_system == RUNTIME_TURB_SYS) {
        SetKind_ConvNumScheme(Kind_ConvNumScheme_Turb, Kind_Centered_Turb,
                              Kind_Upwind_Turb, Kind_SlopeLimit_Turb,
                              SpatialOrder_Turb);
        SetKind_TimeIntScheme(Kind_TimeIntScheme_Turb);
      }
      if (val_system == RUNTIME_ADJTURB_SYS) {
        SetKind_ConvNumScheme(Kind_ConvNumScheme_AdjTurb, Kind_Centered_AdjTurb,
                              Kind_Upwind_AdjTurb, Kind_SlopeLimit_AdjTurb,
                              SpatialOrder_AdjTurb);
        SetKind_TimeIntScheme(Kind_TimeIntScheme_AdjTurb);
      }
      break;
    case POISSON_EQUATION:
      if (val_system == RUNTIME_POISSON_SYS) {
        SetKind_ConvNumScheme(NONE, NONE, NONE, NONE, NONE);
        SetKind_TimeIntScheme(Kind_TimeIntScheme_Poisson);
      }
      break;
    case WAVE_EQUATION:
      if (val_system == RUNTIME_WAVE_SYS) {
        SetKind_ConvNumScheme(NONE, NONE, NONE, NONE, NONE);
        SetKind_TimeIntScheme(Kind_TimeIntScheme_Wave);
      }
      break;
    case HEAT_EQUATION:
      if (val_system == RUNTIME_HEAT_SYS) {
        SetKind_ConvNumScheme(Kind_ConvNumScheme_Heat, Kind_Centered_Heat, Kind_Upwind_Heat, NONE, SpatialOrder_Heat);
        SetKind_TimeIntScheme(Kind_TimeIntScheme_Heat);
      }
      break;
    case FEM_ELASTICITY:

      Current_DynTime = static_cast<su2double>(val_extiter)*Delta_DynTime;

      if (val_system == RUNTIME_FEA_SYS) {
        SetKind_ConvNumScheme(NONE, NONE, NONE, NONE, NONE);
        SetKind_TimeIntScheme(Kind_TimeIntScheme_FEA);
      }
      break;
  }
}

su2double* CConfig::GetPeriodicRotCenter(string val_marker) {
  unsigned short iMarker_PerBound;
  for (iMarker_PerBound = 0; iMarker_PerBound < nMarker_PerBound; iMarker_PerBound++)
    if (Marker_PerBound[iMarker_PerBound] == val_marker) break;
  return Periodic_RotCenter[iMarker_PerBound];
}

su2double* CConfig::GetPeriodicRotAngles(string val_marker) {
  unsigned short iMarker_PerBound;
  for (iMarker_PerBound = 0; iMarker_PerBound < nMarker_PerBound; iMarker_PerBound++)
    if (Marker_PerBound[iMarker_PerBound] == val_marker) break;
  return Periodic_RotAngles[iMarker_PerBound];
}

su2double* CConfig::GetPeriodicTranslation(string val_marker) {
  unsigned short iMarker_PerBound;
  for (iMarker_PerBound = 0; iMarker_PerBound < nMarker_PerBound; iMarker_PerBound++)
    if (Marker_PerBound[iMarker_PerBound] == val_marker) break;
  return Periodic_Translation[iMarker_PerBound];
}

unsigned short CConfig::GetMarker_Periodic_Donor(string val_marker) {
  unsigned short iMarker_PerBound, jMarker_PerBound, kMarker_All;

  /*--- Find the marker for this periodic boundary. ---*/
  for (iMarker_PerBound = 0; iMarker_PerBound < nMarker_PerBound; iMarker_PerBound++)
    if (Marker_PerBound[iMarker_PerBound] == val_marker) break;

  /*--- Find corresponding donor. ---*/
  for (jMarker_PerBound = 0; jMarker_PerBound < nMarker_PerBound; jMarker_PerBound++)
    if (Marker_PerBound[jMarker_PerBound] == Marker_PerDonor[iMarker_PerBound]) break;

  /*--- Find and return global marker index for donor boundary. ---*/
  for (kMarker_All = 0; kMarker_All < nMarker_CfgFile; kMarker_All++)
    if (Marker_PerBound[jMarker_PerBound] == Marker_All_TagBound[kMarker_All]) break;

  return kMarker_All;
}

su2double CConfig::GetActDisk_NetThrust(string val_marker) {
  unsigned short iMarker_ActDisk;
  for (iMarker_ActDisk = 0; iMarker_ActDisk < nMarker_ActDiskInlet; iMarker_ActDisk++)
    if ((Marker_ActDiskInlet[iMarker_ActDisk] == val_marker) ||
        (Marker_ActDiskOutlet[iMarker_ActDisk] == val_marker)) break;
  return ActDisk_NetThrust[iMarker_ActDisk];
}

su2double CConfig::GetActDisk_Power(string val_marker) {
  unsigned short iMarker_ActDisk;
  for (iMarker_ActDisk = 0; iMarker_ActDisk < nMarker_ActDiskInlet; iMarker_ActDisk++)
    if ((Marker_ActDiskInlet[iMarker_ActDisk] == val_marker) ||
        (Marker_ActDiskOutlet[iMarker_ActDisk] == val_marker)) break;
  return ActDisk_Power[iMarker_ActDisk];
}

su2double CConfig::GetActDisk_MassFlow(string val_marker) {
  unsigned short iMarker_ActDisk;
  for (iMarker_ActDisk = 0; iMarker_ActDisk < nMarker_ActDiskInlet; iMarker_ActDisk++)
    if ((Marker_ActDiskInlet[iMarker_ActDisk] == val_marker) ||
        (Marker_ActDiskOutlet[iMarker_ActDisk] == val_marker)) break;
  return ActDisk_MassFlow[iMarker_ActDisk];
}

su2double CConfig::GetActDisk_Mach(string val_marker) {
  unsigned short iMarker_ActDisk;
  for (iMarker_ActDisk = 0; iMarker_ActDisk < nMarker_ActDiskInlet; iMarker_ActDisk++)
    if ((Marker_ActDiskInlet[iMarker_ActDisk] == val_marker) ||
        (Marker_ActDiskOutlet[iMarker_ActDisk] == val_marker)) break;
  return ActDisk_Mach[iMarker_ActDisk];
}

su2double CConfig::GetActDisk_Force(string val_marker) {
  unsigned short iMarker_ActDisk;
  for (iMarker_ActDisk = 0; iMarker_ActDisk < nMarker_ActDiskInlet; iMarker_ActDisk++)
    if ((Marker_ActDiskInlet[iMarker_ActDisk] == val_marker) ||
        (Marker_ActDiskOutlet[iMarker_ActDisk] == val_marker)) break;
  return ActDisk_Force[iMarker_ActDisk];
}

su2double CConfig::GetActDisk_BCThrust(string val_marker) {
  unsigned short iMarker_ActDisk;
  for (iMarker_ActDisk = 0; iMarker_ActDisk < nMarker_ActDiskInlet; iMarker_ActDisk++)
    if ((Marker_ActDiskInlet[iMarker_ActDisk] == val_marker) ||
        (Marker_ActDiskOutlet[iMarker_ActDisk] == val_marker)) break;
  return ActDisk_BCThrust[iMarker_ActDisk];
}

su2double CConfig::GetActDisk_BCThrust_Old(string val_marker) {
  unsigned short iMarker_ActDisk;
  for (iMarker_ActDisk = 0; iMarker_ActDisk < nMarker_ActDiskInlet; iMarker_ActDisk++)
    if ((Marker_ActDiskInlet[iMarker_ActDisk] == val_marker) ||
        (Marker_ActDiskOutlet[iMarker_ActDisk] == val_marker)) break;
  return ActDisk_BCThrust_Old[iMarker_ActDisk];
}

void CConfig::SetActDisk_BCThrust(string val_marker, su2double val_actdisk_bcthrust) {
  unsigned short iMarker_ActDisk;
  for (iMarker_ActDisk = 0; iMarker_ActDisk < nMarker_ActDiskInlet; iMarker_ActDisk++)
    if ((Marker_ActDiskInlet[iMarker_ActDisk] == val_marker) ||
        (Marker_ActDiskOutlet[iMarker_ActDisk] == val_marker)) break;
  ActDisk_BCThrust[iMarker_ActDisk] = val_actdisk_bcthrust;
}

void CConfig::SetActDisk_BCThrust_Old(string val_marker, su2double val_actdisk_bcthrust_old) {
  unsigned short iMarker_ActDisk;
  for (iMarker_ActDisk = 0; iMarker_ActDisk < nMarker_ActDiskInlet; iMarker_ActDisk++)
    if ((Marker_ActDiskInlet[iMarker_ActDisk] == val_marker) ||
        (Marker_ActDiskOutlet[iMarker_ActDisk] == val_marker)) break;
  ActDisk_BCThrust_Old[iMarker_ActDisk] = val_actdisk_bcthrust_old;
}

su2double CConfig::GetActDisk_Area(string val_marker) {
  unsigned short iMarker_ActDisk;
  for (iMarker_ActDisk = 0; iMarker_ActDisk < nMarker_ActDiskInlet; iMarker_ActDisk++)
    if ((Marker_ActDiskInlet[iMarker_ActDisk] == val_marker) ||
        (Marker_ActDiskOutlet[iMarker_ActDisk] == val_marker)) break;
  return ActDisk_Area[iMarker_ActDisk];
}

su2double CConfig::GetActDisk_ReverseMassFlow(string val_marker) {
  unsigned short iMarker_ActDisk;
  for (iMarker_ActDisk = 0; iMarker_ActDisk < nMarker_ActDiskInlet; iMarker_ActDisk++)
    if ((Marker_ActDiskInlet[iMarker_ActDisk] == val_marker) ||
        (Marker_ActDiskOutlet[iMarker_ActDisk] == val_marker)) break;
  return ActDisk_ReverseMassFlow[iMarker_ActDisk];
}

su2double CConfig::GetActDisk_PressJump(string val_marker, unsigned short val_value) {
  unsigned short iMarker_ActDisk;
  for (iMarker_ActDisk = 0; iMarker_ActDisk < nMarker_ActDiskInlet; iMarker_ActDisk++)
    if ((Marker_ActDiskInlet[iMarker_ActDisk] == val_marker) ||
        (Marker_ActDiskOutlet[iMarker_ActDisk] == val_marker)) break;
  return ActDisk_PressJump[iMarker_ActDisk][val_value];
}

su2double CConfig::GetActDisk_TempJump(string val_marker, unsigned short val_value) {
  unsigned short iMarker_ActDisk;
  for (iMarker_ActDisk = 0; iMarker_ActDisk < nMarker_ActDiskInlet; iMarker_ActDisk++)
    if ((Marker_ActDiskInlet[iMarker_ActDisk] == val_marker) ||
        (Marker_ActDiskOutlet[iMarker_ActDisk] == val_marker)) break;
  return ActDisk_TempJump[iMarker_ActDisk][val_value];;
}

su2double CConfig::GetActDisk_Omega(string val_marker, unsigned short val_value) {
  unsigned short iMarker_ActDisk;
  for (iMarker_ActDisk = 0; iMarker_ActDisk < nMarker_ActDiskInlet; iMarker_ActDisk++)
    if ((Marker_ActDiskInlet[iMarker_ActDisk] == val_marker) ||
        (Marker_ActDiskOutlet[iMarker_ActDisk] == val_marker)) break;
  return ActDisk_Omega[iMarker_ActDisk][val_value];;
}

unsigned short CConfig::GetMarker_CfgFile_ActDiskOutlet(string val_marker) {
  unsigned short iMarker_ActDisk, kMarker_All;
  
  /*--- Find the marker for this actuator disk inlet. ---*/
  
  for (iMarker_ActDisk = 0; iMarker_ActDisk < nMarker_ActDiskInlet; iMarker_ActDisk++)
    if (Marker_ActDiskInlet[iMarker_ActDisk] == val_marker) break;
  
  /*--- Find and return global marker index for the actuator disk outlet. ---*/
  
  for (kMarker_All = 0; kMarker_All < nMarker_CfgFile; kMarker_All++)
    if (Marker_ActDiskOutlet[iMarker_ActDisk] == Marker_CfgFile_TagBound[kMarker_All]) break;
  
  return kMarker_All;
}

unsigned short CConfig::GetMarker_CfgFile_EngineExhaust(string val_marker) {
  unsigned short iMarker_Engine, kMarker_All;
  
  /*--- Find the marker for this engine inflow. ---*/
  
  for (iMarker_Engine = 0; iMarker_Engine < nMarker_EngineInflow; iMarker_Engine++)
    if (Marker_EngineInflow[iMarker_Engine] == val_marker) break;
  
  /*--- Find and return global marker index for the engine exhaust. ---*/
  
  for (kMarker_All = 0; kMarker_All < nMarker_CfgFile; kMarker_All++)
    if (Marker_EngineExhaust[iMarker_Engine] == Marker_CfgFile_TagBound[kMarker_All]) break;
  
  return kMarker_All;
}

void CConfig::SetnPeriodicIndex(unsigned short val_index) {

  /*--- Store total number of transformations. ---*/
  nPeriodic_Index = val_index;

  /*--- Allocate memory for centers, angles, translations. ---*/
  Periodic_Center    = new su2double*[nPeriodic_Index];
  Periodic_Rotation  = new su2double*[nPeriodic_Index];
  Periodic_Translate = new su2double*[nPeriodic_Index];
  
  for (unsigned long i = 0; i < nPeriodic_Index; i++) {
    Periodic_Center[i]    = new su2double[3];
    Periodic_Rotation[i]  = new su2double[3];
    Periodic_Translate[i] = new su2double[3];
  }
  
}

unsigned short CConfig::GetMarker_Moving(string val_marker) {
  unsigned short iMarker_Moving;

  /*--- Find the marker for this moving boundary. ---*/
  for (iMarker_Moving = 0; iMarker_Moving < nMarker_Moving; iMarker_Moving++)
    if (Marker_Moving[iMarker_Moving] == val_marker) break;

  return iMarker_Moving;
}

su2double CConfig::GetDirichlet_Value(string val_marker) {
  unsigned short iMarker_Dirichlet;
  for (iMarker_Dirichlet = 0; iMarker_Dirichlet < nMarker_Dirichlet; iMarker_Dirichlet++)
    if (Marker_Dirichlet[iMarker_Dirichlet] == val_marker) break;
  return Dirichlet_Value[iMarker_Dirichlet];
}

bool CConfig::GetDirichlet_Boundary(string val_marker) {
  unsigned short iMarker_Dirichlet;
  bool Dirichlet = false;
  for (iMarker_Dirichlet = 0; iMarker_Dirichlet < nMarker_Dirichlet; iMarker_Dirichlet++)
    if (Marker_Dirichlet[iMarker_Dirichlet] == val_marker) {
      Dirichlet = true;
      break;
    }
  return Dirichlet;
}

su2double CConfig::GetExhaust_Temperature_Target(string val_marker) {
  unsigned short iMarker_EngineExhaust;
  for (iMarker_EngineExhaust = 0; iMarker_EngineExhaust < nMarker_EngineExhaust; iMarker_EngineExhaust++)
    if (Marker_EngineExhaust[iMarker_EngineExhaust] == val_marker) break;
  return Exhaust_Temperature_Target[iMarker_EngineExhaust];
}

su2double CConfig::GetExhaust_Pressure_Target(string val_marker) {
  unsigned short iMarker_EngineExhaust;
  for (iMarker_EngineExhaust = 0; iMarker_EngineExhaust < nMarker_EngineExhaust; iMarker_EngineExhaust++)
    if (Marker_EngineExhaust[iMarker_EngineExhaust] == val_marker) break;
  return Exhaust_Pressure_Target[iMarker_EngineExhaust];
}

su2double CConfig::GetInlet_Ttotal(string val_marker) {
  unsigned short iMarker_Inlet;
  for (iMarker_Inlet = 0; iMarker_Inlet < nMarker_Inlet; iMarker_Inlet++)
    if (Marker_Inlet[iMarker_Inlet] == val_marker) break;
  return Inlet_Ttotal[iMarker_Inlet];
}

su2double CConfig::GetInlet_Ptotal(string val_marker) {
  unsigned short iMarker_Inlet;
  for (iMarker_Inlet = 0; iMarker_Inlet < nMarker_Inlet; iMarker_Inlet++)
    if (Marker_Inlet[iMarker_Inlet] == val_marker) break;
  return Inlet_Ptotal[iMarker_Inlet];
}

su2double* CConfig::GetInlet_FlowDir(string val_marker) {
  unsigned short iMarker_Inlet;
  for (iMarker_Inlet = 0; iMarker_Inlet < nMarker_Inlet; iMarker_Inlet++)
    if (Marker_Inlet[iMarker_Inlet] == val_marker) break;
  return Inlet_FlowDir[iMarker_Inlet];
}

su2double CConfig::GetInlet_Temperature(string val_marker) {
  unsigned short iMarker_Supersonic_Inlet;
  for (iMarker_Supersonic_Inlet = 0; iMarker_Supersonic_Inlet < nMarker_Supersonic_Inlet; iMarker_Supersonic_Inlet++)
    if (Marker_Supersonic_Inlet[iMarker_Supersonic_Inlet] == val_marker) break;
  return Inlet_Temperature[iMarker_Supersonic_Inlet];
}

su2double CConfig::GetInlet_Pressure(string val_marker) {
  unsigned short iMarker_Supersonic_Inlet;
  for (iMarker_Supersonic_Inlet = 0; iMarker_Supersonic_Inlet < nMarker_Supersonic_Inlet; iMarker_Supersonic_Inlet++)
    if (Marker_Supersonic_Inlet[iMarker_Supersonic_Inlet] == val_marker) break;
  return Inlet_Pressure[iMarker_Supersonic_Inlet];
}

su2double* CConfig::GetInlet_Velocity(string val_marker) {
  unsigned short iMarker_Supersonic_Inlet;
  for (iMarker_Supersonic_Inlet = 0; iMarker_Supersonic_Inlet < nMarker_Supersonic_Inlet; iMarker_Supersonic_Inlet++)
    if (Marker_Supersonic_Inlet[iMarker_Supersonic_Inlet] == val_marker) break;
  return Inlet_Velocity[iMarker_Supersonic_Inlet];
}

su2double CConfig::GetOutlet_Pressure(string val_marker) {
  unsigned short iMarker_Outlet;
  for (iMarker_Outlet = 0; iMarker_Outlet < nMarker_Outlet; iMarker_Outlet++)
    if (Marker_Outlet[iMarker_Outlet] == val_marker) break;
  return Outlet_Pressure[iMarker_Outlet];
}

su2double CConfig::GetRiemann_Var1(string val_marker) {
  unsigned short iMarker_Riemann;
  for (iMarker_Riemann = 0; iMarker_Riemann < nMarker_Riemann; iMarker_Riemann++)
    if (Marker_Riemann[iMarker_Riemann] == val_marker) break;
  return Riemann_Var1[iMarker_Riemann];
}

su2double CConfig::GetRiemann_Var2(string val_marker) {
  unsigned short iMarker_Riemann;
  for (iMarker_Riemann = 0; iMarker_Riemann < nMarker_Riemann; iMarker_Riemann++)
    if (Marker_Riemann[iMarker_Riemann] == val_marker) break;
  return Riemann_Var2[iMarker_Riemann];
}

su2double* CConfig::GetRiemann_FlowDir(string val_marker) {
  unsigned short iMarker_Riemann;
  for (iMarker_Riemann = 0; iMarker_Riemann < nMarker_Riemann; iMarker_Riemann++)
    if (Marker_Riemann[iMarker_Riemann] == val_marker) break;
  return Riemann_FlowDir[iMarker_Riemann];
}

unsigned short CConfig::GetKind_Data_Riemann(string val_marker) {
  unsigned short iMarker_Riemann;
  for (iMarker_Riemann = 0; iMarker_Riemann < nMarker_Riemann; iMarker_Riemann++)
    if (Marker_Riemann[iMarker_Riemann] == val_marker) break;
  return Kind_Data_Riemann[iMarker_Riemann];
}


su2double CConfig::GetGiles_Var1(string val_marker) {
  unsigned short iMarker_Giles;
  for (iMarker_Giles = 0; iMarker_Giles < nMarker_Giles; iMarker_Giles++)
    if (Marker_Giles[iMarker_Giles] == val_marker) break;
  return Giles_Var1[iMarker_Giles];
}

void CConfig::SetGiles_Var1(su2double newVar1, string val_marker) {
  unsigned short iMarker_Giles;
  for (iMarker_Giles = 0; iMarker_Giles < nMarker_Giles; iMarker_Giles++)
    if (Marker_Giles[iMarker_Giles] == val_marker) break;
  Giles_Var1[iMarker_Giles] = newVar1;
}

su2double CConfig::GetGiles_Var2(string val_marker) {
  unsigned short iMarker_Giles;
  for (iMarker_Giles = 0; iMarker_Giles < nMarker_Giles; iMarker_Giles++)
    if (Marker_Giles[iMarker_Giles] == val_marker) break;
  return Giles_Var2[iMarker_Giles];
}

su2double CConfig::GetGiles_RelaxFactorAverage(string val_marker) {
  unsigned short iMarker_Giles;
  for (iMarker_Giles = 0; iMarker_Giles < nMarker_Giles; iMarker_Giles++)
    if (Marker_Giles[iMarker_Giles] == val_marker) break;
  return RelaxFactorAverage[iMarker_Giles];
}

su2double CConfig::GetGiles_RelaxFactorFourier(string val_marker) {
  unsigned short iMarker_Giles;
  for (iMarker_Giles = 0; iMarker_Giles < nMarker_Giles; iMarker_Giles++)
    if (Marker_Giles[iMarker_Giles] == val_marker) break;
  return RelaxFactorFourier[iMarker_Giles];
}

su2double* CConfig::GetGiles_FlowDir(string val_marker) {
  unsigned short iMarker_Giles;
  for (iMarker_Giles = 0; iMarker_Giles < nMarker_Giles; iMarker_Giles++)
    if (Marker_Giles[iMarker_Giles] == val_marker) break;
  return Giles_FlowDir[iMarker_Giles];
}

unsigned short CConfig::GetKind_Data_Giles(string val_marker) {
  unsigned short iMarker_Giles;
  for (iMarker_Giles = 0; iMarker_Giles < nMarker_Giles; iMarker_Giles++)
    if (Marker_Giles[iMarker_Giles] == val_marker) break;
  return Kind_Data_Giles[iMarker_Giles];
}


su2double CConfig::GetPressureOut_BC() {
  unsigned short iMarker_BC;
  su2double pres_out = 0.0;
  for (iMarker_BC = 0; iMarker_BC < nMarker_Giles; iMarker_BC++){
    if (Kind_Data_Giles[iMarker_BC] == STATIC_PRESSURE || Kind_Data_Giles[iMarker_BC] == STATIC_PRESSURE_1D || Kind_Data_Giles[iMarker_BC] == RADIAL_EQUILIBRIUM ){
      pres_out = Giles_Var1[iMarker_BC];
    }
  }
  for (iMarker_BC = 0; iMarker_BC < nMarker_Riemann; iMarker_BC++){
    if (Kind_Data_Riemann[iMarker_BC] == STATIC_PRESSURE || Kind_Data_Riemann[iMarker_BC] == RADIAL_EQUILIBRIUM){
      pres_out = Riemann_Var1[iMarker_BC];
    }
  }
  return pres_out/Pressure_Ref;
}


void CConfig::SetPressureOut_BC(su2double val_press) {
  unsigned short iMarker_BC;
  for (iMarker_BC = 0; iMarker_BC < nMarker_Giles; iMarker_BC++){
    if (Kind_Data_Giles[iMarker_BC] == STATIC_PRESSURE || Kind_Data_Giles[iMarker_BC] == STATIC_PRESSURE_1D || Kind_Data_Giles[iMarker_BC] == RADIAL_EQUILIBRIUM ){
      Giles_Var1[iMarker_BC] = val_press*Pressure_Ref;
    }
  }
  for (iMarker_BC = 0; iMarker_BC < nMarker_Riemann; iMarker_BC++){
    if (Kind_Data_Riemann[iMarker_BC] == STATIC_PRESSURE || Kind_Data_Riemann[iMarker_BC] == RADIAL_EQUILIBRIUM){
      Riemann_Var1[iMarker_BC] = val_press*Pressure_Ref;
    }
  }
}

su2double CConfig::GetTotalPressureIn_BC() {
  unsigned short iMarker_BC;
  su2double tot_pres_in = 0.0;
  for (iMarker_BC = 0; iMarker_BC < nMarker_Giles; iMarker_BC++){
    if (Kind_Data_Giles[iMarker_BC] == TOTAL_CONDITIONS_PT || Kind_Data_Giles[iMarker_BC] == TOTAL_CONDITIONS_PT_1D){
      tot_pres_in = Giles_Var1[iMarker_BC];
    }
  }
  for (iMarker_BC = 0; iMarker_BC < nMarker_Riemann; iMarker_BC++){
    if (Kind_Data_Riemann[iMarker_BC] == TOTAL_CONDITIONS_PT ){
      tot_pres_in = Riemann_Var1[iMarker_BC];
    }
  }
  if(nMarker_Inlet == 1 && Kind_Inlet == TOTAL_CONDITIONS){
    tot_pres_in = Inlet_Ptotal[0];
  }
  return tot_pres_in/Pressure_Ref;
}

su2double CConfig::GetTotalTemperatureIn_BC() {
  unsigned short iMarker_BC;
  su2double tot_temp_in = 0.0;
  for (iMarker_BC = 0; iMarker_BC < nMarker_Giles; iMarker_BC++){
    if (Kind_Data_Giles[iMarker_BC] == TOTAL_CONDITIONS_PT || Kind_Data_Giles[iMarker_BC] == TOTAL_CONDITIONS_PT_1D){
      tot_temp_in = Giles_Var2[iMarker_BC];
    }
  }
  for (iMarker_BC = 0; iMarker_BC < nMarker_Riemann; iMarker_BC++){
    if (Kind_Data_Riemann[iMarker_BC] == TOTAL_CONDITIONS_PT ){
      tot_temp_in = Riemann_Var2[iMarker_BC];
    }
  }

  if(nMarker_Inlet == 1 && Kind_Inlet == TOTAL_CONDITIONS){
    tot_temp_in = Inlet_Ttotal[0];
  }
  return tot_temp_in/Temperature_Ref;
}

void CConfig::SetTotalTemperatureIn_BC(su2double val_temp) {
  unsigned short iMarker_BC;
  for (iMarker_BC = 0; iMarker_BC < nMarker_Giles; iMarker_BC++){
    if (Kind_Data_Giles[iMarker_BC] == TOTAL_CONDITIONS_PT || Kind_Data_Giles[iMarker_BC] == TOTAL_CONDITIONS_PT_1D){
      Giles_Var2[iMarker_BC] = val_temp*Temperature_Ref;
    }
  }
  for (iMarker_BC = 0; iMarker_BC < nMarker_Riemann; iMarker_BC++){
    if (Kind_Data_Riemann[iMarker_BC] == TOTAL_CONDITIONS_PT ){
      Riemann_Var2[iMarker_BC] = val_temp*Temperature_Ref;
    }
  }

  if(nMarker_Inlet == 1 && Kind_Inlet == TOTAL_CONDITIONS){
    Inlet_Ttotal[0] = val_temp*Temperature_Ref;
  }
}

su2double CConfig::GetFlowAngleIn_BC() {
  unsigned short iMarker_BC;
  su2double alpha_in = 0.0;
  for (iMarker_BC = 0; iMarker_BC < nMarker_Giles; iMarker_BC++){
    if (Kind_Data_Giles[iMarker_BC] == TOTAL_CONDITIONS_PT || Kind_Data_Giles[iMarker_BC] == TOTAL_CONDITIONS_PT_1D){
      alpha_in = atan(Giles_FlowDir[iMarker_BC][1]/Giles_FlowDir[iMarker_BC][0]);
    }
  }
  for (iMarker_BC = 0; iMarker_BC < nMarker_Riemann; iMarker_BC++){
  	if (Kind_Data_Riemann[iMarker_BC] == TOTAL_CONDITIONS_PT ){
  		alpha_in = atan(Riemann_FlowDir[iMarker_BC][1]/Riemann_FlowDir[iMarker_BC][0]);
  	}
  }

  if(nMarker_Inlet == 1 && Kind_Inlet == TOTAL_CONDITIONS){
  	alpha_in = atan(Inlet_FlowDir[0][1]/Inlet_FlowDir[0][0]);
  }

  return alpha_in;
}

su2double CConfig::GetIsothermal_Temperature(string val_marker) {

  unsigned short iMarker_Isothermal = 0;

  if (nMarker_Isothermal > 0) {
    for (iMarker_Isothermal = 0; iMarker_Isothermal < nMarker_Isothermal; iMarker_Isothermal++)
      if (Marker_Isothermal[iMarker_Isothermal] == val_marker) break;
  }

  return Isothermal_Temperature[iMarker_Isothermal];
}

su2double CConfig::GetWall_HeatFlux(string val_marker) {
  unsigned short iMarker_HeatFlux = 0;

  if (nMarker_HeatFlux > 0) {
  for (iMarker_HeatFlux = 0; iMarker_HeatFlux < nMarker_HeatFlux; iMarker_HeatFlux++)
    if (Marker_HeatFlux[iMarker_HeatFlux] == val_marker) break;
  }

  return Heat_Flux[iMarker_HeatFlux];
}

su2double CConfig::GetEngineInflow_Target(string val_marker) {
  unsigned short iMarker_EngineInflow;
  for (iMarker_EngineInflow = 0; iMarker_EngineInflow < nMarker_EngineInflow; iMarker_EngineInflow++)
    if (Marker_EngineInflow[iMarker_EngineInflow] == val_marker) break;
  return EngineInflow_Target[iMarker_EngineInflow];
}

su2double CConfig::GetInflow_Pressure(string val_marker) {
  unsigned short iMarker_EngineInflow;
  for (iMarker_EngineInflow = 0; iMarker_EngineInflow < nMarker_EngineInflow; iMarker_EngineInflow++)
    if (Marker_EngineInflow[iMarker_EngineInflow] == val_marker) break;
  return Inflow_Pressure[iMarker_EngineInflow];
}

su2double CConfig::GetInflow_MassFlow(string val_marker) {
  unsigned short iMarker_EngineInflow;
  for (iMarker_EngineInflow = 0; iMarker_EngineInflow < nMarker_EngineInflow; iMarker_EngineInflow++)
    if (Marker_EngineInflow[iMarker_EngineInflow] == val_marker) break;
  return Inflow_MassFlow[iMarker_EngineInflow];
}

su2double CConfig::GetInflow_ReverseMassFlow(string val_marker) {
  unsigned short iMarker_EngineInflow;
  for (iMarker_EngineInflow = 0; iMarker_EngineInflow < nMarker_EngineInflow; iMarker_EngineInflow++)
    if (Marker_EngineInflow[iMarker_EngineInflow] == val_marker) break;
  return Inflow_ReverseMassFlow[iMarker_EngineInflow];
}

su2double CConfig::GetInflow_TotalPressure(string val_marker) {
  unsigned short iMarker_EngineInflow;
  for (iMarker_EngineInflow = 0; iMarker_EngineInflow < nMarker_EngineInflow; iMarker_EngineInflow++)
    if (Marker_EngineInflow[iMarker_EngineInflow] == val_marker) break;
  return Inflow_TotalPressure[iMarker_EngineInflow];
}

su2double CConfig::GetInflow_Temperature(string val_marker) {
  unsigned short iMarker_EngineInflow;
  for (iMarker_EngineInflow = 0; iMarker_EngineInflow < nMarker_EngineInflow; iMarker_EngineInflow++)
    if (Marker_EngineInflow[iMarker_EngineInflow] == val_marker) break;
  return Inflow_Temperature[iMarker_EngineInflow];
}

su2double CConfig::GetInflow_TotalTemperature(string val_marker) {
  unsigned short iMarker_EngineInflow;
  for (iMarker_EngineInflow = 0; iMarker_EngineInflow < nMarker_EngineInflow; iMarker_EngineInflow++)
    if (Marker_EngineInflow[iMarker_EngineInflow] == val_marker) break;
  return Inflow_TotalTemperature[iMarker_EngineInflow];
}

su2double CConfig::GetInflow_RamDrag(string val_marker) {
  unsigned short iMarker_EngineInflow;
  for (iMarker_EngineInflow = 0; iMarker_EngineInflow < nMarker_EngineInflow; iMarker_EngineInflow++)
    if (Marker_EngineInflow[iMarker_EngineInflow] == val_marker) break;
  return Inflow_RamDrag[iMarker_EngineInflow];
}

su2double CConfig::GetInflow_Force(string val_marker) {
  unsigned short iMarker_EngineInflow;
  for (iMarker_EngineInflow = 0; iMarker_EngineInflow < nMarker_EngineInflow; iMarker_EngineInflow++)
    if (Marker_EngineInflow[iMarker_EngineInflow] == val_marker) break;
  return Inflow_Force[iMarker_EngineInflow];
}

su2double CConfig::GetInflow_Power(string val_marker) {
  unsigned short iMarker_EngineInflow;
  for (iMarker_EngineInflow = 0; iMarker_EngineInflow < nMarker_EngineInflow; iMarker_EngineInflow++)
    if (Marker_EngineInflow[iMarker_EngineInflow] == val_marker) break;
  return Inflow_Power[iMarker_EngineInflow];
}

su2double CConfig::GetInflow_Mach(string val_marker) {
  unsigned short iMarker_EngineInflow;
  for (iMarker_EngineInflow = 0; iMarker_EngineInflow < nMarker_EngineInflow; iMarker_EngineInflow++)
    if (Marker_EngineInflow[iMarker_EngineInflow] == val_marker) break;
  return Inflow_Mach[iMarker_EngineInflow];
}

su2double CConfig::GetExhaust_Pressure(string val_marker) {
  unsigned short iMarker_EngineExhaust;
  for (iMarker_EngineExhaust = 0; iMarker_EngineExhaust < nMarker_EngineExhaust; iMarker_EngineExhaust++)
    if (Marker_EngineExhaust[iMarker_EngineExhaust] == val_marker) break;
  return Exhaust_Pressure[iMarker_EngineExhaust];
}

su2double CConfig::GetExhaust_Temperature(string val_marker) {
  unsigned short iMarker_EngineExhaust;
  for (iMarker_EngineExhaust = 0; iMarker_EngineExhaust < nMarker_EngineExhaust; iMarker_EngineExhaust++)
    if (Marker_EngineExhaust[iMarker_EngineExhaust] == val_marker) break;
  return Exhaust_Temperature[iMarker_EngineExhaust];
}

su2double CConfig::GetExhaust_MassFlow(string val_marker) {
  unsigned short iMarker_EngineExhaust;
  for (iMarker_EngineExhaust = 0; iMarker_EngineExhaust < nMarker_EngineExhaust; iMarker_EngineExhaust++)
    if (Marker_EngineExhaust[iMarker_EngineExhaust] == val_marker) break;
  return Exhaust_MassFlow[iMarker_EngineExhaust];
}

su2double CConfig::GetExhaust_TotalPressure(string val_marker) {
  unsigned short iMarker_EngineExhaust;
  for (iMarker_EngineExhaust = 0; iMarker_EngineExhaust < nMarker_EngineExhaust; iMarker_EngineExhaust++)
    if (Marker_EngineExhaust[iMarker_EngineExhaust] == val_marker) break;
  return Exhaust_TotalPressure[iMarker_EngineExhaust];
}

su2double CConfig::GetExhaust_TotalTemperature(string val_marker) {
  unsigned short iMarker_EngineExhaust;
  for (iMarker_EngineExhaust = 0; iMarker_EngineExhaust < nMarker_EngineExhaust; iMarker_EngineExhaust++)
    if (Marker_EngineExhaust[iMarker_EngineExhaust] == val_marker) break;
  return Exhaust_TotalTemperature[iMarker_EngineExhaust];
}

su2double CConfig::GetExhaust_GrossThrust(string val_marker) {
  unsigned short iMarker_EngineExhaust;
  for (iMarker_EngineExhaust = 0; iMarker_EngineExhaust < nMarker_EngineExhaust; iMarker_EngineExhaust++)
    if (Marker_EngineExhaust[iMarker_EngineExhaust] == val_marker) break;
  return Exhaust_GrossThrust[iMarker_EngineExhaust];
}

su2double CConfig::GetExhaust_Force(string val_marker) {
  unsigned short iMarker_EngineExhaust;
  for (iMarker_EngineExhaust = 0; iMarker_EngineExhaust < nMarker_EngineExhaust; iMarker_EngineExhaust++)
    if (Marker_EngineExhaust[iMarker_EngineExhaust] == val_marker) break;
  return Exhaust_Force[iMarker_EngineExhaust];
}

su2double CConfig::GetExhaust_Power(string val_marker) {
  unsigned short iMarker_EngineExhaust;
  for (iMarker_EngineExhaust = 0; iMarker_EngineExhaust < nMarker_EngineExhaust; iMarker_EngineExhaust++)
    if (Marker_EngineExhaust[iMarker_EngineExhaust] == val_marker) break;
  return Exhaust_Power[iMarker_EngineExhaust];
}

su2double CConfig::GetActDiskInlet_Pressure(string val_marker) {
  unsigned short iMarker_ActDiskInlet;
  for (iMarker_ActDiskInlet = 0; iMarker_ActDiskInlet < nMarker_ActDiskInlet; iMarker_ActDiskInlet++)
    if (Marker_ActDiskInlet[iMarker_ActDiskInlet] == val_marker) break;
  return ActDiskInlet_Pressure[iMarker_ActDiskInlet];
}

su2double CConfig::GetActDiskInlet_TotalPressure(string val_marker) {
  unsigned short iMarker_ActDiskInlet;
  for (iMarker_ActDiskInlet = 0; iMarker_ActDiskInlet < nMarker_ActDiskInlet; iMarker_ActDiskInlet++)
    if (Marker_ActDiskInlet[iMarker_ActDiskInlet] == val_marker) break;
  return ActDiskInlet_TotalPressure[iMarker_ActDiskInlet];
}

su2double CConfig::GetActDiskInlet_RamDrag(string val_marker) {
  unsigned short iMarker_ActDiskInlet;
  for (iMarker_ActDiskInlet = 0; iMarker_ActDiskInlet < nMarker_ActDiskInlet; iMarker_ActDiskInlet++)
    if (Marker_ActDiskInlet[iMarker_ActDiskInlet] == val_marker) break;
  return ActDiskInlet_RamDrag[iMarker_ActDiskInlet];
}

su2double CConfig::GetActDiskInlet_Force(string val_marker) {
  unsigned short iMarker_ActDiskInlet;
  for (iMarker_ActDiskInlet = 0; iMarker_ActDiskInlet < nMarker_ActDiskInlet; iMarker_ActDiskInlet++)
    if (Marker_ActDiskInlet[iMarker_ActDiskInlet] == val_marker) break;
  return ActDiskInlet_Force[iMarker_ActDiskInlet];
}

su2double CConfig::GetActDiskInlet_Power(string val_marker) {
  unsigned short iMarker_ActDiskInlet;
  for (iMarker_ActDiskInlet = 0; iMarker_ActDiskInlet < nMarker_ActDiskInlet; iMarker_ActDiskInlet++)
    if (Marker_ActDiskInlet[iMarker_ActDiskInlet] == val_marker) break;
  return ActDiskInlet_Power[iMarker_ActDiskInlet];
}

su2double CConfig::GetActDiskOutlet_Pressure(string val_marker) {
  unsigned short iMarker_ActDiskOutlet;
  for (iMarker_ActDiskOutlet = 0; iMarker_ActDiskOutlet < nMarker_ActDiskOutlet; iMarker_ActDiskOutlet++)
    if (Marker_ActDiskOutlet[iMarker_ActDiskOutlet] == val_marker) break;
  return ActDiskOutlet_Pressure[iMarker_ActDiskOutlet];
}

su2double CConfig::GetActDiskOutlet_TotalPressure(string val_marker) {
  unsigned short iMarker_ActDiskOutlet;
  for (iMarker_ActDiskOutlet = 0; iMarker_ActDiskOutlet < nMarker_ActDiskOutlet; iMarker_ActDiskOutlet++)
    if (Marker_ActDiskOutlet[iMarker_ActDiskOutlet] == val_marker) break;
  return ActDiskOutlet_TotalPressure[iMarker_ActDiskOutlet];
}

su2double CConfig::GetActDiskOutlet_GrossThrust(string val_marker) {
  unsigned short iMarker_ActDiskOutlet;
  for (iMarker_ActDiskOutlet = 0; iMarker_ActDiskOutlet < nMarker_ActDiskOutlet; iMarker_ActDiskOutlet++)
    if (Marker_ActDiskOutlet[iMarker_ActDiskOutlet] == val_marker) break;
  return ActDiskOutlet_GrossThrust[iMarker_ActDiskOutlet];
}

su2double CConfig::GetActDiskOutlet_Force(string val_marker) {
  unsigned short iMarker_ActDiskOutlet;
  for (iMarker_ActDiskOutlet = 0; iMarker_ActDiskOutlet < nMarker_ActDiskOutlet; iMarker_ActDiskOutlet++)
    if (Marker_ActDiskOutlet[iMarker_ActDiskOutlet] == val_marker) break;
  return ActDiskOutlet_Force[iMarker_ActDiskOutlet];
}

su2double CConfig::GetActDiskOutlet_Power(string val_marker) {
  unsigned short iMarker_ActDiskOutlet;
  for (iMarker_ActDiskOutlet = 0; iMarker_ActDiskOutlet < nMarker_ActDiskOutlet; iMarker_ActDiskOutlet++)
    if (Marker_ActDiskOutlet[iMarker_ActDiskOutlet] == val_marker) break;
  return ActDiskOutlet_Power[iMarker_ActDiskOutlet];
}

su2double CConfig::GetActDiskInlet_Temperature(string val_marker) {
  unsigned short iMarker_ActDiskInlet;
  for (iMarker_ActDiskInlet = 0; iMarker_ActDiskInlet < nMarker_ActDiskInlet; iMarker_ActDiskInlet++)
    if (Marker_ActDiskInlet[iMarker_ActDiskInlet] == val_marker) break;
  return ActDiskInlet_Temperature[iMarker_ActDiskInlet];
}

su2double CConfig::GetActDiskInlet_TotalTemperature(string val_marker) {
  unsigned short iMarker_ActDiskInlet;
  for (iMarker_ActDiskInlet = 0; iMarker_ActDiskInlet < nMarker_ActDiskInlet; iMarker_ActDiskInlet++)
    if (Marker_ActDiskInlet[iMarker_ActDiskInlet] == val_marker) break;
  return ActDiskInlet_TotalTemperature[iMarker_ActDiskInlet];
}

su2double CConfig::GetActDiskOutlet_Temperature(string val_marker) {
  unsigned short iMarker_ActDiskOutlet;
  for (iMarker_ActDiskOutlet = 0; iMarker_ActDiskOutlet < nMarker_ActDiskOutlet; iMarker_ActDiskOutlet++)
    if (Marker_ActDiskOutlet[iMarker_ActDiskOutlet] == val_marker) break;
  return ActDiskOutlet_Temperature[iMarker_ActDiskOutlet];
}

su2double CConfig::GetActDiskOutlet_TotalTemperature(string val_marker) {
  unsigned short iMarker_ActDiskOutlet;
  for (iMarker_ActDiskOutlet = 0; iMarker_ActDiskOutlet < nMarker_ActDiskOutlet; iMarker_ActDiskOutlet++)
    if (Marker_ActDiskOutlet[iMarker_ActDiskOutlet] == val_marker) break;
  return ActDiskOutlet_TotalTemperature[iMarker_ActDiskOutlet];
}

su2double CConfig::GetActDiskInlet_MassFlow(string val_marker) {
  unsigned short iMarker_ActDiskInlet;
  for (iMarker_ActDiskInlet = 0; iMarker_ActDiskInlet < nMarker_ActDiskInlet; iMarker_ActDiskInlet++)
    if (Marker_ActDiskInlet[iMarker_ActDiskInlet] == val_marker) break;
  return ActDiskInlet_MassFlow[iMarker_ActDiskInlet];
}

su2double CConfig::GetActDiskOutlet_MassFlow(string val_marker) {
  unsigned short iMarker_ActDiskOutlet;
  for (iMarker_ActDiskOutlet = 0; iMarker_ActDiskOutlet < nMarker_ActDiskOutlet; iMarker_ActDiskOutlet++)
    if (Marker_ActDiskOutlet[iMarker_ActDiskOutlet] == val_marker) break;
  return ActDiskOutlet_MassFlow[iMarker_ActDiskOutlet];
}

su2double CConfig::GetDispl_Value(string val_marker) {
  unsigned short iMarker_Displacement;
  for (iMarker_Displacement = 0; iMarker_Displacement < nMarker_Displacement; iMarker_Displacement++)
    if (Marker_Displacement[iMarker_Displacement] == val_marker) break;
  return Displ_Value[iMarker_Displacement];
}

su2double CConfig::GetLoad_Value(string val_marker) {
  unsigned short iMarker_Load;
  for (iMarker_Load = 0; iMarker_Load < nMarker_Load; iMarker_Load++)
    if (Marker_Load[iMarker_Load] == val_marker) break;
  return Load_Value[iMarker_Load];
}

su2double CConfig::GetLoad_Dir_Value(string val_marker) {
  unsigned short iMarker_Load_Dir;
  for (iMarker_Load_Dir = 0; iMarker_Load_Dir < nMarker_Load_Dir; iMarker_Load_Dir++)
    if (Marker_Load_Dir[iMarker_Load_Dir] == val_marker) break;
  return Load_Dir_Value[iMarker_Load_Dir];
}

su2double CConfig::GetLoad_Dir_Multiplier(string val_marker) {
  unsigned short iMarker_Load_Dir;
  for (iMarker_Load_Dir = 0; iMarker_Load_Dir < nMarker_Load_Dir; iMarker_Load_Dir++)
    if (Marker_Load_Dir[iMarker_Load_Dir] == val_marker) break;
  return Load_Dir_Multiplier[iMarker_Load_Dir];
}

su2double* CConfig::GetLoad_Dir(string val_marker) {
  unsigned short iMarker_Load_Dir;
  for (iMarker_Load_Dir = 0; iMarker_Load_Dir < nMarker_Load_Dir; iMarker_Load_Dir++)
    if (Marker_Load_Dir[iMarker_Load_Dir] == val_marker) break;
  return Load_Dir[iMarker_Load_Dir];
}


su2double CConfig::GetLoad_Sine_Amplitude(string val_marker) {
  unsigned short iMarker_Load_Sine;
  for (iMarker_Load_Sine = 0; iMarker_Load_Sine < nMarker_Load_Sine; iMarker_Load_Sine++)
    if (Marker_Load_Sine[iMarker_Load_Sine] == val_marker) break;
  return Load_Sine_Amplitude[iMarker_Load_Sine];
}

su2double CConfig::GetLoad_Sine_Frequency(string val_marker) {
  unsigned short iMarker_Load_Sine;
  for (iMarker_Load_Sine = 0; iMarker_Load_Sine < nMarker_Load_Sine; iMarker_Load_Sine++)
    if (Marker_Load_Sine[iMarker_Load_Sine] == val_marker) break;
  return Load_Sine_Frequency[iMarker_Load_Sine];
}

su2double* CConfig::GetLoad_Sine_Dir(string val_marker) {
  unsigned short iMarker_Load_Sine;
  for (iMarker_Load_Sine = 0; iMarker_Load_Sine < nMarker_Load_Sine; iMarker_Load_Sine++)
    if (Marker_Load_Sine[iMarker_Load_Sine] == val_marker) break;
  return Load_Sine_Dir[iMarker_Load_Sine];
}

su2double CConfig::GetFlowLoad_Value(string val_marker) {
  unsigned short iMarker_FlowLoad;
  for (iMarker_FlowLoad = 0; iMarker_FlowLoad < nMarker_FlowLoad; iMarker_FlowLoad++)
    if (Marker_FlowLoad[iMarker_FlowLoad] == val_marker) break;
  return FlowLoad_Value[iMarker_FlowLoad];
}

void CConfig::SetSpline(vector<su2double> &x, vector<su2double> &y, unsigned long n, su2double yp1, su2double ypn, vector<su2double> &y2) {
  unsigned long i, k;
  su2double p, qn, sig, un, *u;

  u = new su2double [n];

  if (yp1 > 0.99e30)			// The lower boundary condition is set either to be "nat
    y2[0]=u[0]=0.0;			  // -ural"
  else {									// or else to have a specified first derivative.
    y2[0] = -0.5;
    u[0]=(3.0/(x[1]-x[0]))*((y[1]-y[0])/(x[1]-x[0])-yp1);
  }

  for (i=2; i<=n-1; i++) {									//  This is the decomposition loop of the tridiagonal al-
    sig=(x[i-1]-x[i-2])/(x[i]-x[i-2]);		//	gorithm. y2 and u are used for tem-
    p=sig*y2[i-2]+2.0;										//	porary storage of the decomposed
    y2[i-1]=(sig-1.0)/p;										//	factors.
    u[i-1]=(y[i]-y[i-1])/(x[i]-x[i-1]) - (y[i-1]-y[i-2])/(x[i-1]-x[i-2]);
    u[i-1]=(6.0*u[i-1]/(x[i]-x[i-2])-sig*u[i-2])/p;
  }

  if (ypn > 0.99e30)						// The upper boundary condition is set either to be
    qn=un=0.0;									// "natural"
  else {												// or else to have a specified first derivative.
    qn=0.5;
    un=(3.0/(x[n-1]-x[n-2]))*(ypn-(y[n-1]-y[n-2])/(x[n-1]-x[n-2]));
  }
  y2[n-1]=(un-qn*u[n-2])/(qn*y2[n-2]+1.0);
  for (k=n-1; k>=1; k--)					// This is the backsubstitution loop of the tridiagonal
    y2[k-1]=y2[k-1]*y2[k]+u[k-1];	  // algorithm.

  delete[] u;

}

su2double CConfig::GetSpline(vector<su2double>&xa, vector<su2double>&ya, vector<su2double>&y2a, unsigned long n, su2double x) {
  unsigned long klo, khi, k;
  su2double h, b, a, y;

  klo=1;										// We will find the right place in the table by means of
  khi=n;										// bisection. This is optimal if sequential calls to this
  while (khi-klo > 1) {			// routine are at random values of x. If sequential calls
    k=(khi+klo) >> 1;				// are in order, and closely spaced, one would do better
    if (xa[k-1] > x) khi=k;		// to store previous values of klo and khi and test if
    else klo=k;							// they remain appropriate on the next call.
  }								// klo and khi now bracket the input value of x
  h=xa[khi-1]-xa[klo-1];
  if (h == 0.0) cout << "Bad xa input to routine splint" << endl;	// The xa’s must be dis-
  a=(xa[khi-1]-x)/h;																					      // tinct.
  b=(x-xa[klo-1])/h;				// Cubic spline polynomial is now evaluated.
  y=a*ya[klo-1]+b*ya[khi-1]+((a*a*a-a)*y2a[klo-1]+(b*b*b-b)*y2a[khi-1])*(h*h)/6.0;

  return y;
}

void CConfig::SetFreeStreamTurboNormal(su2double* turboNormal){

  FreeStreamTurboNormal[0] = turboNormal[0];
  FreeStreamTurboNormal[1] = turboNormal[1];
  FreeStreamTurboNormal[2] = 0.0;

}<|MERGE_RESOLUTION|>--- conflicted
+++ resolved
@@ -1213,21 +1213,13 @@
   /*!\brief CONV_NUM_METHOD_ADJTURB\n DESCRIPTION: Convective numerical method for the adjoint/turbulent problem \ingroup Config*/
   addConvectOption("CONV_NUM_METHOD_ADJTURB", Kind_ConvNumScheme_AdjTurb, Kind_Centered_AdjTurb, Kind_Upwind_AdjTurb);
 
-<<<<<<< HEAD
   /*!\brief CONV_NUM_METHOD_HEAT
    *  \n DESCRIPTION: Convective numerical method \n DEFAULT: UPWIND */
   addEnumOption("CONV_NUM_METHOD_HEAT", Kind_ConvNumScheme_Heat, Space_Map, SPACE_UPWIND);
   /*!\brief SPATIAL_ORDER_HEAT
    *  \n DESCRIPTION: Spatial numerical order integration \n OPTIONS: See \link SpatialOrder_Map \endlink \n DEFAULT: FIRST_ORDER \ingroup Config*/
   addEnumOption("SPATIAL_ORDER_HEAT", SpatialOrder_Heat, SpatialOrder_Map, FIRST_ORDER);
-
-  /* DESCRIPTION: Viscous limiter mean flow equations */
-  addBoolOption("VISCOUS_LIMITER_FLOW", Viscous_Limiter_Flow, false);
-  /* DESCRIPTION: Viscous limiter turbulent equations */
-  addBoolOption("VISCOUS_LIMITER_TURB", Viscous_Limiter_Turb, false);
-  
-=======
->>>>>>> 5c71c3fd
+  
   /*!\par CONFIG_CATEGORY: Adjoint and Gradient \ingroup Config*/
   /*--- Options related to the adjoint and gradient ---*/
 
@@ -3447,13 +3439,8 @@
   iMarker_Displacement, iMarker_Load, iMarker_FlowLoad, iMarker_Neumann, iMarker_Internal,
   iMarker_Monitoring, iMarker_Designing, iMarker_GeoEval, iMarker_Plotting, iMarker_Analyze,
   iMarker_DV, iMarker_Moving, iMarker_Supersonic_Inlet, iMarker_Supersonic_Outlet,
-<<<<<<< HEAD
   iMarker_Clamped, iMarker_ZoneInterface, iMarker_CHTInterface, iMarker_Load_Dir, iMarker_Load_Sine,
-  iMarker_ActDiskInlet, iMarker_ActDiskOutlet, iMarker_Out_1D,
-=======
-  iMarker_Clamped, iMarker_ZoneInterface, iMarker_Load_Dir, iMarker_Load_Sine,
   iMarker_ActDiskInlet, iMarker_ActDiskOutlet,
->>>>>>> 5c71c3fd
   iMarker_Turbomachinery, iMarker_MixingPlaneInterface;
 
   int size = SINGLE_NODE;
