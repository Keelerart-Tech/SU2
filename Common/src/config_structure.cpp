/*!
 * \file config_structure.cpp
 * \brief Main file for reading the config file.
 * \author Aerospace Design Laboratory (Stanford University) <http://su2.stanford.edu>.
 * \version 2.0.6
 *
 * Stanford University Unstructured (SU2) Code
 * Copyright (C) 2012 Aerospace Design Laboratory
 *
 * This program is free software: you can redistribute it and/or modify
 * it under the terms of the GNU General Public License as published by
 * the Free Software Foundation, either version 3 of the License, or
 * (at your option) any later version.
 *
 * This program is distributed in the hope that it will be useful,
 * but WITHOUT ANY WARRANTY; without even the implied warranty of
 * MERCHANTABILITY or FITNESS FOR A PARTICULAR PURPOSE.  See the
 * GNU General Public License for more details.
 *
 * You should have received a copy of the GNU General Public License
 * along with this program.  If not, see <http://www.gnu.org/licenses/>.
 */

#include "../include/config_structure.hpp"

CConfig::CConfig(char case_filename[200], unsigned short val_software, unsigned short val_iZone, unsigned short val_nZone, unsigned short verb_level) {
  
	int rank = MASTER_NODE;
#ifndef NO_MPI
	rank = MPI::COMM_WORLD.Get_rank();
#endif
  
  /*--- Reading config options  ---*/
  SetConfig_Options(val_nZone);
  
  /*--- Parsing the config file  ---*/
  SetParsing(case_filename);
  
	/*--- Configuration file postprocessing ---*/
	SetPostprocessing(val_software, val_iZone);
  
	/*--- Configuration file boundaries/markers seting ---*/
	SetMarkers(val_software, val_iZone);
  
	/*--- Configuration file output ---*/
	if ((rank == MASTER_NODE) && (verb_level == VERB_HIGH) && (val_iZone != 1))
		SetOutput(val_software, val_iZone);
  
}

CConfig::CConfig(char case_filename[200]) {
	string text_line, text2find, option_name, keyword;
	ifstream case_file;
	vector<string> option_value;
  
	/*--- Mesh information ---*/
	AddEnumOption("MESH_FORMAT", Mesh_FileFormat, Input_Map, "SU2");
	AddScalarOption("MESH_FILENAME", Mesh_FileName, string("mesh.su2"));
  
	/*--- Information about type of simulation and time-spectral instances ---*/
	AddEnumOption("UNSTEADY_SIMULATION", Unsteady_Simulation, Unsteady_Map, "NO");
	AddScalarOption("TIME_INSTANCES", nTimeInstances, 1);
  
	/*--- Read the configuration file ---*/
	case_file.open(case_filename, ios::in);
  
	if (case_file.fail()) {
		cout << "There is no configuration file!!" << endl;
		cout << "Press any key to exit..." << endl;
		cin.get(); exit(1);
	}
  
	/*--- Parse the configuration file and set the options ---*/
	while (getline (case_file,text_line)) {
		if (TokenizeString(text_line, option_name, option_value)) {
			map<string, CAnyOptionRef*>::iterator it;
			it = param.find(option_name);
			if (it != param.end()) {
				param[option_name]->SetValue(option_value);
			}
		}
	}
  
	case_file.close();
  
}

void CConfig::SetConfig_Options(unsigned short val_nZone) {
	double default_vec_3d[3];
	double default_vec_6d[6];
	nZone = val_nZone;
  
	/*--- Intialize pointers to NULL. If we don't find these values
   in the config file, they will all be set to zero. ---*/
  Kind_GridMovement = NULL;
	Motion_Origin_X = NULL;     Motion_Origin_Y = NULL;     Motion_Origin_Z = NULL;
	Translation_Rate_X = NULL;  Translation_Rate_Y = NULL;  Translation_Rate_Z = NULL;
	Rotation_Rate_X = NULL;     Rotation_Rate_Y = NULL;     Rotation_Rate_Z = NULL;
	Pitching_Omega_X = NULL;    Pitching_Omega_Y = NULL;    Pitching_Omega_Z = NULL;
	Pitching_Ampl_X = NULL;     Pitching_Ampl_Y = NULL;     Pitching_Ampl_Z = NULL;
	Pitching_Phase_X = NULL;    Pitching_Phase_Y = NULL;    Pitching_Phase_Z = NULL;
	Plunging_Omega_X = NULL;    Plunging_Omega_Y = NULL;    Plunging_Omega_Z = NULL;
	Plunging_Ampl_X = NULL;     Plunging_Ampl_Y = NULL;     Plunging_Ampl_Z = NULL;
  
	/* BEGIN_CONFIG_OPTIONS */
  
	/*--- Options related to problem definition and partitioning ---*/
	/* CONFIG_CATEGORY: Problem Definition */
  
	/* DESCRIPTION: Physical governing equations */
	AddEnumOption("PHYSICAL_PROBLEM", Kind_Solver, Solver_Map, "NONE");
	/* DESCRIPTION: Mathematical problem */
<<<<<<< HEAD
	AddMathProblem("MATH_PROBLEM" , Adjoint, false , OneShot, false, 
                 Linearized, false, Restart_Flow, false);
=======
	AddMathProblem("MATH_PROBLEM" , Adjoint, false , OneShot, false, Linearized, false, Restart_Flow, false);
  /* DESCRIPTION: Specify turbulence model */
	AddEnumOption("KIND_TURB_MODEL", Kind_Turb_Model, Turb_Model_Map, "NONE");
	/* DESCRIPTION: Specify transition model */
	AddEnumOption("KIND_TRANS_MODEL", Kind_Trans_Model, Trans_Model_Map, "NONE");
>>>>>>> 6c07924a
	/* DESCRIPTION: Free-surface problem */
	AddSpecialOption("FREE_SURFACE", FreeSurface, SetBoolOption, false);
	/* DESCRIPTION: Incompressible flow using artificial compressibility */
	AddSpecialOption("INCOMPRESSIBLE_FORMULATION", Incompressible, SetBoolOption, false);
	/* DESCRIPTION: Axisymmetric simulation */
	AddSpecialOption("AXISYMMETRIC", Axisymmetric, SetBoolOption, false);
  /* DESCRIPTION: Add the gravity force */
	AddSpecialOption("GRAVITY_FORCE", GravityForce, SetBoolOption, false);
  /* DESCRIPTION: Perform a low fidelity simulation */
	AddSpecialOption("LOW_FIDELITY_SIMULATION", LowFidelitySim, SetBoolOption, false);
  /* DESCRIPTION: Restart solution from native solution file */
	AddSpecialOption("RESTART_SOL", Restart, SetBoolOption, false);
  /* DESCRIPTION: Write a tecplot file for each partition */
	AddSpecialOption("VISUALIZE_PART", Visualize_Partition, SetBoolOption, false);
  
	/*--- Options related to various boundary markers ---*/
	/* CONFIG_CATEGORY: Boundary Markers */
  
	/* DESCRIPTION: Marker(s) of the surface in the surface flow solution file */
	AddMarkerOption("MARKER_PLOTTING", nMarker_Plotting, Marker_Plotting);
	/* DESCRIPTION: Marker(s) of the surface where evaluate the non-dimensional coefficients */
	AddMarkerOption("MARKER_MONITORING", nMarker_Monitoring, Marker_Monitoring);
  /* DESCRIPTION: Marker(s) of the surface where objective function (design problem) will be evaluated */
	AddMarkerOption("MARKER_DESIGNING", nMarker_Designing, Marker_Designing);
<<<<<<< HEAD
  
	/* DESCRIPTION: Euler wall boundary condition */
=======
  /* DESCRIPTION: Marker(s) of moving surfaces (MOVING_WALL or DEFORMING grid motion). */
	AddMarkerOption("MARKER_MOVING", nMarker_Moving, Marker_Moving);
	/* DESCRIPTION: Euler wall boundary marker(s) */
>>>>>>> 6c07924a
	AddMarkerOption("MARKER_EULER", nMarker_Euler, Marker_Euler);
	/* DESCRIPTION: Adiabatic wall boundary condition */
	AddSpecialOption("ADIABATIC_WALL", AdiabaticWall, SetBoolOption, true);
	/* DESCRIPTION: Isothermal wall boundary condition */
	AddSpecialOption("ISOTHERMAL_WALL", IsothermalWall, SetBoolOption, false);
	/* DESCRIPTION: Catalytic wall boundary condition */
	AddSpecialOption("CATALYTIC_WALL", CatalyticWall, SetBoolOption, false);
	/* DESCRIPTION: Far-field boundary marker(s) */
	AddMarkerOption("MARKER_FAR", nMarker_FarField, Marker_FarField);
	/* DESCRIPTION: Symmetry boundary condition */
	AddMarkerOption("MARKER_SYM", nMarker_SymWall, Marker_SymWall);
	/* DESCRIPTION: Near-Field boundary condition */
	AddMarkerOption("MARKER_NEARFIELD", nMarker_NearFieldBound, Marker_NearFieldBound);
	/* DESCRIPTION: Zone interface boundary marker(s) */
	AddMarkerOption("MARKER_INTERFACE", nMarker_InterfaceBound, Marker_InterfaceBound);
	/* DESCRIPTION: Dirichlet boundary marker(s) */
	AddMarkerOption("MARKER_DIRICHLET", nMarker_Dirichlet, Marker_Dirichlet);
  /* DESCRIPTION: Neumann boundary marker(s) */
	AddMarkerOption("MARKER_NEUMANN", nMarker_Neumann, Marker_Neumann);
  /* DESCRIPTION: Electric dirichlet boundary marker(s) */
	AddMarkerDirichlet("ELEC_DIRICHLET", nMarker_Dirichlet_Elec, Marker_Dirichlet_Elec, Dirichlet_Value );
	/* DESCRIPTION: Electric neumann boundary marker(s) */
	AddMarkerOption("ELEC_NEUMANN", nMarker_Neumann_Elec, Marker_Neumann_Elec);
	/* DESCRIPTION: Custom boundary marker(s) */
	AddMarkerOption("MARKER_CUSTOM", nMarker_Custom, Marker_Custom);
	/* DESCRIPTION: Periodic boundary marker(s) for use with SU2_PBC
   Format: ( periodic marker, donor marker, rotation_center_x, rotation_center_y,
   rotation_center_z, rotation_angle_x-axis, rotation_angle_y-axis,
   rotation_angle_z-axis, translation_x, translation_y, translation_z, ... ) */
	AddMarkerPeriodic("MARKER_PERIODIC", nMarker_PerBound, Marker_PerBound, Marker_PerDonor,
                    Periodic_RotCenter, Periodic_RotAngles, Periodic_Translation);
	/* DESCRIPTION: Sliding mesh interface boundary marker(s) for use with SU2_SMC
   Format: ( sliding marker, zone # of sliding marker, donor marker, zone # of donor, ... ) */
	AddMarkerSliding("MARKER_SLIDING", nMarker_Sliding, Marker_SlideBound, Marker_SlideDonor,
                   SlideBound_Zone, SlideDonor_Zone);
  /* DESCRIPTION: Inlet boundary type */
	AddEnumOption("INLET_TYPE", Kind_Inlet, Inlet_Map, "TOTAL_CONDITIONS");
	/* DESCRIPTION: Inlet boundary marker(s) with the following formats,
   Total Conditions: (inlet marker, total temp, total pressure, flow_direction_x,
   flow_direction_y, flow_direction_z, ... ) where flow_direction is
   a unit vector.
   Mass Flow: (inlet marker, density, velocity magnitude, flow_direction_x,
   flow_direction_y, flow_direction_z, ... ) where flow_direction is
   a unit vector. */
	AddMarkerInlet("MARKER_INLET", nMarker_Inlet, Marker_Inlet, Inlet_Ttotal, Inlet_Ptotal, Inlet_FlowDir);
	/* DESCRIPTION: % Supersonic inlet boundary marker(s)
   Format: (inlet marker, temperature, static pressure, velocity_x,
   velocity_y, velocity_z, ... ), i.e. primitive variables specified. */
	AddMarkerInlet("MARKER_SUPERSONIC_INLET", nMarker_Supersonic_Inlet, Marker_Supersonic_Inlet,
                 Inlet_Temperature, Inlet_Pressure, Inlet_Velocity);
	/* DESCRIPTION: Outlet boundary marker(s)
   Format: ( outlet marker, back pressure (static), ... ) */
	AddMarkerOutlet("MARKER_OUTLET", nMarker_Outlet, Marker_Outlet, Outlet_Pressure);
	/* DESCRIPTION: Isothermal wall boundary marker(s)
   Format: ( isothermal marker, wall temperature (static), ... ) */
	AddMarkerOutlet("MARKER_ISOTHERMAL", nMarker_Isothermal, Marker_Isothermal, Isothermal_Temperature);
	/* DESCRIPTION: Specified heat flux wall boundary marker(s)
   Format: ( Heat flux marker, wall heat flux (static), ... ) */
	AddMarkerOutlet("MARKER_HEATFLUX", nMarker_HeatFlux, Marker_HeatFlux, Heat_Flux);
	/* DESCRIPTION: Nacelle inflow boundary marker(s)
   Format: ( nacelle inflow marker, fan face Mach, ... ) */
	AddMarkerOutlet("MARKER_NACELLE_INFLOW", nMarker_NacelleInflow, Marker_NacelleInflow, FanFace_Mach_Target);
  /* DESCRIPTION: Engine subsonic intake region */
	AddSpecialOption("SUBSONIC_NACELLE_INFLOW", Engine_Intake, SetBoolOption, false);
	/* DESCRIPTION: Nacelle exhaust boundary marker(s)
   Format: (nacelle exhaust marker, total nozzle temp, total nozzle pressure, ... )*/
	AddMarkerInlet("MARKER_NACELLE_EXHAUST", nMarker_NacelleExhaust, Marker_NacelleExhaust, Nozzle_Ttotal, Nozzle_Ptotal);
	/* DESCRIPTION: Displacement boundary marker(s) */
  AddMarkerDisplacement("MARKER_DISPL", nMarker_Displacement, Marker_Displacement, Displ_Value);
	/* DESCRIPTION: Load boundary marker(s) */
	AddMarkerLoad("MARKER_LOAD", nMarker_Load, Marker_Load, Load_Value);
	/* DESCRIPTION: Flow load boundary marker(s) */
	AddMarkerFlowLoad("MARKER_FLOWLOAD", nMarker_FlowLoad, Marker_FlowLoad, FlowLoad_Value);
	/* DESCRIPTION: FW-H boundary marker(s) */
	AddMarkerOption("MARKER_FWH", nMarker_FWH, Marker_FWH);
	/* DESCRIPTION: Observer boundary marker(s) */
	AddMarkerOption("MARKER_OBSERVER", nMarker_Observer, Marker_Observer);
	/* DESCRIPTION: Damping factor for engine inlet condition */
	AddScalarOption("DAMP_NACELLE_INFLOW", Damp_Nacelle_Inflow, 0.1);
  
	/*--- Options related to grid adaptation ---*/
	/* CONFIG_CATEGORY: Grid adaptation */
  
	/* DESCRIPTION: Kind of grid adaptation */
	AddEnumOption("KIND_ADAPT", Kind_Adaptation, Adapt_Map, "NONE");
	/* DESCRIPTION: Percentage of new elements (% of the original number of elements) */
	AddScalarOption("NEW_ELEMS", New_Elem_Adapt, -1.0);
	/* DESCRIPTION: Scale factor for the dual volume */
	AddScalarOption("DUALVOL_POWER", DualVol_Power, 0.5);
	/* DESCRIPTION: Use analytical definition for surfaces */
	AddEnumOption("ANALYTICAL_SURFDEF", Analytical_Surface, Geo_Analytic_Map, "NONE");
	/* DESCRIPTION: Before each computation, implicitly smooth the nodal coordinates */
	AddSpecialOption("SMOOTH_GEOMETRY", SmoothNumGrid, SetBoolOption, false);
	/* DESCRIPTION: Adapt the boundary elements */
	AddSpecialOption("ADAPT_BOUNDARY", AdaptBoundary, SetBoolOption, true);
  /* DESCRIPTION: Divide rectangles into triangles */
	AddSpecialOption("DIVIDE_ELEMENTS", Divide_Element, SetBoolOption, false);
  
	/*--- Options related to time-marching ---*/
	/* CONFIG_CATEGORY: Time-marching */
  
	/* DESCRIPTION: Unsteady simulation  */
	AddEnumOption("UNSTEADY_SIMULATION", Unsteady_Simulation, Unsteady_Map, "NO");
	/* DESCRIPTION:  Unsteady farfield boundaries  */
	AddSpecialOption("UNSTEADY_FARFIELD", Unsteady_Farfield, SetBoolOption, false);
	/* DESCRIPTION:  Courant-Friedrichs-Lewy condition of the finest grid */
	AddScalarOption("CFL_NUMBER", CFLFineGrid, 1.25);
	/* DESCRIPTION: CFL ramp (factor, number of iterations, CFL limit) */
	default_vec_3d[0] = 1.0; default_vec_3d[1] = 100.0; default_vec_3d[2] = 1.0;
	AddArrayOption("CFL_RAMP", 3, CFLRamp, default_vec_3d);
  /* DESCRIPTION: Reduction factor of the CFL coefficient in the adjoint problem */
	AddScalarOption("ADJ_CFL_REDUCTION", Adj_CFLRedCoeff, 0.8);
  /* DESCRIPTION: Reduction factor of the CFL coefficient in the level set problem */
	AddScalarOption("TURB_CFL_REDUCTION", Turb_CFLRedCoeff, 1.0);
  /* DESCRIPTION: Reduction factor of the CFL coefficient in the turbulent adjoint problem */
	AddScalarOption("ADJTURB_CFL_REDUCTION", AdjTurb_CFLRedCoeff, 0.1);
  /* DESCRIPTION: Reduction factor of the CFL coefficient in the level set problem */
	AddScalarOption("LEVELSET_CFL_REDUCTION", LevelSet_CFLRedCoeff, 1E-2);
	/* DESCRIPTION: Number of total iterations */
	AddScalarOption("EXT_ITER", nExtIter, 999999);
	// these options share nRKStep as their size, which is not a good idea in general
	/* DESCRIPTION: Runge-Kutta alpha coefficients */
	AddListOption("RK_ALPHA_COEFF", nRKStep, RK_Alpha_Step);
	/* DESCRIPTION: Time Step for dual time stepping simulations (s) */
	AddScalarOption("UNST_TIMESTEP", Delta_UnstTime, 0.0);
	/* DESCRIPTION: Total Physical Time for dual time stepping simulations (s) */
	AddScalarOption("UNST_TIME", Total_UnstTime, 1.0);
	/* DESCRIPTION: Unsteady Courant-Friedrichs-Lewy number of the finest grid */
	AddScalarOption("UNST_CFL_NUMBER", Unst_CFL, 0.0);
	/* DESCRIPTION: Number of internal iterations (dual time method) */
	AddScalarOption("UNST_INT_ITER", Unst_nIntIter, 100);
	/* DESCRIPTION: Integer number of periodic time instances for Time Spectral */
	AddScalarOption("TIME_INSTANCES", nTimeInstances, 1);
	/* DESCRIPTION: Time discretization */
	AddEnumOption("TIME_DISCRE_FLOW", Kind_TimeIntScheme_Flow, Time_Int_Map, "RUNGE-KUTTA_EXPLICIT");
  /* DESCRIPTION: Time discretization */
	AddEnumOption("TIME_DISCRE_TNE2", Kind_TimeIntScheme_TNE2, Time_Int_Map, "EULER_IMPLICIT");
	/* DESCRIPTION: Time discretization */
	AddEnumOption("TIME_DISCRE_LEVELSET", Kind_TimeIntScheme_LevelSet, Time_Int_Map, "RUNGE-KUTTA_EXPLICIT");
	/* DESCRIPTION: Time discretization */
	AddEnumOption("TIME_DISCRE_ADJLEVELSET", Kind_TimeIntScheme_AdjLevelSet, Time_Int_Map, "RUNGE-KUTTA_EXPLICIT");
	/* DESCRIPTION: Time discretization */
	AddEnumOption("TIME_DISCRE_PLASMA", Kind_TimeIntScheme_Plasma, Time_Int_Map, "RUNGE-KUTTA_EXPLICIT");
	/* DESCRIPTION: Time discretization */
	AddEnumOption("TIME_DISCRE_ADJPLASMA", Kind_TimeIntScheme_AdjPlasma, Time_Int_Map, "RUNGE-KUTTA_EXPLICIT");
	/* DESCRIPTION: Time discretization */
	AddEnumOption("TIME_DISCRE_ADJ", Kind_TimeIntScheme_AdjFlow, Time_Int_Map, "RUNGE-KUTTA_EXPLICIT");
	/* DESCRIPTION: Time discretization */
	AddEnumOption("TIME_DISCRE_LIN", Kind_TimeIntScheme_LinFlow, Time_Int_Map, "RUNGE-KUTTA_EXPLICIT");
	/* DESCRIPTION: Time discretization */
	AddEnumOption("TIME_DISCRE_TURB", Kind_TimeIntScheme_Turb, Time_Int_Map, "EULER_IMPLICIT");
	/* DESCRIPTION: Time discretization */
	AddEnumOption("TIME_DISCRE_ADJTURB", Kind_TimeIntScheme_AdjTurb, Time_Int_Map, "EULER_IMPLICIT");
	/* DESCRIPTION: Time discretization */
	AddEnumOption("TIME_DISCRE_WAVE", Kind_TimeIntScheme_Wave, Time_Int_Map, "EULER_IMPLICIT");
	/* DESCRIPTION: Time discretization */
	AddEnumOption("TIME_DISCRE_FEA", Kind_TimeIntScheme_FEA, Time_Int_Map, "EULER_IMPLICIT");

	/*--- Options related to the linear solvers ---*/
	/* CONFIG_CATEGORY: Linear solver definition */
  
	/* DESCRIPTION: Linear solver for the implicit, mesh deformation, or discrete adjoint systems */
	AddEnumOption("LINEAR_SOLVER", Kind_Linear_Solver, Linear_Solver_Map, "FGMRES");
	/* DESCRIPTION: Preconditioner for the Krylov linear solvers */
	AddEnumOption("LINEAR_SOLVER_PREC", Kind_Linear_Solver_Prec, Linear_Solver_Prec_Map, "LU_SGS");
	/* DESCRIPTION: Minimum error threshold for the linear solver for the implicit formulation */
	AddScalarOption("LINEAR_SOLVER_ERROR", Linear_Solver_Error, 1E-5);
	/* DESCRIPTION: Maximum number of iterations of the linear solver for the implicit formulation */
	AddScalarOption("LINEAR_SOLVER_ITER", Linear_Solver_Iter, 10);
	/* DESCRIPTION: Relaxation of the linear solver for the implicit formulation */
	AddScalarOption("LINEAR_SOLVER_RELAX", Linear_Solver_Relax, 1.0);
  /* DESCRIPTION: Roe-Turkel preconditioning for low Mach number flows */
	AddSpecialOption("ROE_TURKEL_PREC", Low_Mach_Precon, SetBoolOption, false);
	/* DESCRIPTION: Time Step for dual time stepping simulations (s) */
	AddScalarOption("MIN_ROE_TURKEL_PREC", Min_Beta_RoeTurkel, 0.01);
	/* DESCRIPTION: Time Step for dual time stepping simulations (s) */
	AddScalarOption("MAX_ROE_TURKEL_PREC", Max_Beta_RoeTurkel, 0.2);
	/* DESCRIPTION: Linear solver for the turbulent adjoint systems */
	AddEnumOption("ADJTURB_LIN_SOLVER", Kind_AdjTurb_Linear_Solver, Linear_Solver_Map, "FGMRES");
	/* DESCRIPTION: Preconditioner for the turbulent adjoint Krylov linear solvers */
	AddEnumOption("ADJTURB_LIN_PREC", Kind_AdjTurb_Linear_Prec, Linear_Solver_Prec_Map, "LU_SGS");
	/* DESCRIPTION: Minimum error threshold for the turbulent adjoint linear solver for the implicit formulation */
	AddScalarOption("ADJTURB_LIN_ERROR", AdjTurb_Linear_Error, 1E-5);
	/* DESCRIPTION: Maximum number of iterations of the turbulent adjoint linear solver for the implicit formulation */
	AddScalarOption("ADJTURB_LIN_ITER", AdjTurb_Linear_Iter, 10);
  
	/*--- Options related to dynamic meshes ---*/
	/* CONFIG_CATEGORY: Dynamic mesh definition */
  
	/* DESCRIPTION: Mesh motion for unsteady simulations */
	AddSpecialOption("GRID_MOVEMENT", Grid_Movement, SetBoolOption, false);
	/* DESCRIPTION: Type of mesh motion */
  AddEnumListOption("GRID_MOVEMENT_KIND", nZone, Kind_GridMovement, GridMovement_Map);
	default_vec_3d[0] = 0; default_vec_3d[1] = 0;
	/* DESCRIPTION: % Mach number (non-dimensional, based on the mesh velocity and freestream vals.) */
	AddScalarOption("MACH_MOTION", Mach_Motion, 0.0);
	/* DESCRIPTION: Coordinates of the rigid motion origin */
	AddListOption("MOTION_ORIGIN_X", nZone, Motion_Origin_X);
	/* DESCRIPTION: Coordinates of the rigid motion origin */
	AddListOption("MOTION_ORIGIN_Y", nZone, Motion_Origin_Y);
	/* DESCRIPTION: Coordinates of the rigid motion origin */
	AddListOption("MOTION_ORIGIN_Z", nZone, Motion_Origin_Z);
	/* DESCRIPTION: Translational velocity vector (m/s) in the x, y, & z directions (RIGID_MOTION only) */
	AddListOption("TRANSLATION_RATE_X", nZone, Translation_Rate_X);
	/* DESCRIPTION: Translational velocity vector (m/s) in the x, y, & z directions (RIGID_MOTION only) */
	AddListOption("TRANSLATION_RATE_Y", nZone, Translation_Rate_Y);
	/* DESCRIPTION: Translational velocity vector (m/s) in the x, y, & z directions (RIGID_MOTION only) */
	AddListOption("TRANSLATION_RATE_Z", nZone, Translation_Rate_Z);
	/* DESCRIPTION: Angular velocity vector (rad/s) about x, y, & z axes (RIGID_MOTION only) */
	AddListOption("ROTATION_RATE_X", nZone, Rotation_Rate_X);
	/* DESCRIPTION: Angular velocity vector (rad/s) about x, y, & z axes (RIGID_MOTION only) */
	AddListOption("ROTATION_RATE_Y", nZone, Rotation_Rate_Y);
	/* DESCRIPTION: Angular velocity vector (rad/s) about x, y, & z axes (RIGID_MOTION only) */
	AddListOption("ROTATION_RATE_Z", nZone, Rotation_Rate_Z);
	/* DESCRIPTION: Pitching angular freq. (rad/s) about x, y, & z axes (RIGID_MOTION only) */
	AddListOption("PITCHING_OMEGA_X", nZone, Pitching_Omega_X);
	/* DESCRIPTION: Pitching angular freq. (rad/s) about x, y, & z axes (RIGID_MOTION only) */
	AddListOption("PITCHING_OMEGA_Y", nZone, Pitching_Omega_Y);
	/* DESCRIPTION: Pitching angular freq. (rad/s) about x, y, & z axes (RIGID_MOTION only) */
	AddListOption("PITCHING_OMEGA_Z", nZone, Pitching_Omega_Z);
	/* DESCRIPTION: Pitching amplitude (degrees) about x, y, & z axes (RIGID_MOTION only) */
	AddListOption("PITCHING_AMPL_X", nZone, Pitching_Ampl_X);
	/* DESCRIPTION: Pitching amplitude (degrees) about x, y, & z axes (RIGID_MOTION only) */
	AddListOption("PITCHING_AMPL_Y", nZone, Pitching_Ampl_Y);
	/* DESCRIPTION: Pitching amplitude (degrees) about x, y, & z axes (RIGID_MOTION only) */
	AddListOption("PITCHING_AMPL_Z", nZone, Pitching_Ampl_Z);
	/* DESCRIPTION: Pitching phase offset (degrees) about x, y, & z axes (RIGID_MOTION only) */
	AddListOption("PITCHING_PHASE_X", nZone, Pitching_Phase_X);
	/* DESCRIPTION: Pitching phase offset (degrees) about x, y, & z axes (RIGID_MOTION only) */
	AddListOption("PITCHING_PHASE_Y", nZone, Pitching_Phase_Y);
	/* DESCRIPTION: Pitching phase offset (degrees) about x, y, & z axes (RIGID_MOTION only) */
	AddListOption("PITCHING_PHASE_Z", nZone, Pitching_Phase_Z);
	/* DESCRIPTION: Plunging angular freq. (rad/s) in x, y, & z directions (RIGID_MOTION only) */
	AddListOption("PLUNGING_OMEGA_X", nZone, Plunging_Omega_X);
	/* DESCRIPTION: Plunging angular freq. (rad/s) in x, y, & z directions (RIGID_MOTION only) */
	AddListOption("PLUNGING_OMEGA_Y", nZone, Plunging_Omega_Y);
	/* DESCRIPTION: Plunging angular freq. (rad/s) in x, y, & z directions (RIGID_MOTION only) */
	AddListOption("PLUNGING_OMEGA_Z", nZone, Plunging_Omega_Z);
	/* DESCRIPTION: Plunging amplitude (m) in x, y, & z directions (RIGID_MOTION only) */
	AddListOption("PLUNGING_AMPL_X", nZone, Plunging_Ampl_X);
	/* DESCRIPTION: Plunging amplitude (m) in x, y, & z directions (RIGID_MOTION only) */
	AddListOption("PLUNGING_AMPL_Y", nZone, Plunging_Ampl_Y);
	/* DESCRIPTION: Plunging amplitude (m) in x, y, & z directions (RIGID_MOTION only) */
	AddListOption("PLUNGING_AMPL_Z", nZone, Plunging_Ampl_Z);
	/* DESCRIPTION:  */
	AddScalarOption("MOTION_FILENAME", Motion_Filename, string("mesh_motion.dat"));
	/* DESCRIPTION: Uncoupled Aeroelastic Frequency Plunge. */
	AddScalarOption("FREQ_PLUNGE_AEROELASTIC", FreqPlungeAeroelastic, 100);
	/* DESCRIPTION: Uncoupled Aeroelastic Frequency Pitch. */
	AddScalarOption("FREQ_PITCH_AEROELASTIC", FreqPitchAeroelastic, 100);
	/* DESCRIPTION: Type of aeroelastic grid movement */
	AddEnumOption("TYPE_AEROELASTIC_GRID_MOVEMENT", Aeroelastic_Grid_Movement, Aeroelastic_Movement_Map, "RIGID");
	/* DESCRIPTION: Type of grid velocities for aeroelastic motion */
	AddEnumOption("TYPE_AEROELASTIC_GRID_VELOCITY", Aeroelastic_Grid_Velocity, Aeroelastic_Velocity_Map, "FD");
  
	/*--- Options related to rotating frame problems ---*/
	/* CONFIG_CATEGORY: Rotating frame */
  
	/* DESCRIPTION: Rotating frame problem */
	AddSpecialOption("ROTATING_FRAME", Rotating_Frame, SetBoolOption, false);
	default_vec_3d[0] = 0.0; default_vec_3d[1] = 0.0; default_vec_3d[2] = 0.0;
	/* DESCRIPTION: Origin of the axis of rotation */
	AddArrayOption("ROTATIONAL_ORIGIN", 3, RotAxisOrigin, default_vec_3d);
	default_vec_3d[0] = 0.0; default_vec_3d[1] = 0.0; default_vec_3d[2] = 0.0;
	/* DESCRIPTION: Angular velocity vector (rad/s) */
	AddArrayOption("ROTATION_RATE", 3, Omega, default_vec_3d);
	/*--- Initializing this here because it might be needed in the geometry classes. ---*/
	Omega_FreeStreamND = new double[3];
  
	/*--- Options related to convergence ---*/
	/* CONFIG_CATEGORY: Convergence*/
  
	/* DESCRIPTION: Convergence criteria */
	AddEnumOption("CONV_CRITERIA", ConvCriteria, Converge_Crit_Map, "RESIDUAL");
	/* DESCRIPTION: Residual reduction (order of magnitude with respect to the initial value) */
	AddScalarOption("RESIDUAL_REDUCTION", OrderMagResidual, 3.0);
	/* DESCRIPTION: Min value of the residual (log10 of the residual) */
	AddScalarOption("RESIDUAL_MINVAL", MinLogResidual, -8.0);
	/* DESCRIPTION: Iteration number to begin convergence monitoring */
	AddScalarOption("STARTCONV_ITER", StartConv_Iter, 5);
	/* DESCRIPTION: Number of elements to apply the criteria */
	AddScalarOption("CAUCHY_ELEMS", Cauchy_Elems, 100);
	/* DESCRIPTION: Epsilon to control the series convergence */
	AddScalarOption("CAUCHY_EPS", Cauchy_Eps, 1E-10);
	/* DESCRIPTION: Flow functional for the Cauchy criteria */
	AddEnumOption("CAUCHY_FUNC_FLOW", Cauchy_Func_Flow, Objective_Map, "DRAG");
	/* DESCRIPTION: Adjoint functional for the Cauchy criteria */
	AddEnumOption("CAUCHY_FUNC_ADJ", Cauchy_Func_AdjFlow, Sens_Map, "SENS_GEOMETRY");
	/* DESCRIPTION: Linearized functional for the Cauchy criteria */
	AddEnumOption("CAUCHY_FUNC_LIN", Cauchy_Func_LinFlow, Linear_Obj_Map, "DELTA_DRAG");
	/* DESCRIPTION: Epsilon for a full multigrid method evaluation */
	AddScalarOption("FULLMG_CAUCHY_EPS", Cauchy_Eps_FullMG, 1E-4);
  
	/*--- Options related to Multi-grid ---*/
	/* CONFIG_CATEGORY: Multi-grid */
  
	/* DESCRIPTION: Full multi-grid  */
	AddSpecialOption("FULLMG", FullMG, SetBoolOption, false);
	/* DESCRIPTION: Start up iterations using the fine grid only */
	AddScalarOption("START_UP_ITER", nStartUpIter, 0);
	/* DESCRIPTION: Multi-grid Levels */
	AddScalarOption("MGLEVEL", nMultiLevel, 0);
	/* DESCRIPTION: Multi-grid Cycle (0 = V cycle, 1 = W Cycle) */
	AddScalarOption("MGCYCLE", MGCycle, 0);
	/* DESCRIPTION: Multi-grid pre-smoothing level */
	AddListOption("MG_PRE_SMOOTH", nMG_PreSmooth, MG_PreSmooth);
	/* DESCRIPTION: Multi-grid post-smoothing level */
	AddListOption("MG_POST_SMOOTH", nMG_PostSmooth, MG_PostSmooth);
	/* DESCRIPTION: Jacobi implicit smoothing of the correction */
	AddListOption("MG_CORRECTION_SMOOTH", nMG_CorrecSmooth, MG_CorrecSmooth);
	/* DESCRIPTION: Damping factor for the residual restriction */
	AddScalarOption("MG_DAMP_RESTRICTION", Damp_Res_Restric, 0.75);
	/* DESCRIPTION: Damping factor for the correction prolongation */
	AddScalarOption("MG_DAMP_PROLONGATION", Damp_Correc_Prolong, 0.75);
	/* DESCRIPTION: CFL reduction factor on the coarse levels */
	AddScalarOption("MG_CFL_REDUCTION", MG_CFLRedCoeff, 0.75);
	/* DESCRIPTION: Maximum number of children in the agglomeration stage */
	AddScalarOption("MAX_CHILDREN", MaxChildren, 500);
	/* DESCRIPTION: Maximum length of an agglomerated element (relative to the domain) */
	AddScalarOption("MAX_DIMENSION", MaxDimension, 0.1);
<<<<<<< HEAD

	/*--- options related to the discretization ---*/
	/* CONFIG_CATEGORY: Discretization */

	/* DESCRIPTION: Slope limiter */
	AddEnumOption("SLOPE_LIMITER_FLOW", Kind_SlopeLimit_Flow, Limiter_Map, "NONE");
  /* DESCRIPTION: Slope limiter */
	AddEnumOption("SLOPE_LIMITER_TNE2", Kind_SlopeLimit_TNE2, Limiter_Map, "NONE");
	/* DESCRIPTION: Slope limiter */
	AddEnumOption("SLOPE_LIMITER_ADJFLOW", Kind_SlopeLimit_AdjFlow, Limiter_Map, "NONE");
	/* DESCRIPTION: Slope limiter */
	AddEnumOption("SLOPE_LIMITER_TURB", Kind_SlopeLimit_Turb, Limiter_Map, "NONE");
	/* DESCRIPTION: Slope limiter */
	AddEnumOption("SLOPE_LIMITER_ADJTURB", Kind_SlopeLimit_AdjTurb, Limiter_Map, "NONE");
	/* DESCRIPTION: Slope limiter */
	AddEnumOption("SLOPE_LIMITER_LEVELSET", Kind_SlopeLimit_LevelSet, Limiter_Map, "NONE");
	/* DESCRIPTION: Slope limiter */
	AddEnumOption("SLOPE_LIMITER_ADJLEVELSET", Kind_SlopeLimit_AdjLevelSet, Limiter_Map, "NONE");
	/* DESCRIPTION: Slope limiter */
	AddEnumOption("SLOPE_LIMITER_PLASMA", Kind_SlopeLimit_Plasma, Limiter_Map, "NONE");
	/* DESCRIPTION: Slope limiter */
	AddEnumOption("SLOPE_LIMITER_ADJPLASMA", Kind_SlopeLimit_AdjPlasma, Limiter_Map, "NONE");
=======
  
	/*--- Options related to the spatial discretization ---*/
	/* CONFIG_CATEGORY: Spatial Discretization */
  
	/* DESCRIPTION: Numerical method for spatial gradients */
	AddEnumOption("NUM_METHOD_GRAD", Kind_Gradient_Method, Gradient_Map, "GREEN_GAUSS");
>>>>>>> 6c07924a
	/* DESCRIPTION: Coefficient for the limiter */
	AddScalarOption("LIMITER_COEFF", LimiterCoeff, 0.3);
  
	/* DESCRIPTION: Convective numerical method */
	AddConvectOption("CONV_NUM_METHOD_FLOW", Kind_ConvNumScheme_Flow, Kind_Centered_Flow, Kind_Upwind_Flow);
<<<<<<< HEAD
  /* DESCRIPTION: Convective numerical method */
	AddConvectOption("CONV_NUM_METHOD_TNE2", Kind_ConvNumScheme_TNE2, Kind_Centered_TNE2, Kind_Upwind_TNE2);
	/* DESCRIPTION: Convective numerical method */
	AddConvectOption("CONV_NUM_METHOD_LEVELSET", Kind_ConvNumScheme_LevelSet, Kind_Centered_LevelSet, Kind_Upwind_LevelSet);
	/* DESCRIPTION: Convective numerical method */
	AddConvectOption("CONV_NUM_METHOD_ADJLEVELSET", Kind_ConvNumScheme_AdjLevelSet, Kind_Centered_AdjLevelSet, Kind_Upwind_AdjLevelSet);
	/* DESCRIPTION: Convective numerical method */
	AddConvectOption("CONV_NUM_METHOD_PLASMA", Kind_ConvNumScheme_Plasma, Kind_Centered_Plasma, Kind_Upwind_Plasma);
	/* DESCRIPTION: Convective numerical method */
	AddConvectOption("CONV_NUM_METHOD_ADJPLASMA", Kind_ConvNumScheme_AdjPlasma, Kind_Centered_AdjPlasma, Kind_Upwind_AdjPlasma);
	/* DESCRIPTION: Convective numerical method */
	AddConvectOption("CONV_NUM_METHOD_ADJ", Kind_ConvNumScheme_AdjFlow, Kind_Centered_AdjFlow, Kind_Upwind_AdjFlow);
	/* DESCRIPTION: Convective numerical method */
	AddConvectOption("CONV_NUM_METHOD_ADJTNE2", Kind_ConvNumScheme_AdjTNE2, Kind_Centered_AdjTNE2, Kind_Upwind_AdjTNE2);
	/* DESCRIPTION: Convective numerical method */
	AddConvectOption("CONV_NUM_METHOD_LIN", Kind_ConvNumScheme_LinFlow, Kind_Centered_LinFlow, Kind_Upwind_LinFlow);
=======
	/* DESCRIPTION: Viscous numerical method */
	AddEnumOption("VISC_NUM_METHOD_FLOW", Kind_ViscNumScheme_Flow, Viscous_Map, "NONE");
	/* DESCRIPTION: Source term numerical method */
	AddEnumOption("SOUR_NUM_METHOD_FLOW", Kind_SourNumScheme_Flow, Source_Map, "NONE");
	/* DESCRIPTION: Slope limiter */
	AddEnumOption("SLOPE_LIMITER_FLOW", Kind_SlopeLimit_Flow, Limiter_Map, "NONE");
	default_vec_3d[0] = 0.15; default_vec_3d[1] = 0.5; default_vec_3d[2] = 0.02;
	/* DESCRIPTION: 1st, 2nd and 4th order artificial dissipation coefficients */
	AddArrayOption("AD_COEFF_FLOW", 3, Kappa_Flow, default_vec_3d);
  
	/* DESCRIPTION: Convective numerical method */
	AddConvectOption("CONV_NUM_METHOD_ADJ", Kind_ConvNumScheme_AdjFlow, Kind_Centered_AdjFlow, Kind_Upwind_AdjFlow);
	/* DESCRIPTION: Viscous numerical method */
	AddEnumOption("VISC_NUM_METHOD_ADJ", Kind_ViscNumScheme_AdjFlow, Viscous_Map, "NONE");
	/* DESCRIPTION: Source term numerical method */
	AddEnumOption("SOUR_NUM_METHOD_ADJ", Kind_SourNumScheme_AdjFlow, Source_Map, "NONE");
	/* DESCRIPTION: Slope limiter */
	AddEnumOption("SLOPE_LIMITER_ADJFLOW", Kind_SlopeLimit_AdjFlow, Limiter_Map, "NONE");
	default_vec_3d[0] = 0.15; default_vec_3d[1] = 0.5; default_vec_3d[2] = 0.02;
	/* DESCRIPTION: 1st, 2nd and 4th order artificial dissipation coefficients */
	AddArrayOption("AD_COEFF_ADJ", 3, Kappa_AdjFlow, default_vec_3d);
	
	/* DESCRIPTION: Slope limiter */
	AddEnumOption("SLOPE_LIMITER_TURB", Kind_SlopeLimit_Turb, Limiter_Map, "NONE");
>>>>>>> 6c07924a
	/* DESCRIPTION: Convective numerical method */
	AddConvectOption("CONV_NUM_METHOD_TURB", Kind_ConvNumScheme_Turb, Kind_Centered_Turb, Kind_Upwind_Turb);
	/* DESCRIPTION: Viscous numerical method */
	AddEnumOption("VISC_NUM_METHOD_TURB", Kind_ViscNumScheme_Turb, Viscous_Map, "NONE");
	/* DESCRIPTION: Source term numerical method */
	AddEnumOption("SOUR_NUM_METHOD_TURB", Kind_SourNumScheme_Turb, Source_Map, "NONE");
  
	/* DESCRIPTION: Slope limiter */
	AddEnumOption("SLOPE_LIMITER_ADJTURB", Kind_SlopeLimit_AdjTurb, Limiter_Map, "NONE");
	/* DESCRIPTION: Convective numerical method */
	AddConvectOption("CONV_NUM_METHOD_ADJTURB", Kind_ConvNumScheme_AdjTurb, Kind_Centered_AdjTurb, Kind_Upwind_AdjTurb);
<<<<<<< HEAD
	/* DESCRIPTION: Numerical method for spatial gradients */
	AddEnumOption("NUM_METHOD_GRAD", Kind_Gradient_Method, Gradient_Map, "GREEN_GAUSS");
	/* DESCRIPTION: Viscous numerical method */
	AddEnumOption("VISC_NUM_METHOD_FLOW", Kind_ViscNumScheme_Flow, Viscous_Map, "NONE");
  /* DESCRIPTION: Viscous numerical method */
	AddEnumOption("VISC_NUM_METHOD_TNE2", Kind_ViscNumScheme_TNE2, Viscous_Map, "NONE");
	/* DESCRIPTION: Viscous numerical method */
	AddEnumOption("VISC_NUM_METHOD_WAVE", Kind_ViscNumScheme_Wave, Viscous_Map, "GALERKIN");
=======
>>>>>>> 6c07924a
	/* DESCRIPTION: Viscous numerical method */
	AddEnumOption("VISC_NUM_METHOD_ADJTURB", Kind_ViscNumScheme_AdjTurb, Viscous_Map, "NONE");
	/* DESCRIPTION: Source term numerical method */
	AddEnumOption("SOUR_NUM_METHOD_ADJTURB", Kind_SourNumScheme_AdjTurb, Source_Map, "NONE");
  
	/* DESCRIPTION: Convective numerical method */
	AddConvectOption("CONV_NUM_METHOD_LIN", Kind_ConvNumScheme_LinFlow, Kind_Centered_LinFlow, Kind_Upwind_LinFlow);
	/* DESCRIPTION: Viscous numerical method */
	AddEnumOption("VISC_NUM_METHOD_LIN", Kind_ViscNumScheme_LinFlow, Viscous_Map, "NONE");
	/* DESCRIPTION: Source term numerical method */
<<<<<<< HEAD
	AddEnumOption("SOUR_NUM_METHOD_FLOW", Kind_SourNumScheme_Flow, Source_Map, "NONE");
  /* DESCRIPTION: Source term numerical method */
	AddEnumOption("SOUR_NUM_METHOD_TNE2", Kind_SourNumScheme_TNE2, Source_Map, "NONE");
=======
	AddEnumOption("SOUR_NUM_METHOD_LIN", Kind_SourNumScheme_LinFlow, Source_Map, "NONE");
	default_vec_3d[0] = 0.15; default_vec_3d[1] = 0.02;
	/* DESCRIPTION: 1st, 2nd and 4th order artificial dissipation coefficients */
	AddArrayOption("AD_COEFF_LIN", 2, Kappa_LinFlow, default_vec_3d);
  
	/* DESCRIPTION: Slope limiter */
	AddEnumOption("SLOPE_LIMITER_LEVELSET", Kind_SlopeLimit_LevelSet, Limiter_Map, "NONE");
	/* DESCRIPTION: Convective numerical method */
	AddConvectOption("CONV_NUM_METHOD_LEVELSET", Kind_ConvNumScheme_LevelSet, Kind_Centered_LevelSet, Kind_Upwind_LevelSet);
>>>>>>> 6c07924a
	/* DESCRIPTION: Source term numerical method */
	AddEnumOption("SOUR_NUM_METHOD_LEVELSET", Kind_SourNumScheme_LevelSet, Source_Map, "NONE");
  
	/* DESCRIPTION: Slope limiter */
	AddEnumOption("SLOPE_LIMITER_ADJLEVELSET", Kind_SlopeLimit_AdjLevelSet, Limiter_Map, "NONE");
	/* DESCRIPTION: Convective numerical method */
	AddConvectOption("CONV_NUM_METHOD_ADJLEVELSET", Kind_ConvNumScheme_AdjLevelSet, Kind_Centered_AdjLevelSet, Kind_Upwind_AdjLevelSet);
	/* DESCRIPTION: Viscous numerical method */
	AddEnumOption("VISC_NUM_METHOD_ADJLEVELSET", Kind_ViscNumScheme_AdjLevelSet, Viscous_Map, "NONE");
	/* DESCRIPTION: Source term numerical method */
	AddEnumOption("SOUR_NUM_METHOD_ADJLEVELSET", Kind_SourNumScheme_AdjLevelSet, Source_Map, "NONE");
  
	/* DESCRIPTION: Convective numerical method */
	AddConvectOption("CONV_NUM_METHOD_PLASMA", Kind_ConvNumScheme_Plasma, Kind_Centered_Plasma, Kind_Upwind_Plasma);
	/* DESCRIPTION: Viscous numerical method */
	AddEnumOption("VISC_NUM_METHOD_PLASMA", Kind_ViscNumScheme_Plasma, Viscous_Map, "NONE");
	/* DESCRIPTION: Source term numerical method */
	AddEnumOption("SOUR_NUM_METHOD_PLASMA", Kind_SourNumScheme_Plasma, Source_Map, "NONE");
	/* DESCRIPTION: Source term numerical method */
	AddEnumOption("SOUR_JAC_METHOD_PLASMA", Kind_SourJac_Plasma, SourceJac_Map, "FINITE_DIFF");
	/* DESCRIPTION: Slope limiter */
	AddEnumOption("SLOPE_LIMITER_PLASMA", Kind_SlopeLimit_Plasma, Limiter_Map, "NONE");
	default_vec_3d[0] = 0.15; default_vec_3d[1] = 0.5; default_vec_3d[2] = 0.02;
	/* DESCRIPTION: 1st, 2nd and 4th order artificial dissipation coefficients */
	AddArrayOption("AD_COEFF_PLASMA", 3, Kappa_Plasma, default_vec_3d);
  
	/* DESCRIPTION: Convective numerical method */
	AddConvectOption("CONV_NUM_METHOD_ADJPLASMA", Kind_ConvNumScheme_AdjPlasma, Kind_Centered_AdjPlasma, Kind_Upwind_AdjPlasma);
	/* DESCRIPTION: Viscous numerical method */
	AddEnumOption("VISC_NUM_METHOD_ADJPLASMA", Kind_ViscNumScheme_AdjPlasma, Viscous_Map, "NONE");
	/* DESCRIPTION: Source term numerical method */
	AddEnumOption("SOUR_NUM_METHOD_ADJPLASMA", Kind_SourNumScheme_AdjPlasma, Source_Map, "NONE");
	/* DESCRIPTION: Slope limiter */
	AddEnumOption("SLOPE_LIMITER_ADJPLASMA", Kind_SlopeLimit_AdjPlasma, Limiter_Map, "NONE");
	default_vec_3d[0] = 0.15; default_vec_3d[1] = 0.5; default_vec_3d[2] = 0.02;
	/* DESCRIPTION: 1st, 2nd and 4th order artificial dissipation coefficients */
	AddArrayOption("AD_COEFF_ADJPLASMA", 3, Kappa_AdjPlasma, default_vec_3d);
  
	/* DESCRIPTION: Viscous numerical method */
	AddEnumOption("VISC_NUM_METHOD_WAVE", Kind_ViscNumScheme_Wave, Viscous_Map, "GALERKIN");
	/* DESCRIPTION: Source term numerical method */
	AddEnumOption("SOUR_NUM_METHOD_WAVE", Kind_SourNumScheme_Wave, Source_Map, "NONE");
  
	/* DESCRIPTION: Viscous numerical method */
	AddEnumOption("VISC_NUM_METHOD_ELEC", Kind_ViscNumScheme_Elec, Viscous_Map, "NONE");
	/* DESCRIPTION: Source term numerical method */
	AddEnumOption("SOUR_NUM_METHOD_ELEC", Kind_SourNumScheme_Elec, Source_Map, "NONE");
  
	/* DESCRIPTION: Viscous numerical method */
	AddEnumOption("VISC_NUM_METHOD_FEA", Kind_ViscNumScheme_FEA, Viscous_Map, "GALERKIN");
	/* DESCRIPTION: Source term numerical method */
<<<<<<< HEAD
	AddEnumOption("SOUR_NUM_METHOD_ADJTURB", Kind_SourNumScheme_AdjTurb, Source_Map, "NONE");

	/*--- options related to the artificial dissipation ---*/
	/* CONFIG_CATEGORY: Artificial dissipation */

	default_vec_3d[0] = 0.15; default_vec_3d[1] = 0.5; default_vec_3d[2] = 0.02;
	/* DESCRIPTION: 1st, 2nd and 4th order artificial dissipation coefficients */
	AddArrayOption("AD_COEFF_FLOW", 3, Kappa_Flow, default_vec_3d);
	default_vec_3d[0] = 0.15; default_vec_3d[1] = 0.5; default_vec_3d[2] = 0.02;
	/* DESCRIPTION: 1st, 2nd and 4th order artificial dissipation coefficients */
	AddArrayOption("AD_COEFF_ADJ", 3, Kappa_AdjFlow, default_vec_3d);
	default_vec_3d[0] = 0.15; default_vec_3d[1] = 0.5; default_vec_3d[2] = 0.02;
  /* DESCRIPTION: 1st, 2nd and 4th order artificial dissipation coefficients */
	AddArrayOption("AD_COEFF_TNE2", 3, Kappa_TNE2, default_vec_3d);
	default_vec_3d[0] = 0.15; default_vec_3d[1] = 0.5; default_vec_3d[2] = 0.02;
  /* DESCRIPTION: 1st, 2nd and 4th order artificial dissipation coefficients */
	AddArrayOption("AD_COEFF_ADJTNE2", 3, Kappa_AdjTNE2, default_vec_3d);
	default_vec_3d[0] = 0.15; default_vec_3d[1] = 0.5; default_vec_3d[2] = 0.02;
	/* DESCRIPTION: 1st, 2nd and 4th order artificial dissipation coefficients */
	AddArrayOption("AD_COEFF_PLASMA", 3, Kappa_Plasma, default_vec_3d);
	default_vec_3d[0] = 0.15; default_vec_3d[1] = 0.5; default_vec_3d[2] = 0.02;
	/* DESCRIPTION: 1st, 2nd and 4th order artificial dissipation coefficients */
	AddArrayOption("AD_COEFF_ADJPLASMA", 3, Kappa_AdjPlasma, default_vec_3d);
	default_vec_3d[0] = 0.15; default_vec_3d[1] = 0.02;
	/* DESCRIPTION: 1st, 2nd and 4th order artificial dissipation coefficients */
	AddArrayOption("AD_COEFF_LIN", 2, Kappa_LinFlow, default_vec_3d);


	/*--- options related to the adjoint and gradient ---*/
	/* CONFIG_CATEGORY: Adjoint and gradient */

=======
	AddEnumOption("SOUR_NUM_METHOD_FEA", Kind_SourNumScheme_FEA, Source_Map, "NONE");
  
	/* DESCRIPTION: Source term numerical method */
	AddEnumOption("SOUR_NUM_METHOD_TEMPLATE", Kind_SourNumScheme_Template, Source_Map, "NONE");
  
  
	/*--- Options related to the adjoint and gradient ---*/
	/* CONFIG_CATEGORY: Adjoint and Gradient */
  
>>>>>>> 6c07924a
	/* DESCRIPTION: Adjoint type */
	AddEnumOption("ADJOINT_TYPE", Kind_Adjoint, Adjoint_Map,"CONTINUOUS");
  /* DESCRIPTION: Limit value for the adjoint variable */
	AddScalarOption("ADJ_LIMIT", AdjointLimit, 1E6);
	/* DESCRIPTION: Adjoint problem boundary condition */
	AddEnumOption("ADJ_OBJFUNC", Kind_ObjFunc, Objective_Map, "DRAG");
  /* DESCRIPTION: Definition of the airfoil section */
  default_vec_3d[0] = 0.0; default_vec_3d[1] = 1.0;
	AddArrayOption("GEO_SECTION_LIMIT", 2, Section_Limit, default_vec_3d);
	/* DESCRIPTION: Mode of the GDC code (analysis, or gradient) */
	AddEnumOption("GEO_MODE", GeometryMode, GeometryMode_Map, "FUNCTION");
	/* DESCRIPTION: Drag weight in sonic boom Objective Function (from 0.0 to 1.0) */
	AddScalarOption("DRAG_IN_SONICBOOM", WeightCd, 0.0);
	/* DESCRIPTION: Sensitivity smoothing  */
	AddEnumOption("SENS_SMOOTHING", Kind_SensSmooth, Sens_Smoothing_Map, "NONE");
	/* DESCRIPTION: Continuous governing equation set  */
	AddEnumOption("CONTINUOUS_EQNS", Continuous_Eqns, ContinuousEqns_Map, "EULER");
	/* DESCRIPTION: Discrete governing equation set */
	AddEnumOption("DISCRETE_EQNS", Discrete_Eqns, DiscreteEqns_Map, "NONE");
	/* DESCRIPTION: Adjoint frozen viscosity */
	AddSpecialOption("FROZEN_VISC", Frozen_Visc, SetBoolOption, true);
	/* DESCRIPTION:  */
	AddScalarOption("CTE_VISCOUS_DRAG", CteViscDrag, 0.0);
	/* DESCRIPTION: Print sensitivities to screen on exit */
	AddSpecialOption("SHOW_ADJ_SENS", Show_Adj_Sens, SetBoolOption, false);
  
	/*--- Options related to input/output files and formats ---*/
	/* CONFIG_CATEGORY: Input/output files and formats */
  
	/* DESCRIPTION: I/O */
	AddEnumOption("OUTPUT_FORMAT", Output_FileFormat, Output_Map, "TECPLOT");
	/* DESCRIPTION: Mesh input file format */
	AddEnumOption("MESH_FORMAT", Mesh_FileFormat, Input_Map, "SU2");
	/* DESCRIPTION: Convert a CGNS mesh to SU2 format */
	AddSpecialOption("CGNS_TO_SU2", CGNS_To_SU2, SetBoolOption, false);
	/* DESCRIPTION:  Mesh input file */
	AddScalarOption("MESH_FILENAME", Mesh_FileName, string("mesh.su2"));
	/* DESCRIPTION: Mesh output file */
	AddScalarOption("MESH_OUT_FILENAME", Mesh_Out_FileName, string("mesh_out.su2"));
	/* DESCRIPTION: Output file convergence history (w/o extension) */
	AddScalarOption("CONV_FILENAME", Conv_FileName, string("history"));
	/* DESCRIPTION: Restart flow input file */
	AddScalarOption("SOLUTION_FLOW_FILENAME", Solution_FlowFileName, string("solution_flow.dat"));
	/* DESCRIPTION: Restart flow input file */
	AddScalarOption("FARFIELD_FILENAME", Farfield_FileName, string("farfield.dat"));
	/* DESCRIPTION: Restart linear flow input file */
	AddScalarOption("SOLUTION_LIN_FILENAME", Solution_LinFileName, string("solution_lin.dat"));
	/* DESCRIPTION: Restart adjoint input file */
	AddScalarOption("SOLUTION_ADJ_FILENAME", Solution_AdjFileName, string("solution_adj.dat"));
	/* DESCRIPTION: Output file restart flow */
	AddScalarOption("RESTART_FLOW_FILENAME", Restart_FlowFileName, string("restart_flow.dat"));
	/* DESCRIPTION: Output file linear flow */
	AddScalarOption("RESTART_LIN_FILENAME",Restart_LinFileName, string("restart_lin.dat"));
	/* DESCRIPTION: Output file restart adjoint */
	AddScalarOption("RESTART_ADJ_FILENAME", Restart_AdjFileName, string("restart_adj.dat"));
	/* DESCRIPTION: Output file restart wave */
	AddScalarOption("RESTART_WAVE_FILENAME", Restart_WaveFileName, string("restart_wave.dat"));
	/* DESCRIPTION: Output file flow (w/o extension) variables */
	AddScalarOption("VOLUME_FLOW_FILENAME", Flow_FileName, string("flow"));
	/* DESCRIPTION: Output file structure (w/o extension) variables */
	AddScalarOption("VOLUME_STRUCTURE_FILENAME", Structure_FileName, string("structure"));
	/* DESCRIPTION: Output file wave (w/o extension) variables */
	AddScalarOption("VOLUME_WAVE_FILENAME", Wave_FileName, string("wave"));
	/* DESCRIPTION: Output file adj. wave (w/o extension) variables */
	AddScalarOption("VOLUME_ADJWAVE_FILENAME", AdjWave_FileName, string("adjoint_wave"));
	/* DESCRIPTION: Output file adjoint (w/o extension) variables */
	AddScalarOption("VOLUME_ADJ_FILENAME", Adj_FileName, string("adjoint"));
	/* DESCRIPTION: Output file linear (w/o extension) variables */
	AddScalarOption("VOLUME_LIN_FILENAME", Lin_FileName, string("linearized"));
	/* DESCRIPTION: Output objective function gradient */
	AddScalarOption("GRAD_OBJFUNC_FILENAME", ObjFunc_Grad_FileName, string("of_grad.dat"));
	/* DESCRIPTION: Output objective function */
	AddScalarOption("VALUE_OBJFUNC_FILENAME", ObjFunc_Value_FileName, string("of_func.dat"));
	/* DESCRIPTION: Output file surface flow coefficient (w/o extension) */
	AddScalarOption("SURFACE_FLOW_FILENAME", SurfFlowCoeff_FileName, string("surface_flow"));
	/* DESCRIPTION: Output file surface adjoint coefficient (w/o extension) */
	AddScalarOption("SURFACE_ADJ_FILENAME", SurfAdjCoeff_FileName, string("surface_adjoint"));
	/* DESCRIPTION: Output file surface linear coefficient (w/o extension) */
	AddScalarOption("SURFACE_LIN_FILENAME", SurfLinCoeff_FileName, string("surface_linear"));
	/* DESCRIPTION: Writing solution file frequency */
	AddScalarOption("WRT_SOL_FREQ", Wrt_Sol_Freq, 1000);
	/* DESCRIPTION: Writing solution file frequency */
	AddScalarOption("WRT_SOL_FREQ_DUALTIME", Wrt_Sol_Freq_DualTime, 1);
	/* DESCRIPTION: Writing convergence history frequency */
	AddScalarOption("WRT_CON_FREQ",  Wrt_Con_Freq, 1);
	/* DESCRIPTION: Writing convergence history frequency for the dual time */
	AddScalarOption("WRT_CON_FREQ_DUALTIME",  Wrt_Con_Freq_DualTime, 10);
	/* DESCRIPTION: Write a volume solution file */
	AddSpecialOption("WRT_VOL_SOL", Wrt_Vol_Sol, SetBoolOption, true);
	/* DESCRIPTION: Write a surface solution file */
	AddSpecialOption("WRT_SRF_SOL", Wrt_Srf_Sol, SetBoolOption, true);
	/* DESCRIPTION: Write a surface CSV solution file */
	AddSpecialOption("WRT_CSV_SOL", Wrt_Csv_Sol, SetBoolOption, true);
	/* DESCRIPTION: Write a restart solution file */
	AddSpecialOption("WRT_RESTART", Wrt_Restart, SetBoolOption, true);
	/* DESCRIPTION: Output residual info to solution/restart file */
	AddSpecialOption("WRT_RESIDUALS", Wrt_Residuals, SetBoolOption, false);
  /* DESCRIPTION: Output the rind layers in the solution files */
	AddSpecialOption("WRT_HALO", Wrt_Halo, SetBoolOption, false);
  
	/*--- Options related to the equivalent area ---*/
	/* CONFIG_CATEGORY: Equivalent Area */
  
	/* DESCRIPTION: Evaluate equivalent area on the Near-Field  */
	AddSpecialOption("EQUIV_AREA", EquivArea, SetBoolOption, false);
	default_vec_3d[0] = 0.0; default_vec_3d[1] = 1.0; default_vec_3d[2] = 1.0;
	/* DESCRIPTION: Integration limits of the equivalent area ( xmin, xmax, Dist_NearField ) */
	AddArrayOption("EA_INT_LIMIT", 3, EA_IntLimit, default_vec_3d);
  
	/*--- Options related to freestream specification ---*/
	/* CONFIG_CATEGORY: Freestream Conditions */
  
	/* DESCRIPTION: Specific gas constant (287.87 J/kg*K (air), only for compressible flows) */
	AddScalarOption("GAS_CONSTANT", Gas_Constant, 287.87);
	/* DESCRIPTION: Ratio of specific heats (1.4 (air), only for compressible flows) */
	AddScalarOption("GAMMA_VALUE", Gamma, 1.4);
	/* DESCRIPTION: Ratio of specific heats for monatomic gas */
	AddScalarOption("GAMMA_MONATOMIC_VALUE", GammaMonatomic, 5.0/3.0);
	/* DESCRIPTION: Ratio of specific heats for diatomic gas */
	AddScalarOption("GAMMA_DIATOMIC_VALUE", GammaDiatomic, 7.0/5.0);
	/* DESCRIPTION:  */
	/* DESCRIPTION: Reynolds number (non-dimensional, based on the free-stream values) */
	AddScalarOption("REYNOLDS_NUMBER", Reynolds, 0.0);
	/* DESCRIPTION: Reynolds length (1 m by default) */
	AddScalarOption("REYNOLDS_LENGTH", Length_Reynolds, 1.0);
	/* DESCRIPTION: Laminar Prandtl number (0.72 (air), only for compressible flows) */
	AddScalarOption("PRANDTL_LAM", Prandtl_Lam, 0.72);
	/* DESCRIPTION: Turbulent Prandtl number (0.9 (air), only for compressible flows) */
	AddScalarOption("PRANDTL_TURB", Prandtl_Turb, 0.90);
	/* DESCRIPTION: Value of the Bulk Modulus  */
	AddScalarOption("BULK_MODULUS", Bulk_Modulus, 2.15E9);
	/* DESCRIPTION: Artifical compressibility factor  */
	AddScalarOption("ARTCOMP_FACTOR", ArtComp_Factor, 1.0);
	/* DESCRIPTION:  Mach number (non-dimensional, based on the free-stream values) */
	AddScalarOption("MACH_NUMBER", Mach, 0.0);
	//	AddScalarOption("MIXTURE_MOLAR_MASS", Mixture_Molar_mass, 28.97);
	/* DESCRIPTION: Free-stream pressure (101325.0 N/m^2 by default) */
	AddScalarOption("FREESTREAM_PRESSURE", Pressure_FreeStream, 101325.0);
	/* DESCRIPTION: Free-stream density (1.2886 Kg/m^3 (air), 998.2 Kg/m^3 (water)) */
	AddScalarOption("FREESTREAM_DENSITY", Density_FreeStream, -1.0);
	/* DESCRIPTION: Free-stream temperature (273.15 K by default) */
<<<<<<< HEAD
	AddScalarOption("FREESTREAM_TEMPERATURE", Temperature_FreeStream, 273.15);  
  /* DESCRIPTION: Free-stream vibrational-electronic temperature (273.15 K by default) */
	AddScalarOption("FREESTREAM_TEMPERATURE_VE", Temperature_ve_FreeStream, 273.15);
=======
	AddScalarOption("FREESTREAM_TEMPERATURE", Temperature_FreeStream, 273.15);
	default_vec_3d[0] = 0.0; default_vec_3d[1] = 0.0; default_vec_3d[2] = 0.0;
	/* DESCRIPTION: Free-stream velocity (m/s) */
	AddArrayOption("FREESTREAM_VELOCITY", 3, Velocity_FreeStream, default_vec_3d);
>>>>>>> 6c07924a
	/* DESCRIPTION: Free-stream viscosity (1.853E-5 Ns/m^2 (air), 0.798E-3 Ns/m^2 (water)) */
	AddScalarOption("FREESTREAM_VISCOSITY", Viscosity_FreeStream, -1.0);
	/* DESCRIPTION:  */
	AddScalarOption("FREESTREAM_INTERMITTENCY", Intermittency_FreeStream, 1.0);
	/* DESCRIPTION:  */
	AddScalarOption("FREESTREAM_TURBULENCEINTENSITY", TurbulenceIntensity_FreeStream, 0.05);
	/* DESCRIPTION:  */
	AddScalarOption("FREESTREAM_NU_FACTOR", NuFactor_FreeStream, 3.0);
	/* DESCRIPTION:  */
	AddScalarOption("FREESTREAM_TURB2LAMVISCRATIO", Turb2LamViscRatio_FreeStream, 10.0);
<<<<<<< HEAD
  /* DESCRIPTION: Species mass fractions for the 2-temperature model */
//  double *default_massfrac;
//  default_massfrac = new double[1];
//  default_massfrac[0] = 1.0;
//  AddArrayOption("FREESTREAM_MASS_FRACTION", 1, MassFrac_FreeStream, default_massfrac);
	/* DESCRIPTION: Laminar Prandtl number (0.72 (air), only for compressible flows) */
	AddScalarOption("PRANDTL_LAM", Prandtl_Lam, 0.72);
	/* DESCRIPTION: Turbulent Prandtl number (0.9 (air), only for compressible flows) */
	AddScalarOption("PRANDTL_TURB", Prandtl_Turb, 0.90);
=======
	/* DESCRIPTION: Side-slip angle (degrees, only for compressible flows) */
	AddScalarOption("SIDESLIP_ANGLE", AoS, 0.0);
	/* DESCRIPTION: Angle of attack (degrees, only for compressible flows) */
	AddScalarOption("AOA", AoA, 0.0);
  
	/*--- Options related to reference values for nondimensionalization ---*/
	/* CONFIG_CATEGORY: Reference Conditions */
  
	Length_Ref = 1.0; //<---- NOTE: this should be given an option or set as a const
  
	default_vec_3d[0] = 0.0; default_vec_3d[1] = 0.0; default_vec_3d[2] = 0.0;
	/* DESCRIPTION: Reference origin for moment computation */
	AddArrayOption("REF_ORIGIN_MOMENT", 3, RefOriginMoment, default_vec_3d);
	/* DESCRIPTION: Reference area for force coefficients (0 implies automatic calculation) */
	AddScalarOption("REF_AREA", RefAreaCoeff, 1.0);
	/* DESCRIPTION: Reference length for pitching, rolling, and yawing non-dimensional moment */
	AddScalarOption("REF_LENGTH_MOMENT", RefLengthMoment, 1.0);
	/* DESCRIPTION: Reference element length for computing the slope limiter epsilon */
	AddScalarOption("REF_ELEM_LENGTH", RefElemLength, 0.1);
  /* DESCRIPTION: Reference coefficient for detecting sharp edges */
	AddScalarOption("REF_SHARP_EDGES", RefSharpEdges, 3.0);
>>>>>>> 6c07924a
	/* DESCRIPTION: Reference pressure (1.0 N/m^2 by default, only for compressible flows)  */
	AddScalarOption("REF_PRESSURE", Pressure_Ref, 1.0);
	/* DESCRIPTION: Reference temperature (1.0 K by default, only for compressible flows) */
	AddScalarOption("REF_TEMPERATURE", Temperature_Ref, 1.0);
	/* DESCRIPTION: Reference density (1.0 Kg/m^3 by default, only for compressible flows) */
	AddScalarOption("REF_DENSITY", Density_Ref, 1.0);
	/* DESCRIPTION: Reference velocity (incompressible only) */
	AddScalarOption("REF_VELOCITY", Velocity_Ref, -1.0);
	/* DESCRIPTION: Reference viscosity (incompressible only) */
	AddScalarOption("REF_VISCOSITY", Viscosity_Ref, -1.0);
	/* DESCRIPTION: Factor for converting the grid to meters */
	AddScalarOption("CONVERT_TO_METER", Conversion_Factor, 1.0);
	/* DESCRIPTION: Write a new mesh converted to meters */
	AddSpecialOption("WRITE_CONVERTED_MESH", Write_Converted_Mesh, SetBoolOption, false);
  
	/*--- Options related to the reacting gas mixtures ---*/
	/* CONFIG_CATEGORY: Reacting Flow */
  
	/* DESCRIPTION: Specify chemical model for multi-species simulations */
	AddEnumOption("GAS_MODEL", Kind_GasModel, GasModel_Map, "ARGON");
	/* DESCRIPTION:  */
	AddScalarOption("CHARGE_COEFF", ChargeCoeff, -1.0);
	/* DESCRIPTION:  */
	AddListOption("CFL_MS", nSpeciesCFL, CFL_FineGrid_Species);
	/* DESCRIPTION:  */
	AddListOption("CFL_RATE_MS", nSpeciesCFL, CFL_Rate_Species);
	/* DESCRIPTION:  */
	AddListOption("CFL_ITER_MS", nSpeciesCFL, CFL_Iter_Species);
	/* DESCRIPTION:  */
	AddListOption("CFL_MAX_MS", nSpeciesCFL, CFL_Max_Species);
	/* DESCRIPTION:  */
	AddListOption("FREESTREAM_SPECIES_TEMPERATURE", nTemp, Species_Temperature_FreeStream);
	/* DESCRIPTION:  */
	AddListOption("INLET_SPECIES_TEMPERATURE", nTemp, Species_Temperature_Inlet);
	/* DESCRIPTION:  */
	AddListOption("OUTLET_SPECIES_TEMPERATURE", nTemp, Species_Temperature_Outlet);
	/* DESCRIPTION:  */
	AddListOption("INLET_SPECIES_PRESSURE", nTemp, Species_Pressure_Inlet);
	/* DESCRIPTION:  */
	AddListOption("OUTLET_SPECIES_PRESSURE", nTemp, Species_Pressure_Outlet);
	/* DESCRIPTION:  */
	AddListOption("INLET_SPECIES_VELOCITY", nTemp, Species_Velocity_Inlet);
	/* DESCRIPTION:  */
	AddListOption("OUTLET_SPECIES_VELOCITY", nTemp, Species_Velocity_Outlet);
	/* DESCRIPTION:  */
	AddListOption("GAS_COMPOSITION", nTemp, Gas_Composition);
	/* DESCRIPTION:  */
	AddListOption("PARTICLE_REFERENCE_TEMPERATURE", nRef_Temperature, Species_Ref_Temperature);
	/* DESCRIPTION:  */
	AddListOption("PARTICLE_REFERENCE_VISCOSITY", nRef_Viscosity, Species_Ref_Viscosity);
	/* DESCRIPTION: Magnetic simulation */
	AddSpecialOption("MAGNET", MagneticForce, SetBoolOption, false);
	/* DESCRIPTION: Joule heating simulation */
	AddSpecialOption("JOULE_HEAT", JouleHeating, SetBoolOption, false);
	/* DESCRIPTION: Flag for running the electric potential solver as part of the plasma solver */
	AddSpecialOption("ELECTRIC_SOLVER", ElectricSolver, SetBoolOption, false);
	/* DESCRIPTION:  */
	AddSpecialOption("MACCORMACK_RELAXATION", MacCormackRelaxation, SetBoolOption, false);
	/* DESCRIPTION: Time stepping of the various species in a steady plasma solution */
	AddSpecialOption("PLASMA_MULTI_TIME_STEP", PlasmaMultiTimeSteps, SetBoolOption, false);
	/* DESCRIPTION: Time Step for dual time stepping simulations (s) */
	AddScalarOption("STAGNATION_BFIELD", Stagnation_B, 0.2);
	/* DESCRIPTION: Time Step for dual time stepping simulations (s) */
	AddScalarOption("ELECTRICAL_CONDUCTIVITY", Electric_Cond, 2000.0);
	/* DESCRIPTION: Time Step for dual time stepping simulations (s) */
	AddScalarOption("DIPOLE_DIST", DipoleDist, 1E-6);
	/* DESCRIPTION: Restart a Plasma solution from an Euler native solution file */
	AddSpecialOption("RESTART_PLASMA_FROM_EULER", Restart_Euler2Plasma, SetBoolOption, false);
  
	/*--- Options related to free surface simulation ---*/
	/* CONFIG_CATEGORY: Free surface simulation */
  
	/* DESCRIPTION: Ratio of density for two phase problems */
	AddScalarOption("RATIO_DENSITY", RatioDensity, 0.1);
	/* DESCRIPTION: Ratio of viscosity for two phase problems */
	AddScalarOption("RATIO_VISCOSITY", RatioViscosity, 0.1);
	/* DESCRIPTION: Location of the freesurface (y or z coordinate) */
	AddScalarOption("FREESURFACE_ZERO", FreeSurface_Zero, 0.0);
	/* DESCRIPTION: Free surface depth surface (x or y coordinate) */
	AddScalarOption("FREESURFACE_DEPTH", FreeSurface_Depth, 1.0);
	/* DESCRIPTION: Thickness of the interface in a free surface problem */
	AddScalarOption("FREESURFACE_THICKNESS", FreeSurface_Thickness, 0.1);
	/* DESCRIPTION: Free surface damping coefficient */
	AddScalarOption("FREESURFACE_DAMPING_COEFF", FreeSurface_Damping_Coeff, 0.0);
	/* DESCRIPTION: Free surface damping length (times the baseline wave) */
	AddScalarOption("FREESURFACE_DAMPING_LENGTH", FreeSurface_Damping_Length, 1.0);
	/* DESCRIPTION: Location of the free surface outlet surface (x or y coordinate) */
	AddScalarOption("FREESURFACE_OUTLET", FreeSurface_Outlet, 0.0);
	/* DESCRIPTION: Writing convergence history frequency for the dual time */
	AddScalarOption("FREESURFACE_REEVALUATION",  FreeSurface_Reevaluation, 1);
  
	/*--- Options related to the grid deformation ---*/
	// these options share nDV as their size in the option references; not a good idea
	/* CONFIG_CATEGORY: Grid deformation */
  
	/* DESCRIPTION: Kind of deformation */
	AddEnumListOption("DV_KIND", nDV, Design_Variable, Param_Map);
	/* DESCRIPTION: Marker of the surface to which we are going apply the shape deformation */
	AddMarkerOption("DV_MARKER", nMarker_DV, Marker_DV);
	/* DESCRIPTION: New value of the shape deformation */
	AddListOption("DV_VALUE", nDV, DV_Value);
	/* DESCRIPTION: Parameters of the shape deformation
   - HICKS_HENNE ( Lower Surface (0)/Upper Surface (1)/Only one Surface (2), x_Loc )
   - COSINE_BUMP ( Lower Surface (0)/Upper Surface (1)/Only one Surface (2), x_Loc, Thickness )
   - FOURIER ( Lower Surface (0)/Upper Surface (1)/Only one Surface (2), index, cos(0)/sin(1) )
   - NACA_4DIGITS ( 1st digit, 2nd digit, 3rd and 4th digit )
   - PARABOLIC ( Center, Thickness )
   - DISPLACEMENT ( x_Disp, y_Disp, z_Disp )
   - ROTATION ( x_Orig, y_Orig, z_Orig, x_End, y_End, z_End )
   - OBSTACLE ( Center, Bump size )
   - SPHERICAL ( ControlPoint_Index, Theta_Disp, R_Disp )
   - FFD_CONTROL_POINT ( FFDBox ID, i_Ind, j_Ind, k_Ind, x_Disp, y_Disp, z_Disp )
   - FFD_DIHEDRAL_ANGLE ( FFDBox ID, x_Orig, y_Orig, z_Orig, x_End, y_End, z_End )
   - FFD_TWIST_ANGLE ( FFDBox ID, x_Orig, y_Orig, z_Orig, x_End, y_End, z_End )
   - FFD_ROTATION ( FFDBox ID, x_Orig, y_Orig, z_Orig, x_End, y_End, z_End )
   - FFD_CAMBER ( FFDBox ID, i_Ind, j_Ind )
   - FFD_THICKNESS ( FFDBox ID, i_Ind, j_Ind )
   - FFD_VOLUME ( FFDBox ID, i_Ind, j_Ind ) */
	AddDVParamOption("DV_PARAM", nDV, ParamDV, Design_Variable);
	/* DESCRIPTION: Hold the grid fixed in a region */
	AddSpecialOption("HOLD_GRID_FIXED", Hold_GridFixed, SetBoolOption, false);
	default_vec_6d[0] = -1E15; default_vec_6d[1] = -1E15; default_vec_6d[2] = -1E15;
	default_vec_6d[3] =  1E15; default_vec_6d[4] =  1E15; default_vec_6d[5] =  1E15;
	/* DESCRIPTION: Coordinates of the box where the grid will be deformed (Xmin, Ymin, Zmin, Xmax, Ymax, Zmax) */
	AddArrayOption("HOLD_GRID_FIXED_COORD", 6, Hold_GridFixed_Coord, default_vec_6d);
	/* DESCRIPTION: Grid deformation technique */
	AddEnumOption("GRID_DEFORM_METHOD", Kind_GridDef_Method, Deform_Map, "SPRING");
	/* DESCRIPTION: Visualize the deformation */
	AddSpecialOption("VISUALIZE_DEFORMATION", Visualize_Deformation, SetBoolOption, false);
	/* DESCRIPTION: Number of iterations for FEA mesh deformation (surface deformation increments) */
	AddScalarOption("GRID_DEFORM_ITER", GridDef_Iter, 1);
  
	/*--- option related to rotorcraft problems ---*/
	/* CONFIG_CATEGORY: Rotorcraft problem */
  
	AddScalarOption("CYCLIC_PITCH", Cyclic_Pitch, 0.0);
	AddScalarOption("COLLECTIVE_PITCH", Collective_Pitch, 0.0);
  
  
	/*--- Options related to the FEA solver ---*/
	/* CONFIG_CATEGORY: FEA solver */
  
	/* DESCRIPTION: Modulus of elasticity */
	AddScalarOption("ELASTICITY_MODULUS", ElasticyMod, 2E11);
	/* DESCRIPTION: Poisson ratio */
	AddScalarOption("POISSON_RATIO", PoissonRatio, 0.30);
	/* DESCRIPTION: Material density */
	AddScalarOption("MATERIAL_DENSITY", MaterialDensity, 7854);
  
	/*--- options related to the wave solver ---*/
	/* CONFIG_CATEGORY: Wave solver */
  
	/* DESCRIPTION: Constant wave speed */
	AddScalarOption("WAVE_SPEED", Wave_Speed, 331.79);
  
	/*--- options related to the heat solver ---*/
	/* CONFIG_CATEGORY: Heat solver */
  
	/* DESCRIPTION: Thermal diffusivity constant */
	AddScalarOption("THERMAL_DIFFUSIVITY", Thermal_Diffusivity, 1.172E-5);
  
  
	/* END_CONFIG_OPTIONS */
  
}

void CConfig::SetParsing(char case_filename[200]) {
	string text_line, option_name;
	ifstream case_file;
	vector<string> option_value;
  
	int rank = MASTER_NODE;
#ifndef NO_MPI
	rank = MPI::COMM_WORLD.Get_rank();
#endif
  
  /*--- Read the configuration file ---*/
  case_file.open(case_filename, ios::in);
  
  if (case_file.fail()) {
    cout << "There is no configuration file!!" << endl;
    cout << "Press any key to exit..." << endl;
    cin.get(); exit(1);
	}
  
	/*--- Parse the configuration file and set the options ---*/
	while (getline (case_file,text_line)) {
		if (TokenizeString(text_line, option_name, option_value)) {
			map<string, CAnyOptionRef*>::iterator it;
			it = param.find(option_name);
			if (it != param.end()) {
				param[option_name]->SetValue(option_value);
			} else {
				if ( !GetPython_Option(option_name) && (rank == MASTER_NODE) )
					cout << "WARNING: unrecognized option in the config. file: " << option_name << "." << endl;
			}
		}
	}
  
	case_file.close();
  
}

void CConfig::SetPostprocessing(unsigned short val_software, unsigned short val_izone) {

  unsigned short iZone;

  /*--- Store the SU2 module that we are executing. ---*/
	Kind_SU2 = val_software;

  /*--- Divide grid if runnning SU2_MDC ---*/
  if (Kind_SU2 == SU2_MDC) Divide_Element = true;
   
	/*--- Identification of free-surface problem, this problems are always unsteady and incompressible. ---*/
	if (FreeSurface) {
		Incompressible = true;
		if (Kind_Solver == EULER) Kind_Solver = FREE_SURFACE_EULER;
		if (Kind_Solver == NAVIER_STOKES) Kind_Solver = FREE_SURFACE_NAVIER_STOKES;
		if (Unsteady_Simulation != DT_STEPPING_2ND) Unsteady_Simulation = DT_STEPPING_1ST;
	}

	/*--- Decide whether we should be writing unsteady solution files. ---*/
	if (Unsteady_Simulation == STEADY ||
			Unsteady_Simulation == TIME_STEPPING ||
			Unsteady_Simulation == TIME_SPECTRAL ||
			Kind_Solver == FREE_SURFACE_EULER ||
			Kind_Solver == FREE_SURFACE_NAVIER_STOKES)
		Wrt_Unsteady = false;
	else
		Wrt_Unsteady = true;

  /*--- Set grid movement kind to NO_MOVEMENT if not specified, which means
   that we also set the Grid_Movement flag to false. ---*/
  if (Kind_GridMovement == NULL) {
    Kind_GridMovement = new unsigned short[nZone];
    for (unsigned short iZone = 0; iZone < nZone; iZone++ )
      Kind_GridMovement[iZone] = NO_MOVEMENT;
    if (Grid_Movement == true) {
      cout << "WARNING: Grid movement requested but no type provided. Grid movement set to NO. " << endl;
      Grid_Movement = false;
    }
  }
  
	/*--- In case the grid movement parameters have not been declared in the 
   config file, set them equal to zero for safety. ---*/

		/*--- Motion Origin: ---*/
		if (Motion_Origin_X == NULL) {
			Motion_Origin_X = new double[nZone];
			for (iZone = 0; iZone < nZone; iZone++ )
				Motion_Origin_X[iZone] = 0.0;
		}

		if (Motion_Origin_Y == NULL) {
			Motion_Origin_Y = new double[nZone];
			for (iZone = 0; iZone < nZone; iZone++ )
				Motion_Origin_Y[iZone] = 0.0;
		}

		if (Motion_Origin_Z == NULL) {
			Motion_Origin_Z = new double[nZone];
			for (iZone = 0; iZone < nZone; iZone++ )
				Motion_Origin_Z[iZone] = 0.0;
		}

		/*--- Translation: ---*/
		if (Translation_Rate_X == NULL) {
			Translation_Rate_X = new double[nZone];
			for (iZone = 0; iZone < nZone; iZone++ )
				Translation_Rate_X[iZone] = 0.0;
		}

		if (Translation_Rate_Y == NULL) {
			Translation_Rate_Y = new double[nZone];
			for (iZone = 0; iZone < nZone; iZone++ )
				Translation_Rate_Y[iZone] = 0.0;
		}

		if (Translation_Rate_Z == NULL) {
			Translation_Rate_Z = new double[nZone];
			for (iZone = 0; iZone < nZone; iZone++ )
				Translation_Rate_Z[iZone] = 0.0;
		}

		/*--- Rotation: ---*/
		if (Rotation_Rate_X == NULL) {
			Rotation_Rate_X = new double[nZone];
			for (iZone = 0; iZone < nZone; iZone++ )
				Rotation_Rate_X[iZone] = 0.0;
		}

		if (Rotation_Rate_Y == NULL) {
			Rotation_Rate_Y = new double[nZone];
			for (iZone = 0; iZone < nZone; iZone++ )
				Rotation_Rate_Y[iZone] = 0.0;
		}

		if (Rotation_Rate_Z == NULL) {
			Rotation_Rate_Z = new double[nZone];
			for (iZone = 0; iZone < nZone; iZone++ )
				Rotation_Rate_Z[iZone] = 0.0;
		}

		/*--- Pitching: ---*/
		if (Pitching_Omega_X == NULL) {
			Pitching_Omega_X = new double[nZone];
			for (iZone = 0; iZone < nZone; iZone++ )
				Pitching_Omega_X[iZone] = 0.0;
		}

		if (Pitching_Omega_Y == NULL) {
			Pitching_Omega_Y = new double[nZone];
			for (iZone = 0; iZone < nZone; iZone++ )
				Pitching_Omega_Y[iZone] = 0.0;
		}

		if (Pitching_Omega_Z == NULL) {
			Pitching_Omega_Z = new double[nZone];
			for (iZone = 0; iZone < nZone; iZone++ )
				Pitching_Omega_Z[iZone] = 0.0;
		}

		/*--- Pitching Amplitude: ---*/
		if (Pitching_Ampl_X == NULL) {
			Pitching_Ampl_X = new double[nZone];
			for (iZone = 0; iZone < nZone; iZone++ )
				Pitching_Ampl_X[iZone] = 0.0;
		}

		if (Pitching_Ampl_Y == NULL) {
			Pitching_Ampl_Y = new double[nZone];
			for (iZone = 0; iZone < nZone; iZone++ )
				Pitching_Ampl_Y[iZone] = 0.0;
		}

		if (Pitching_Ampl_Z == NULL) {
			Pitching_Ampl_Z = new double[nZone];
			for (iZone = 0; iZone < nZone; iZone++ )
				Pitching_Ampl_Z[iZone] = 0.0;
		}

		/*--- Pitching Phase: ---*/
		if (Pitching_Phase_X == NULL) {
			Pitching_Phase_X = new double[nZone];
			for (iZone = 0; iZone < nZone; iZone++ )
				Pitching_Phase_X[iZone] = 0.0;
		}

		if (Pitching_Phase_Y == NULL) {
			Pitching_Phase_Y = new double[nZone];
			for (iZone = 0; iZone < nZone; iZone++ )
				Pitching_Phase_Y[iZone] = 0.0;
		}

		if (Pitching_Phase_Z == NULL) {
			Pitching_Phase_Z = new double[nZone];
			for (iZone = 0; iZone < nZone; iZone++ )
				Pitching_Phase_Z[iZone] = 0.0;
		}

		/*--- Plunging: ---*/
		if (Plunging_Omega_X == NULL) {
			Plunging_Omega_X = new double[nZone];
			for (iZone = 0; iZone < nZone; iZone++ )
				Plunging_Omega_X[iZone] = 0.0;
		}

		if (Plunging_Omega_Y == NULL) {
			Plunging_Omega_Y = new double[nZone];
			for (iZone = 0; iZone < nZone; iZone++ )
				Plunging_Omega_Y[iZone] = 0.0;
		}

		if (Plunging_Omega_Z == NULL) {
			Plunging_Omega_Z = new double[nZone];
			for (iZone = 0; iZone < nZone; iZone++ )
				Plunging_Omega_Z[iZone] = 0.0;
		}

		/*--- Plunging Amplitude: ---*/
		if (Plunging_Ampl_X == NULL) {
			Plunging_Ampl_X = new double[nZone];
			for (iZone = 0; iZone < nZone; iZone++ )
				Plunging_Ampl_X[iZone] = 0.0;
		}

		if (Plunging_Ampl_Y == NULL) {
			Plunging_Ampl_Y = new double[nZone];
			for (iZone = 0; iZone < nZone; iZone++ )
				Plunging_Ampl_Y[iZone] = 0.0;
		}

		if (Plunging_Ampl_Z == NULL) {
			Plunging_Ampl_Z = new double[nZone];
			for (iZone = 0; iZone < nZone; iZone++ )
				Plunging_Ampl_Z[iZone] = 0.0;
		}
  
  /*--- If we're solving a purely steady problem with no prescribed grid
   movement (both rotating frame and moving walls can be steady), make sure that
   there is no grid motion ---*/
	if ((Kind_SU2 == SU2_CFD || Kind_SU2 == SU2_SOL) &&
      (Unsteady_Simulation == STEADY) &&
      (Kind_GridMovement[ZONE_0] != MOVING_WALL)) // rotating_frame here too soon
		Grid_Movement = false;
  
	/*--- If it is not specified, set the mesh motion mach number
   equal to the freestream value. ---*/
	if ((Rotating_Frame || Grid_Movement) && Mach_Motion == 0.0)
		Mach_Motion = Mach;

	/*--- Use the various rigid-motion input frequencies to determine the period to be used with time-spectral cases.
		  There are THREE types of motion to consider, namely: rotation, pitching, and plunging.
		  The largest period of motion is the one to be used for time-spectral calculations. ---*/
	if (Unsteady_Simulation == TIME_SPECTRAL) {

		unsigned short N_MOTION_TYPES = 3;
		double periods[N_MOTION_TYPES];

		/*--- rotation: ---*/
		double Omega_mag_rot = sqrt(pow(Rotation_Rate_X[ZONE_0],2)+pow(Rotation_Rate_Y[ZONE_0],2)+pow(Rotation_Rate_Z[ZONE_0],2));
		if (Omega_mag_rot > 0)
			periods[0] = 2*PI_NUMBER/Omega_mag_rot;
		else
			periods[0] = 0.0;

		/*--- pitching: ---*/
		double Omega_mag_pitch = sqrt(pow(Pitching_Omega_X[ZONE_0],2)+pow(Pitching_Omega_Y[ZONE_0],2)+pow(Pitching_Omega_Z[ZONE_0],2));
		if (Omega_mag_pitch > 0)
			periods[1] = 2*PI_NUMBER/Omega_mag_pitch;
		else
			periods[1] = 0.0;

		/*--- plunging: ---*/
		double Omega_mag_plunge = sqrt(pow(Plunging_Omega_X[ZONE_0],2)+pow(Plunging_Omega_Y[ZONE_0],2)+pow(Plunging_Omega_Z[ZONE_0],2));
		if (Omega_mag_plunge > 0)
			periods[2] = 2*PI_NUMBER/Omega_mag_plunge;
		else
			periods[2] = 0.0;

		/*--- determine which period is largest ---*/
		unsigned short iVar;
		TimeSpectral_Period = 0.0;
		for (iVar = 0; iVar < N_MOTION_TYPES; iVar++) {
			if (periods[iVar] > TimeSpectral_Period)
				TimeSpectral_Period = periods[iVar];
		}

	}

	/*--- Allocating memory for previous time step solutions of Aeroelastic problem and Intializing variables. ---*/
	if (Grid_Movement && (Kind_GridMovement[ZONE_0] == AEROELASTIC)) {
		Aeroelastic_pitch = 0.0;
		Aeroelastic_plunge = 0.0;
		Aeroelastic_np1 = new double[4];
		Aeroelastic_n   = new double[4];
		Aeroelastic_n1  = new double[4];
		for (int i=0; i<4; i++) {
			Aeroelastic_np1[i] = 0.0;
			Aeroelastic_n[i]   = 0.0;
			Aeroelastic_n1[i]  = 0.0;
		}
	}

  /*--- Fluid-Structure problems always have grid movement ---*/
	if (Kind_Solver == FLUID_STRUCTURE_EULER ||
      Kind_Solver == FLUID_STRUCTURE_NAVIER_STOKES) {
		if (Kind_Turb_Model == SA || Kind_Turb_Model == SST)
			Kind_Solver = FLUID_STRUCTURE_RANS;
		Grid_Movement = true;
	}
  
	/*--- Set a flag for sliding interfaces so that a search
   and interpolation is performed after each time step. ---*/
	if (nMarker_Sliding > 0)
		Relative_Motion = true;
	else
		Relative_Motion = false;

	if (FullMG) FinestMesh = nMultiLevel;
	else FinestMesh = MESH_0;

	if ((Kind_Solver == NAVIER_STOKES) &&
			(Kind_Turb_Model == SA || Kind_Turb_Model == SST))
		Kind_Solver = RANS;

	if ((Kind_Solver == FREE_SURFACE_NAVIER_STOKES) &&
			(Kind_Turb_Model == SA || Kind_Turb_Model == SST))
		Kind_Solver = FREE_SURFACE_RANS;

	if (Kind_Solver == FREE_SURFACE_EULER ||
			Kind_Solver == FREE_SURFACE_NAVIER_STOKES ||
			Kind_Solver == FREE_SURFACE_RANS) GravityForce = true;

	Kappa_1st_Flow = Kappa_Flow[0];
	Kappa_2nd_Flow = Kappa_Flow[1];
	Kappa_4th_Flow = Kappa_Flow[2];   
	Kappa_1st_AdjFlow = Kappa_AdjFlow[0];
	Kappa_2nd_AdjFlow = Kappa_AdjFlow[1];
	Kappa_4th_AdjFlow = Kappa_AdjFlow[2];
	Kappa_1st_LinFlow = Kappa_AdjFlow[0];
	Kappa_4th_LinFlow = Kappa_AdjFlow[1];

	Kappa_1st_Plasma = Kappa_Plasma[0];
	Kappa_2nd_Plasma = Kappa_Plasma[1];
	Kappa_4th_Plasma = Kappa_Plasma[2];   
	Kappa_1st_AdjPlasma = Kappa_AdjPlasma[0];
	Kappa_2nd_AdjPlasma = Kappa_AdjPlasma[1];
	Kappa_4th_AdjPlasma = Kappa_AdjPlasma[2];

	// make the MG_PreSmooth, MG_PostSmooth, and MG_CorrecSmooth arrays consistent with nMultiLevel
	unsigned short * tmp_smooth = new unsigned short[nMultiLevel+1];
	if ((nMG_PreSmooth != nMultiLevel+1) && (nMG_PreSmooth != 0)) {
		if (nMG_PreSmooth > nMultiLevel+1) {
			// truncate by removing unnecessary elements at the end
			for (unsigned int i = 0; i <= nMultiLevel; i++)
				tmp_smooth[i] = MG_PreSmooth[i];
			delete [] MG_PreSmooth;
		} else {
			// add additional elements equal to last element
			for (unsigned int i = 0; i < nMG_PreSmooth; i++)
				tmp_smooth[i] = MG_PreSmooth[i];
			for (unsigned int i = nMG_PreSmooth; i <= nMultiLevel; i++)
				tmp_smooth[i] = MG_PreSmooth[nMG_PreSmooth-1];
			delete [] MG_PreSmooth;
		}
		nMG_PreSmooth = nMultiLevel+1;
		MG_PreSmooth = new unsigned short[nMG_PreSmooth];
		for (unsigned int i = 0; i < nMG_PreSmooth; i++)
			MG_PreSmooth[i] = tmp_smooth[i];
	}

	if ((nMG_PostSmooth != nMultiLevel+1) && (nMG_PostSmooth != 0)) {
		if (nMG_PostSmooth > nMultiLevel+1) {
			// truncate by removing unnecessary elements at the end
			for (unsigned int i = 0; i <= nMultiLevel; i++)
				tmp_smooth[i] = MG_PostSmooth[i];
			delete [] MG_PostSmooth;
		} else {
			// add additional elements equal to last element
			for (unsigned int i = 0; i < nMG_PostSmooth; i++)
				tmp_smooth[i] = MG_PostSmooth[i];
			for (unsigned int i = nMG_PostSmooth; i <= nMultiLevel; i++)
				tmp_smooth[i] = MG_PostSmooth[nMG_PostSmooth-1];
			delete [] MG_PostSmooth;
		}
		nMG_PostSmooth = nMultiLevel+1;
		MG_PostSmooth = new unsigned short[nMG_PostSmooth];
		for (unsigned int i = 0; i < nMG_PostSmooth; i++)
			MG_PostSmooth[i] = tmp_smooth[i];
	}

	if ((nMG_CorrecSmooth != nMultiLevel+1) && (nMG_CorrecSmooth != 0)) {
		if (nMG_CorrecSmooth > nMultiLevel+1) {
			// truncate by removing unnecessary elements at the end
			for (unsigned int i = 0; i <= nMultiLevel; i++)
				tmp_smooth[i] = MG_CorrecSmooth[i];
			delete [] MG_CorrecSmooth;
		} else {
			// add additional elements equal to last element
			for (unsigned int i = 0; i < nMG_CorrecSmooth; i++)
				tmp_smooth[i] = MG_CorrecSmooth[i];
			for (unsigned int i = nMG_CorrecSmooth; i <= nMultiLevel; i++)
				tmp_smooth[i] = MG_CorrecSmooth[nMG_CorrecSmooth-1];
			delete [] MG_CorrecSmooth;
		}
		nMG_CorrecSmooth = nMultiLevel+1;
		MG_CorrecSmooth = new unsigned short[nMG_CorrecSmooth];
		for (unsigned int i = 0; i < nMG_CorrecSmooth; i++)
			MG_CorrecSmooth[i] = tmp_smooth[i];
	}

	// override MG Smooth parameters
	if (nMG_PreSmooth != 0)
		MG_PreSmooth[MESH_0] = 1;
	if (nMG_PostSmooth != 0) {
		MG_PostSmooth[MESH_0] = 0;
		MG_PostSmooth[nMultiLevel] = 0;
	}
	if (nMG_CorrecSmooth != 0)
		MG_CorrecSmooth[nMultiLevel] = 0;

	if (Restart) FullMG = false;

	if (Adjoint) {
		if (Kind_Solver == EULER) Kind_Solver = ADJ_EULER;
		if (Kind_Solver == TNE2_EULER) Kind_Solver = ADJ_TNE2_EULER;
		if (Kind_Solver == FREE_SURFACE_EULER) Kind_Solver = ADJ_FREE_SURFACE_EULER;
		if (Kind_Solver == AEROACOUSTIC_EULER) Kind_Solver = ADJ_AEROACOUSTIC_EULER;
		if (Kind_Solver == PLASMA_EULER) Kind_Solver = ADJ_PLASMA_EULER;
		if (Kind_Solver == PLASMA_NAVIER_STOKES) Kind_Solver = ADJ_PLASMA_NAVIER_STOKES;
		if (Kind_Solver == NAVIER_STOKES) Kind_Solver = ADJ_NAVIER_STOKES;
		if (Kind_Solver == TNE2_NAVIER_STOKES) Kind_Solver = ADJ_TNE2_NAVIER_STOKES;
		if (Kind_Solver == FREE_SURFACE_NAVIER_STOKES) Kind_Solver = ADJ_FREE_SURFACE_NAVIER_STOKES;
		if (Kind_Solver == FREE_SURFACE_RANS) Kind_Solver = ADJ_FREE_SURFACE_RANS;
		if (Kind_Solver == RANS) Kind_Solver = ADJ_RANS;
	}

	if (Linearized) {
		if (Kind_Solver == EULER) Kind_Solver = LIN_EULER;
	}

	if (Unsteady_Simulation == TIME_STEPPING) {
		nMultiLevel = 0;
		MGCycle = 0;
	}

	if (Unsteady_Simulation == TIME_SPECTRAL) {
		Kind_SourNumScheme_Flow = PIECEWISE_CONSTANT;
		Kind_SourNumScheme_AdjFlow  = PIECEWISE_CONSTANT;
	}

	if (Rotating_Frame == YES) {
		Kind_SourNumScheme_Flow = PIECEWISE_CONSTANT;
		Kind_SourNumScheme_AdjFlow  = PIECEWISE_CONSTANT;
	}

	if (Axisymmetric == YES) {
		Kind_SourNumScheme_Flow = PIECEWISE_CONSTANT;
		Kind_SourNumScheme_AdjFlow  = PIECEWISE_CONSTANT;
	}

	if (GravityForce == YES) {
		Kind_SourNumScheme_Flow = PIECEWISE_CONSTANT;
		Kind_SourNumScheme_AdjFlow  = PIECEWISE_CONSTANT;
	}
  
	nCFL = nMultiLevel+1; 
	CFL = new double[nCFL];
	CFL[0] = CFLFineGrid;
	if (Adjoint) CFL[0] = CFL[0] * Adj_CFLRedCoeff;
	for (unsigned short iCFL = 1; iCFL < nCFL; iCFL++) 
		CFL[iCFL] = CFL[iCFL-1]*MG_CFLRedCoeff;

	if (nRKStep == 0) {
		RK_Alpha_Step = new double[1]; RK_Alpha_Step[0] = 1.0;
	}

  if ((Kind_SU2 == SU2_CFD) && (Kind_Solver == NO_SOLVER)) {
		cout << "You must define a solver type!!" << endl;
		cout << "Press any key to exit..." << endl;
		cin.get();
		exit(1);
	}

	if (((Kind_Solver == NAVIER_STOKES) || (Kind_Solver == RANS) || (Kind_Solver == ADJ_NAVIER_STOKES) || (Kind_Solver == ADJ_RANS) || (Kind_Solver == FREE_SURFACE_NAVIER_STOKES) || (Kind_Solver == FREE_SURFACE_RANS) || (Kind_Solver == ADJ_FREE_SURFACE_NAVIER_STOKES) || (Kind_Solver == ADJ_FREE_SURFACE_RANS))
			&& (Kind_ViscNumScheme_Flow == NONE)) {
		cout << "You must define a viscous numerical method for the flow equations!!" << endl;
		cout << "Press any key to exit..." << endl;
		cin.get();
		exit(1);
	}

	if (((Kind_Solver == ADJ_NAVIER_STOKES) || (Kind_Solver == ADJ_RANS) || (Kind_Solver == ADJ_FREE_SURFACE_NAVIER_STOKES) || (Kind_Solver == ADJ_FREE_SURFACE_RANS)) && (Kind_ViscNumScheme_AdjFlow == NONE)) {
		cout << "You must define a viscous numerical method for the adjoint Navier-Stokes equations!!" << endl;
		cout << "Press any key to exit..." << endl;
		cin.get();
		exit(1);
	}	

	if (((Kind_Solver == ADJ_NAVIER_STOKES) || (Kind_Solver == ADJ_RANS) || (Kind_Solver == ADJ_FREE_SURFACE_NAVIER_STOKES) || (Kind_Solver == ADJ_FREE_SURFACE_RANS)) && (Kind_SourNumScheme_AdjFlow == NONE)) {
		cout << "You must define a source numerical method for the adjoint Navier-Stokes equations!!" << endl;
		cout << "Press any key to exit..." << endl;
		cin.get();
		exit(1);
	}

    /*--- Set a flag for viscous simulations ---*/
    Viscous = ((Kind_Solver == NAVIER_STOKES) ||
               (Kind_Solver == FREE_SURFACE_NAVIER_STOKES) ||
               (Kind_Solver == PLASMA_NAVIER_STOKES) ||
               (Kind_Solver == ADJ_NAVIER_STOKES) ||
               (Kind_Solver == ADJ_FREE_SURFACE_NAVIER_STOKES) ||
               (Kind_Solver == ADJ_PLASMA_NAVIER_STOKES) ||
               (Kind_Solver == RANS) ||
               (Kind_Solver == FREE_SURFACE_RANS) ||
               (Kind_Solver == ADJ_RANS) ||
               (Kind_Solver == ADJ_FREE_SURFACE_RANS));
  
  
  if ((Kind_Solver == TNE2_EULER) || (Kind_Solver == TNE2_NAVIER_STOKES)) {

#ifndef NO_MUTATIONPP
    /*--- Set Mutation++ mixture options ---*/
    mppOpts = new Mutation::MixtureOptions("N2special");
    mppOpts->setThermodynamicDatabase("RRHO");
    mppOpts->setStateModel("T,Tv");
    
    /*--- Initialize the mixture object ---*/
    mix = new Mutation::Mixture(*mppOpts);
#endif

		if (val_izone == ZONE_1 ) {
			Divide_Element = true;
			Restart_FlowFileName = "restart_phi.dat";
			SurfFlowCoeff_FileName = "surface_phi.dat";
		}
    
		switch (Kind_GasModel) {
      case ONESPECIES:
        /*--- Define parameters of the gas model ---*/
        nMonatomics = 0;
        nDiatomics  = 1;
        nSpecies    = nMonatomics + nDiatomics;
        ionization  = false;
        
        /*--- Allocate vectors for gas properties ---*/
        Molar_Mass         = new double[nSpecies];
        CharVibTemp        = new double[nSpecies];
        RotationModes      = new double[nSpecies];
        Enthalpy_Formation = new double[nSpecies];
        Ref_Temperature    = new double[nSpecies];
        nElStates          = new unsigned short[nSpecies];
        
        
        MassFrac_FreeStream = new double[nSpecies];
        MassFrac_FreeStream[0] = 1.0;
        
        /*--- Assign gas properties ---*/
        // Rotational modes of energy storage
        RotationModes[0] = 2.0;
        // Molar mass [kg/kmol]
        Molar_Mass[0] = 14.0067+15.9994;
        // Characteristic vibrational temperatures for calculating e_vib [K]
        //CharVibTemp[0] = 3395.0;
        CharVibTemp[0] = 1000.0;
        // Formation enthalpy: (JANAF values, [KJ/Kmol])
        Enthalpy_Formation[0] = 0.0;					//N2
        // Reference temperature (JANAF values, [K])
        Ref_Temperature[0] = 0.0;
        
        nElStates[0] = 0;
        CharElTemp   = new double *[nSpecies];
        degen        = new double *[nSpecies];
        
        double *OSPthetae, *OSPg;
        OSPthetae    = new double[nElStates[0]];
        OSPthetae[0] = 1.0;
        OSPg         = new double[nElStates[0]];
        OSPg[0]      = 1.0;
        
        CharElTemp[0] = OSPthetae;
        degen[0] = OSPg;
        
        break;
        
      case N2:
        /*--- Define parameters of the gas model ---*/
        nMonatomics = 1;
        nDiatomics  = 1;
        nSpecies    = nMonatomics + nDiatomics;
        ionization  = false;
        
        /*--- Allocate vectors for gas properties ---*/
        Molar_Mass         = new double[nSpecies];
        CharVibTemp        = new double[nSpecies];
        RotationModes      = new double[nSpecies];
        Enthalpy_Formation = new double[nSpecies];
        Ref_Temperature    = new double[nSpecies];
        nElStates           = new unsigned short[nSpecies];
        
        MassFrac_FreeStream = new double[nSpecies];
        MassFrac_FreeStream[0] = 0.5;
        MassFrac_FreeStream[1] = 0.5;
        
        /*--- Assign gas properties ---*/
        
        // Rotational modes of energy storage
        RotationModes[0] = 2.0;
        RotationModes[1] = 0.0;
        
        // Molar mass [kg/kmol]
        Molar_Mass[0] = 2.0*14.0067;
        Molar_Mass[1] = 14.0067;
        
        // Characteristic vibrational temperatures
        CharVibTemp[0] = 3395.0;
        CharVibTemp[1] = 0.0;
        
        // Formation enthalpy: (JANAF values [KJ/Kmol])
        Enthalpy_Formation[0] = 0.0;					//N2
        Enthalpy_Formation[1] = 472.683E3;		//N
        
        // Reference temperature (JANAF values, [K])
        Ref_Temperature[0] = 0.0;
        Ref_Temperature[1] = 298.15;
        
        // Electron degeneracy data
        
        // N2
/*        nElStates[0] = 15;
        double *N2g, *N2thetae;
        N2thetae = new double[nElStates[0]];
        N2thetae[0]  = 0.000000000000000E+00;
        N2thetae[1]  = 7.223156514095200E+04;
        N2thetae[2]  = 8.577862640384000E+04;
        N2thetae[3]  = 8.605026716160000E+04;
        N2thetae[4]  = 9.535118627874400E+04;
        N2thetae[5]  = 9.805635702203200E+04;
        N2thetae[6]  = 9.968267656935200E+04;
        N2thetae[7]  = 1.048976467715200E+05;
        N2thetae[8]  = 1.116489555200000E+05;
        N2thetae[9]  = 1.225836470400000E+05;
        N2thetae[10] = 1.248856873600000E+05;
        N2thetae[11] = 1.282476158188320E+05;
        N2thetae[12] = 1.338060936000000E+05;
        N2thetae[13] = 1.404296391107200E+05;
        N2thetae[14] = 1.504958859200000E+05;*/
        
/*        N2g = new double[nElStates[0]];
        N2g[0]  = 1;
        N2g[1]  = 3;
        N2g[2]  = 6;
        N2g[3]  = 6;
        N2g[4]  = 3;
        N2g[5]  = 1;
        N2g[6]  = 2;
        N2g[7]  = 2;
        N2g[8]  = 5;
        N2g[9]  = 1;
        N2g[10] = 6;
        N2g[11] = 6;
        N2g[12] = 10;
        N2g[13] = 6;
        N2g[14] = 6;*/
        
        
        // N
/*        nElStates[1] = 3;
        double *Ng, *Nthetae;
        Nthetae = new double[nElStates[1]];
        Nthetae[0] = 0.000000000000000E+00;
        Nthetae[1] = 2.766469645581980E+04;
        Nthetae[2] = 4.149309313560210E+04; 
        
        Ng = new double[nElStates[1]];
        Ng[0] = 4;
        Ng[1] = 10;
        Ng[2] = 6;*/
        
        
        double *N2g, *N2thetae, *Ng, *Nthetae;
        nElStates[0] = 1; nElStates[1]= 1;
        N2thetae = new double[nElStates[0]];
        N2thetae[0] = 1.0;
        N2g = new double[nElStates[0]];
        N2g[0] = 1.0;
        Nthetae = new double[nElStates[1]];
        Ng = new double[nElStates[1]];
        Nthetae[0] = 1.0;
        Ng[0] = 1.0;
        
        CharElTemp = new double *[nSpecies];
        degen  = new double *[nSpecies];
        
        CharElTemp[0] = N2thetae;
        CharElTemp[1] = Nthetae;
        degen[0] = N2g;
        degen[1] = Ng;
        
        
/*        Mutation::MixtureOptions mppOpts("N2special");
        mppOpts.setThermodynamicDatabase("RRHO");
        mppOpts.setStateModel("T,Tv");
        Mutation::Mixture mix(mppOpts);
        cout << "Set Mutation properties..." << endl;
        cout << "Species 1: " << mix.speciesName(0) << endl;
        cout << "Species 2: " << mix.speciesName(1) << endl;
        cin.get();*/
 
        break;
        
      case AIR5:
        /*--- Define parameters of the gas model ---*/
        nMonatomics = 2;
        nDiatomics  = 3;
        nSpecies    = nMonatomics + nDiatomics;
        ionization  = false;
        
        /*--- Allocate vectors for gas properties ---*/
        Molar_Mass         = new double[nSpecies];
        CharVibTemp        = new double[nSpecies];
        RotationModes      = new double[nSpecies];
        Enthalpy_Formation = new double[nSpecies];
        Ref_Temperature    = new double[nSpecies];
        
        MassFrac_FreeStream = new double[nSpecies];
        MassFrac_FreeStream[0] = 0.2;
        MassFrac_FreeStream[1] = 0.2;
        MassFrac_FreeStream[2] = 0.2;
        MassFrac_FreeStream[3] = 0.2;
        MassFrac_FreeStream[4] = 0.2;
        
        /*--- Assign gas properties ---*/
        // Rotational modes of energy storage
        RotationModes[0] = 2.0;
        RotationModes[1] = 2.0;
        RotationModes[2] = 2.0;
        RotationModes[3] = 0.0;
        RotationModes[4] = 0.0;
        
        // Molar mass [kg/kmol]
        Molar_Mass[0] = 2.0*14.0067;
        Molar_Mass[1] = 2.0*15.9994;
        Molar_Mass[2] = 14.0067+15.9994;
        Molar_Mass[3] = 14.0067;
        Molar_Mass[4] = 15.9994;
        
        // Characteristic vibrational temperatures
        CharVibTemp[0] = 3395.0;
        CharVibTemp[1] = 0.0;
        
        // Formation enthalpy: (JANAF values [KJ/Kmol])
        Enthalpy_Formation[0] = 0.0;					//N2
        Enthalpy_Formation[1] = 0.0;					//O2
        Enthalpy_Formation[2] = 90.291E3;			//NO
        Enthalpy_Formation[3] = 472.683E3;		//N
        Enthalpy_Formation[4] = 249.173E3;		//O
        
        // Reference temperature (JANAF values, [K])
        Ref_Temperature[0] = 0.0;
        Ref_Temperature[1] = 0.0;
        Ref_Temperature[2] = 298.15;
        Ref_Temperature[3] = 298.15;
        Ref_Temperature[4] = 298.15;
        break;
    }
  }
  
	if ((Kind_Solver == PLASMA_EULER) || (Kind_Solver == ADJ_PLASMA_EULER) ||
			(Kind_Solver == PLASMA_NAVIER_STOKES) || (Kind_Solver == ADJ_PLASMA_NAVIER_STOKES)) {
		unsigned short iSpecies, jSpecies, iReaction, ii;
		double sum, conversionFact;
		double GammaMonatomic, GammaDiatomic;
		if (val_izone == ZONE_1 ) {
			Divide_Element = true;
			Restart_FlowFileName = "restart_phi.dat";
			SurfFlowCoeff_FileName = "surface_phi.dat";
		}

		GammaMonatomic = 5.0/3.0;
		GammaDiatomic  = 7.0/5.0;

		switch (Kind_GasModel) {

		case ARGON:
			/*--- Species definitions ---*/
			// Species ordering: Ar, Ar+, e-
			nMonatomics = 3;
			nDiatomics = 0;
			nSpecies = nMonatomics + nDiatomics;
			nReactions = 1;

			/*-- Allocation ---*/
			Molar_Mass         = new double[nSpecies];
			Particle_Mass      = new double[nSpecies];
			Species_Gas_Constant = new double[nSpecies];
			Species_Gamma = new double[nSpecies];
			//	Gas_Composition    = new double[nSpecies];
			Charge_Number      = new int[nSpecies];
			Enthalpy_Formation = new double[nSpecies];
			Reactions = new int**[nReactions];
			Molecular_Diameter = new double [nSpecies];
			for (iReaction = 0; iReaction < nReactions; iReaction++) {
				Reactions[iReaction] = new int*[2];
				for (ii = 0; ii < 2; ii++)
					Reactions[iReaction][ii] = new int[6];
			}
			CharVibTemp          = new double[nSpecies];

			/*--- Molecular properties of constituent species ---*/
			Particle_Mass[0] = 6.63053168E-26;					// [kg/kmol] Ar
			Particle_Mass[1] = 6.6304405861812E-026;		// [kg/kmol] Ar+
			Particle_Mass[2] = 9.10938188E-31;					// [kg/kmol] e-

			for (iSpecies = 0; iSpecies < nSpecies; iSpecies++)
				Molar_Mass[iSpecies] = Particle_Mass[iSpecies] * AVOGAD_CONSTANT;

			/* uncomment me to run naca_plasma test run for debug
				 cout << "Warning - Running the Debug, NACA 0012 case " << endl;
				 cout << "Warning - Running the Debug, NACA 0012 case " << endl;
				 cout << "Warning - Running the Debug, NACA 0012 case " << endl;
				 Molar_Mass[0] = 4.7960842E-26*AVOGAD_CONSTANT;						// [kg/kmol] air
				 Molar_Mass[1] = 4.7960842E-26*AVOGAD_CONSTANT;			// [kg/kmol] air
				 Molar_Mass[2] = 4.7960842E-26*AVOGAD_CONSTANT;					// [kg/kmol] air
				 GammaMonatomic  = 1.4;
				 cout << "Warning - Running the Debug, NACA 0012 case " << endl;
				 cout << "Warning - Running the Debug, NACA 0012 case " << endl;
				 cout << "Warning - Running the Debug, NACA 0012 case " << endl;
			 */

			Charge_Number[0] = 0;
			Charge_Number[1] = 1;
			Charge_Number[2] = -1;
			Molecular_Diameter[0] = 4E-10;
			Molecular_Diameter[1] = 4E-10;
			Molecular_Diameter[2] = 0.0;
			//  JANAF VALUES [KJ/Kmol]
			Enthalpy_Formation[0] = 0.0;
			Enthalpy_Formation[1] = 0.0;
			Enthalpy_Formation[2] = 0.0;

			/*--- Set initial fraction of number density (Ns / Ntotal) ---*/
			/*		Gas_Composition[0] = 0.98;
				 Gas_Composition[1] = 0.01;
				 Gas_Composition[2] = 0.01;
			 */
			/*--- Set reaction maps ---*/
			Reactions[0][0][0]=0;	Reactions[0][0][1]=nSpecies;	Reactions[0][0][2] =nSpecies;		Reactions[0][1][0] =1;	Reactions[0][1][1]=2;	Reactions[0][1][2] =nSpecies;

			for (iSpecies = 0; iSpecies < nSpecies; iSpecies++)
				CharVibTemp[iSpecies] = 0.0;

			break;

		case AIR7:


			/*--- Species definitions ---*/
			// Species ordering: N2, O2, NO, NO+, N, O, e-
			nMonatomics = 7;
			nDiatomics = 0;
			nSpecies = nMonatomics + nDiatomics;
			nReactions = 24;

			/*-- Allocation ---*/
			Species_Gas_Constant = new double[nSpecies];
			Species_Gamma = new double[nSpecies];
			Molar_Mass         = new double[nSpecies];
			Particle_Mass      = new double[nSpecies];
			Molecular_Diameter = new double[nSpecies];
			Gas_Composition    = new double[nSpecies];
			Charge_Number      = new int[nSpecies];
			Enthalpy_Formation = new double[nSpecies];
			Reactions = new int**[nReactions];
			for (iReaction = 0; iReaction < nReactions; iReaction++) {
				Reactions[iReaction] = new int*[2];
				for (ii = 0; ii < 2; ii++)
					Reactions[iReaction][ii] = new int[6];
			}
			ArrheniusCoefficient    = new double[nReactions];
			ArrheniusEta   = new double[nReactions];
			ArrheniusTheta = new double[nReactions];
			CharVibTemp = new double[nSpecies];

			/*--- Molecular properties of constituent species ---*/
			Molar_Mass[0] = 2.0*14.0067;									// [kg/kmol] N2
			Molar_Mass[1] = 2.0*15.9994;									// [kg/kmol] O2
			Molar_Mass[2] = (14.0067+15.9994);						// [kg/kmol] NO
			Molar_Mass[3] = (14.0067+15.9994+5.4858E-4);	// [kg/kmol] NO+
			Molar_Mass[4] = 14.0067;											// [kg/kmol] N
			Molar_Mass[5] = 15.9994;											// [kg/kmol] O
			Molar_Mass[6] = 5.4858E-4;										// [kg/kmol] e-

			for (iSpecies = 0; iSpecies < nSpecies; iSpecies++)
				Particle_Mass[iSpecies] = Molar_Mass[iSpecies] / AVOGAD_CONSTANT;

			Molecular_Diameter[0] = 1.0E-10;
			Molecular_Diameter[1] = 1.0E-10;
			Molecular_Diameter[2] = 1.0E-10;
			Molecular_Diameter[3] = 1.0E-10;
			Molecular_Diameter[4] = 1.0E-10;
			Molecular_Diameter[5] = 1.0E-10;
			Molecular_Diameter[6] = 2.8179402894E-15;
			Charge_Number[0] = 0;
			Charge_Number[1] = 0;
			Charge_Number[2] = 0;
			Charge_Number[3] = 1;
			Charge_Number[4] = 0;
			Charge_Number[5] = 0;
			Charge_Number[6] = -1;
			//  JANAF VALUES [KJ/Kmol]
			Enthalpy_Formation[0] = 0.0;					//N2
			Enthalpy_Formation[1] = 0.0;					//O2
			Enthalpy_Formation[2] = 90.291E3;			//NO
			Enthalpy_Formation[3] = 990.185E3;		//NO+
			Enthalpy_Formation[4] = 472.683E3;		//N
			Enthalpy_Formation[5] = 249.173E3;		//O
			Enthalpy_Formation[6] = 0.0;					//e-

			/*--- Set initial fraction of number density (Ns / Ntotal) ---*/
			/*				Gas_Composition[0] = 0.78;
				 Gas_Composition[1] = 0.21;
				 Gas_Composition[2] = 0.002;
				 Gas_Composition[3] = 0.002;
				 Gas_Composition[4] = 0.002;
				 Gas_Composition[5] = 0.002;
				 Gas_Composition[6] = 0.002;*/
			Gas_Composition[0] = 0.35;
			Gas_Composition[1] = 0.35;
			Gas_Composition[2] = 0.1;
			Gas_Composition[3] = 0.05;
			Gas_Composition[4] = 0.05;
			Gas_Composition[5] = 0.05;
			Gas_Composition[6] = 0.05;

			/*--- Set reaction maps ---*/
			Reactions[0][0][0]=0;		Reactions[0][0][1]=0;		Reactions[0][0][2]=nSpecies;		Reactions[0][1][0]=4;		Reactions[0][1][1]=4;		Reactions[0][1][2] =0;
			Reactions[1][0][0]=0;		Reactions[1][0][1]=1;		Reactions[1][0][2]=nSpecies;		Reactions[1][1][0]=4;		Reactions[1][1][1]=4;		Reactions[1][1][2] =1;
			Reactions[2][0][0]=0;		Reactions[2][0][1]=2;		Reactions[2][0][2]=nSpecies;		Reactions[2][1][0]=4;		Reactions[2][1][1]=4;		Reactions[2][1][2] =2;
			Reactions[3][0][0]=0;		Reactions[3][0][1]=3;		Reactions[3][0][2]=nSpecies;		Reactions[3][1][0]=4;		Reactions[3][1][1]=4;		Reactions[3][1][2] =3;
			Reactions[4][0][0]=0;		Reactions[4][0][1]=4;		Reactions[4][0][2]=nSpecies;		Reactions[4][1][0]=4;		Reactions[4][1][1]=4;		Reactions[4][1][2] =4;
			Reactions[5][0][0]=0;		Reactions[5][0][1]=5;		Reactions[5][0][2]=nSpecies;		Reactions[5][1][0]=4;		Reactions[5][1][1]=4;		Reactions[5][1][2] =5;
			Reactions[6][0][0]=0;		Reactions[6][0][1]=6;		Reactions[6][0][2]=nSpecies;		Reactions[6][1][0]=4;		Reactions[6][1][1]=4;		Reactions[6][1][2] =6;
			Reactions[7][0][0] =1;	Reactions[7][0][1] =0;	Reactions[7][0][2] =nSpecies;		Reactions[7][1][0] =5;	Reactions[7][1][1] =5;	Reactions[7][1][2] =0;
			Reactions[8][0][0] =1;	Reactions[8][0][1] =1;	Reactions[8][0][2] =nSpecies;		Reactions[8][1][0] =5;	Reactions[8][1][1] =5;	Reactions[8][1][2] =1;
			Reactions[9][0][0] =1;	Reactions[9][0][1] =2;	Reactions[9][0][2] =nSpecies;		Reactions[9][1][0] =5;	Reactions[9][1][1] =5;	Reactions[9][1][2] =2;
			Reactions[10][0][0]=1;	Reactions[10][0][1]=3;	Reactions[10][0][2]=nSpecies;		Reactions[10][1][0]=5;	Reactions[10][1][1]=5;	Reactions[10][1][2]=3;
			Reactions[11][0][0]=1;	Reactions[11][0][1]=4;	Reactions[11][0][2]=nSpecies;		Reactions[11][1][0]=5;	Reactions[11][1][1]=5;	Reactions[11][1][2]=4;
			Reactions[12][0][0]=1;	Reactions[12][0][1]=5;	Reactions[12][0][2]=nSpecies;		Reactions[12][1][0]=5;	Reactions[12][1][1]=5;	Reactions[12][1][2]=5;
			Reactions[13][0][0]=1;	Reactions[13][0][1]=6;	Reactions[13][0][2]=nSpecies;		Reactions[13][1][0]=5;	Reactions[13][1][1]=5;	Reactions[13][1][2]=6;
			Reactions[14][0][0]=2;	Reactions[14][0][1]=0;	Reactions[14][0][2]=nSpecies;		Reactions[14][1][0]=4;	Reactions[14][1][1]=5;	Reactions[14][1][2]=0;
			Reactions[15][0][0]=2;	Reactions[15][0][1]=1;	Reactions[15][0][2]=nSpecies;		Reactions[15][1][0]=4;	Reactions[15][1][1]=5;	Reactions[15][1][2]=1;
			Reactions[16][0][0]=2;	Reactions[16][0][1]=2;	Reactions[16][0][2]=nSpecies;		Reactions[16][1][0]=4;	Reactions[16][1][1]=5;	Reactions[16][1][2]=2;
			Reactions[17][0][0]=2;	Reactions[17][0][1]=3;	Reactions[17][0][2]=nSpecies;		Reactions[17][1][0]=4;	Reactions[17][1][1]=5;	Reactions[17][1][2]=3;
			Reactions[18][0][0]=2;	Reactions[18][0][1]=4;	Reactions[18][0][2]=nSpecies;		Reactions[18][1][0]=4;	Reactions[18][1][1]=5;	Reactions[18][1][2]=4;
			Reactions[19][0][0]=2;	Reactions[19][0][1]=5;	Reactions[19][0][2]=nSpecies;		Reactions[19][1][0]=4;	Reactions[19][1][1]=5;	Reactions[19][1][2]=5;
			Reactions[20][0][0]=2;	Reactions[20][0][1]=6;	Reactions[20][0][2]=nSpecies;		Reactions[20][1][0]=4;	Reactions[20][1][1]=5;	Reactions[20][1][2]=6;
			Reactions[21][0][0]=0;	Reactions[21][0][1]=5;	Reactions[21][0][2]=nSpecies;		Reactions[21][1][0]=2;	Reactions[21][1][1]=4;	Reactions[21][1][2]=nSpecies;
			Reactions[22][0][0]=2;	Reactions[22][0][1]=5;	Reactions[22][0][2]=nSpecies;		Reactions[22][1][0]=1;	Reactions[22][1][1]=4;	Reactions[22][1][2]=nSpecies;
			Reactions[23][0][0]=4;	Reactions[23][0][1]=5;	Reactions[23][0][2]=nSpecies;		Reactions[23][1][0]=3;	Reactions[23][1][1]=6;	Reactions[23][1][2]=nSpecies;

			/*--- Set Arrhenius coefficients for reactions ---*/
			// Pre-exponential factor
			ArrheniusCoefficient[0]  = 7.0E21;
			ArrheniusCoefficient[1]  = 7.0E21;
			ArrheniusCoefficient[2]  = 7.0E21;
			ArrheniusCoefficient[3]  = 7.0E21;
			ArrheniusCoefficient[4]  = 3.0E22;
			ArrheniusCoefficient[5]  = 3.0E22;
			ArrheniusCoefficient[6]  = 0.0;
			ArrheniusCoefficient[7]  = 2.0E21;
			ArrheniusCoefficient[8]  = 2.0E21;
			ArrheniusCoefficient[9]  = 2.0E21;
			ArrheniusCoefficient[10] = 2.0E21;
			ArrheniusCoefficient[11] = 1.0E22;
			ArrheniusCoefficient[12] = 1.0E22;
			ArrheniusCoefficient[13] = 0.0;
			ArrheniusCoefficient[14] = 5.0E15;
			ArrheniusCoefficient[15] = 5.0E15;
			ArrheniusCoefficient[16] = 5.0E15;
			ArrheniusCoefficient[17] = 5.0E15;
			ArrheniusCoefficient[18] = 1.1E17;
			ArrheniusCoefficient[19] = 1.1E17;
			ArrheniusCoefficient[20] = 0.0;
			ArrheniusCoefficient[21] = 6.4E17;
			//		ArrheniusCoefficient[22] = 8.4E12;
			ArrheniusCoefficient[22] = 0.0;
			ArrheniusCoefficient[23] = 5.3E12;
			// Rate-controlling temperature exponent
			ArrheniusEta[0]  = -1.60;
			ArrheniusEta[1]  = -1.60;
			ArrheniusEta[2]  = -1.60;
			ArrheniusEta[3]  = -1.60;
			ArrheniusEta[4]  = -1.60;
			ArrheniusEta[5]  = -1.60;
			ArrheniusEta[6]  = -1.60;
			ArrheniusEta[7]  = -1.50;
			ArrheniusEta[8]  = -1.50;
			ArrheniusEta[9]  = -1.50;
			ArrheniusEta[10] = -1.50;
			ArrheniusEta[11] = -1.50;
			ArrheniusEta[12] = -1.50;
			ArrheniusEta[13] = -1.50;
			ArrheniusEta[14] = 0.0;
			ArrheniusEta[15] = 0.0;
			ArrheniusEta[16] = 0.0;
			ArrheniusEta[17] = 0.0;
			ArrheniusEta[18] = 0.0;
			ArrheniusEta[19] = 0.0;
			ArrheniusEta[20] = 0.0;
			ArrheniusEta[21] = -1.00;
			ArrheniusEta[22] = 0.0;
			ArrheniusEta[23] = 0.0;
			// Characteristic temperature
			ArrheniusTheta[0] = 113200.0;
			ArrheniusTheta[1] = 113200.0;
			ArrheniusTheta[2] = 113200.0;
			ArrheniusTheta[3] = 113200.0;
			ArrheniusTheta[4] = 113200.0;
			ArrheniusTheta[5] = 113200.0;
			ArrheniusTheta[6] = 113200.0;
			ArrheniusTheta[7] = 59500.0;
			ArrheniusTheta[8] = 59500.0;
			ArrheniusTheta[9] = 59500.0;
			ArrheniusTheta[10] = 59500.0;
			ArrheniusTheta[11] = 59500.0;
			ArrheniusTheta[12] = 59500.0;
			ArrheniusTheta[13] = 59500.0;
			ArrheniusTheta[14] = 75500.0;
			ArrheniusTheta[15] = 75500.0;
			ArrheniusTheta[16] = 75500.0;
			ArrheniusTheta[17] = 75500.0;
			ArrheniusTheta[18] = 75500.0;
			ArrheniusTheta[19] = 75500.0;
			ArrheniusTheta[20] = 75500.0;
			ArrheniusTheta[21] = 38400.0;
			ArrheniusTheta[22] = 19450.0;
			ArrheniusTheta[23] = 31900.0;

			//Characteristic vibrational temperatures for calculating e_vib (K)
			CharVibTemp[0] = 3395.0;
			CharVibTemp[1] = 2239.0;
			CharVibTemp[2] = 2817.0;
			CharVibTemp[3] = 2817.0;

			break;

		case O2:
			/*--- Species definitions ---*/
			// Species ordering: N2, O2, NO, NO+, N, O, e-
			nMonatomics = 1;
			nDiatomics = 1;
			nSpecies = nMonatomics + nDiatomics;
			nReactions = 2;

			/*-- Allocation ---*/
			Species_Gas_Constant = new double[nSpecies];
			Species_Gamma = new double[nSpecies];
			Molar_Mass         = new double[nSpecies];
			Particle_Mass      = new double[nSpecies];
			Molecular_Diameter = new double[nSpecies];
			Gas_Composition    = new double[nSpecies];
			Charge_Number      = new int[nSpecies];
			Enthalpy_Formation = new double[nSpecies];
			Reactions = new int**[nReactions];
			for (iReaction = 0; iReaction < nReactions; iReaction++) {
				Reactions[iReaction] = new int*[2];
				for (ii = 0; ii < 2; ii++)
					Reactions[iReaction][ii] = new int[6];
			}
			ArrheniusCoefficient = new double[nReactions];
			ArrheniusEta         = new double[nReactions];
			ArrheniusTheta       = new double[nReactions];
			CharVibTemp          = new double[nSpecies];

			/*--- Molecular properties of constituent species ---*/
			Molar_Mass[0] = 2.0*15.9994;									// [kg/kmol] O2
			Molar_Mass[1] = 15.9994;											// [kg/kmol] O

			for (iSpecies = 0; iSpecies < nSpecies; iSpecies++)
				Particle_Mass[iSpecies] = Molar_Mass[iSpecies] / AVOGAD_CONSTANT;

			Molecular_Diameter[0] = 1.0E-10;
			Molecular_Diameter[1] = 1.0E-10;

			Charge_Number[0] = 0;
			Charge_Number[1] = 0;

			//  JANAF VALUES [KJ/Kmol]
			Enthalpy_Formation[0] = 0.0;					//O2
			Enthalpy_Formation[1] = 249.173E3;		//O

			/*--- Set initial fraction of number density (Ns / Ntotal) ---*/
			Gas_Composition[0] = 0.95; //O2
			Gas_Composition[1] = 0.05;  //O

			/*--- Set reaction maps ---*/
			Reactions[0][0][0]=0;		Reactions[0][0][1]=0;		Reactions[0][0][2]=nSpecies;		Reactions[0][1][0]=1;		Reactions[0][1][1]=1;		Reactions[0][1][2] =0;
			Reactions[1][0][0]=0;		Reactions[1][0][1]=1;		Reactions[1][0][2]=nSpecies;		Reactions[1][1][0]=1;		Reactions[1][1][1]=1;		Reactions[1][1][2] =1;

			/*--- Set Arrhenius coefficients for reactions ---*/
			// Pre-exponential factor
			ArrheniusCoefficient[0]  = 2.0E21;
			ArrheniusCoefficient[1] = 1.0E22;
			// Rate-controlling temperature exponent
			ArrheniusEta[0]  = -1.50;
			ArrheniusEta[1] = -1.50;
			// Characteristic temperature
			ArrheniusTheta[0] = 59500.0;
			ArrheniusTheta[1] = 59500.0;

			//Characteristic vibrational temperatures for calculating e_vib (K)
			CharVibTemp[0] = 2239.0;
			CharVibTemp[1] = 0.0;

			break;

		case N2:
			/*--- Species definitions ---*/
			// Species ordering: N2, N
			nMonatomics = 1;
			nDiatomics = 1;
			nSpecies = nMonatomics + nDiatomics;
			nReactions = 2;

			/*-- Allocation ---*/
			Species_Gas_Constant = new double[nSpecies];
			Species_Gamma = new double[nSpecies];
			Molar_Mass         = new double[nSpecies];
			Particle_Mass      = new double[nSpecies];
			Molecular_Diameter = new double[nSpecies];
			Gas_Composition    = new double[nSpecies];
			Charge_Number      = new int[nSpecies];
			Enthalpy_Formation = new double[nSpecies];
			Reactions = new int**[nReactions];
			for (iReaction = 0; iReaction < nReactions; iReaction++) {
				Reactions[iReaction] = new int*[2];
				for (ii = 0; ii < 2; ii++)
					Reactions[iReaction][ii] = new int[6];
			}
			ArrheniusCoefficient    = new double[nReactions];
			ArrheniusEta   = new double[nReactions];
			ArrheniusTheta = new double[nReactions];
			CharVibTemp = new double[nSpecies];

			// Omega[iSpecies][jSpecies][iCoeff]
			Omega00 = new double**[nSpecies];
			Omega11 = new double**[nSpecies];
			for (iSpecies = 0; iSpecies < nSpecies; iSpecies++) {
				Omega00[iSpecies] = new double*[nSpecies];
				Omega11[iSpecies] = new double*[nSpecies];
				for (jSpecies = 0; jSpecies < nSpecies; jSpecies++) {
					Omega00[iSpecies][jSpecies] = new double[4];
					Omega11[iSpecies][jSpecies] = new double[4];
				}
			}

			Blottner = new double*[nSpecies];
			for (iSpecies = 0; iSpecies < nSpecies; iSpecies++)
				Blottner[iSpecies] = new double[3];

			/*--- Molecular properties of constituent species ---*/
			Molar_Mass[0] = 2.0*14.0067;									// [kg/kmol] N2
			Molar_Mass[1] = 14.0067;											// [kg/kmol] N

			for (iSpecies = 0; iSpecies < nSpecies; iSpecies++)
				Particle_Mass[iSpecies] = Molar_Mass[iSpecies] / AVOGAD_CONSTANT;

			Molecular_Diameter[0] = 1.0E-10;
			Molecular_Diameter[1] = 1.0E-10;

			Charge_Number[0] = 0;
			Charge_Number[1] = 0;

			/*--- Define formation enthalpy from JANAF tables [KJ/Kmol] ---*/
			Enthalpy_Formation[0] = 0.0;					//N2
			Enthalpy_Formation[1] = 472.683E3;		//N

			/*--- Set initial fraction of number density (Ns / Ntotal) ---*/
			Gas_Composition[0] = 0.99;//0.90; //N2
			Gas_Composition[1] = 0.01;  //N

			/*--- Set reaction maps ---*/
			Reactions[0][0][0]=0;		Reactions[0][0][1]=0;		Reactions[0][0][2]=nSpecies;		Reactions[0][1][0]=1;		Reactions[0][1][1]=1;		Reactions[0][1][2] =0;
			Reactions[1][0][0]=0;		Reactions[1][0][1]=1;		Reactions[1][0][2]=nSpecies;		Reactions[1][1][0]=1;		Reactions[1][1][1]=1;		Reactions[1][1][2] =1;

			/*--- Set Arrhenius coefficients for chemical reactions ---*/
			// Pre-exponential factor
			ArrheniusCoefficient[0]  = 7.0E21;
			ArrheniusCoefficient[1]  = 3.0E22;
			// Rate-controlling temperature exponent
			ArrheniusEta[0]  = -1.60;
			ArrheniusEta[1]  = -1.60;
			// Characteristic temperature
			ArrheniusTheta[0] = 113200.0;
			ArrheniusTheta[1] = 113200.0;

			//Characteristic vibrational temperatures for calculating e_vib (K)
			CharVibTemp[0] = 3395.0;
			CharVibTemp[1] = 0.0;

			/*--- Collision integral data ---*/
			Omega00[0][0][0] = -6.0614558E-03;  Omega00[0][0][1] = 1.2689102E-01;   Omega00[0][0][2] = -1.0616948E+00;  Omega00[0][0][3] = 8.0955466E+02;
			Omega00[0][1][0] = -1.0796249E-02;  Omega00[0][1][1] = 2.2656509E-01;   Omega00[0][1][2] = -1.7910602E+00;  Omega00[0][1][3] = 4.0455218E+03;
			Omega00[1][0][0] = -1.0796249E-02;  Omega00[1][0][1] = 2.2656509E-01;   Omega00[1][0][2] = -1.7910602E+00;  Omega00[1][0][3] = 4.0455218E+03;
			Omega00[1][1][0] = -9.6083779E-03;  Omega00[1][1][1] = 2.0938971E-01;   Omega00[1][1][2] = -1.7386904E+00;  Omega00[1][1][3] = 3.3587983E+03;

			Omega11[0][0][0] = -7.6303990E-03;  Omega11[0][0][1] = 1.6878089E-01;   Omega11[0][0][2] = -1.4004234E+00;  Omega11[0][0][3] = 2.1427708E+03;
			Omega11[0][1][0] = -8.3493693E-03;  Omega11[0][1][1] = 1.7808911E-01;   Omega11[0][1][2] = -1.4466155E+00;  Omega11[0][1][3] = 1.9324210E+03;
			Omega11[1][0][0] = -8.3493693E-03;  Omega11[1][0][1] = 1.7808911E-01;   Omega11[1][0][2] = -1.4466155E+00;  Omega11[1][0][3] = 1.9324210E+03;
			Omega11[1][1][0] = -7.7439615E-03;  Omega11[1][1][1] = 1.7129007E-01;   Omega11[1][1][2] = -1.4809088E+00;  Omega11[1][1][3] = 2.1284951E+03;

			/*--- Viscosity coefficients for the Blottner et. al. (1971) model ---*/
			Blottner[0][0] = 0.0268142;
			Blottner[0][1] = 0.3177838;
			Blottner[0][2] = -11.3155513;

			Blottner[1][0] = 0.0115572;
			Blottner[1][1] = 0.6031679;
			Blottner[1][2] = -12.4327495;

			break;

		case ARGON_SID:
			/*--- Species definitions ---*/
			// Species ordering: Ar, Ar+, e-
			nMonatomics = 3;
			nDiatomics = 0;
			nSpecies = nMonatomics + nDiatomics;
			nReactions = 3;

			/*-- Allocation ---*/
			Species_Gas_Constant = new double[nSpecies];
			Species_Gamma = new double[nSpecies];
			Molar_Mass         = new double[nSpecies];
			Particle_Mass      = new double[nSpecies];
			Molecular_Diameter = new double[nSpecies];
			Gas_Composition    = new double[nSpecies];
			Charge_Number      = new int[nSpecies];
			Enthalpy_Formation = new double[nSpecies];
			Reactions = new int**[nReactions];
			for (iReaction = 0; iReaction < nReactions; iReaction++) {
				Reactions[iReaction] = new int*[2];
				for (ii = 0; ii < 2; ii++)
					Reactions[iReaction][ii] = new int[6];
			}
			ArrheniusCoefficient    = new double[nReactions];
			ArrheniusEta   = new double[nReactions];
			ArrheniusTheta = new double[nReactions];
			CharVibTemp = new double[nSpecies];

			// Omega[iSpecies][jSpecies][iCoeff]
			Omega00 = new double**[nSpecies];
			Omega11 = new double**[nSpecies];
			for (iSpecies = 0; iSpecies < nSpecies; iSpecies++) {
				Omega00[iSpecies] = new double*[nSpecies];
				Omega11[iSpecies] = new double*[nSpecies];
				for (jSpecies = 0; jSpecies < nSpecies; jSpecies++) {
					Omega00[iSpecies][jSpecies] = new double[4];
					Omega11[iSpecies][jSpecies] = new double[4];
				}
			}

			Blottner = new double*[nSpecies];
			for (iSpecies = 0; iSpecies < nSpecies; iSpecies++)
				Blottner[iSpecies] = new double[3];

			/*--- Molecular properties of constituent species ---*/
			Molar_Mass[0] = 6.63053168E-26*AVOGAD_CONSTANT;									// [kg/kmol] N2
			Molar_Mass[1] = 6.6304405861812E-026*AVOGAD_CONSTANT;		// [kg/kmol] Ar+
			Molar_Mass[2] = 9.10938188E-31*AVOGAD_CONSTANT;													// [kg/kmol] N

			for (iSpecies = 0; iSpecies < nSpecies; iSpecies++)
				Particle_Mass[iSpecies] = Molar_Mass[iSpecies] / AVOGAD_CONSTANT;

			Molecular_Diameter[0] = 1.0E-10;
			Molecular_Diameter[1] = 1.0E-10;
			Molecular_Diameter[2] = 1.0E-20;

			Charge_Number[0] = 0;
			Charge_Number[1] = 1;
			Charge_Number[2] =-1;

			/*--- Define formation enthalpy from JANAF tables [KJ/Kmol] ---*/
			Enthalpy_Formation[0] = 0.0;					//N2
			Enthalpy_Formation[1] = 472.683E3;		//N
			Enthalpy_Formation[2] = 0.0;

			/*--- Set initial fraction of number density (Ns / Ntotal) ---*/
			Gas_Composition[0] = 0.98;//0.90; //N2
			Gas_Composition[1] = 0.01;  //N
			Gas_Composition[2] = 0.01;

			/*--- Set reaction maps ---*/
			Reactions[0][0][0]=0;		Reactions[0][0][1]=0;		Reactions[0][0][2]=nSpecies;		Reactions[0][1][0]=1;		Reactions[0][1][1]=2;		Reactions[0][1][2] =0;
			Reactions[1][0][0]=0;		Reactions[1][0][1]=1;		Reactions[1][0][2]=nSpecies;		Reactions[1][1][0]=1;		Reactions[1][1][1]=2;		Reactions[1][1][2] =1;
			Reactions[2][0][0]=0;		Reactions[2][0][1]=2;		Reactions[2][0][2]=nSpecies;		Reactions[2][1][0]=1;		Reactions[2][1][1]=2;		Reactions[2][1][2] =2;

			/*--- Set Arrhenius coefficients for chemical reactions ---*/
			// Pre-exponential factor
			ArrheniusCoefficient[0]  = 7.0E21;
			ArrheniusCoefficient[1]  = 3.0E22;
			ArrheniusCoefficient[2]  = 0.0;

			// Rate-controlling temperature exponent
			ArrheniusEta[0]  = -1.60;
			ArrheniusEta[1]  = -1.60;
			ArrheniusEta[2]  =  0.0;

			// Characteristic temperature
			ArrheniusTheta[0] = 113200.0;
			ArrheniusTheta[1] = 113200.0;
			ArrheniusTheta[2] = 113200.0;

			//Characteristic vibrational temperatures for calculating e_vib (K)
			CharVibTemp[0] = 0.0;
			CharVibTemp[1] = 0.0;
			CharVibTemp[2] = 0.0;

			/*--- Collision integral data ---*/
			Omega00[0][0][0] = -6.0614558E-03;  Omega00[0][0][1] = 1.2689102E-01;   Omega00[0][0][2] = -1.0616948E+00;  Omega00[0][0][3] = 8.0955466E+02;
			Omega00[0][1][0] = -1.0796249E-02;  Omega00[0][1][1] = 2.2656509E-01;   Omega00[0][1][2] = -1.7910602E+00;  Omega00[0][1][3] = 4.0455218E+03;
			Omega00[0][2][0] = -1.0796249E-02;  Omega00[0][2][1] = 2.2656509E-01;   Omega00[0][2][2] = -1.7910602E+00;  Omega00[0][2][3] = 4.0455218E+03;
			Omega00[1][0][0] = -1.0796249E-02;  Omega00[1][0][1] = 2.2656509E-01;   Omega00[1][0][2] = -1.7910602E+00;  Omega00[1][0][3] = 4.0455218E+03;
			Omega00[1][1][0] = -9.6083779E-03;  Omega00[1][1][1] = 2.0938971E-01;   Omega00[1][1][2] = -1.7386904E+00;  Omega00[1][1][3] = 3.3587983E+03;
			Omega00[1][2][0] = -9.6083779E-03;  Omega00[1][2][1] = 2.0938971E-01;   Omega00[1][2][2] = -1.7386904E+00;  Omega00[1][2][3] = 3.3587983E+03;
			Omega00[2][0][0] = -6.0614558E-03;  Omega00[2][0][1] = 1.2689102E-01;   Omega00[2][0][2] = -1.0616948E+00;  Omega00[2][0][3] = 8.0955466E+02;
			Omega00[2][1][0] = -1.0796249E-02;  Omega00[2][1][1] = 2.2656509E-01;   Omega00[2][1][2] = -1.7910602E+00;  Omega00[2][1][3] = 4.0455218E+03;
			Omega00[2][2][0] = -1.0796249E-02;  Omega00[2][2][1] = 2.2656509E-01;   Omega00[2][2][2] = -1.7910602E+00;  Omega00[2][2][3] = 4.0455218E+03;


			Omega11[0][0][0] = -7.6303990E-03;  Omega11[0][0][1] = 1.6878089E-01;   Omega11[0][0][2] = -1.4004234E+00;  Omega11[0][0][3] = 2.1427708E+03;
			Omega11[0][1][0] = -8.3493693E-03;  Omega11[0][1][1] = 1.7808911E-01;   Omega11[0][1][2] = -1.4466155E+00;  Omega11[0][1][3] = 1.9324210E+03;
			Omega11[0][2][0] = -8.3493693E-03;  Omega11[0][2][1] = 1.7808911E-01;   Omega11[0][2][2] = -1.4466155E+00;  Omega11[0][2][3] = 1.9324210E+03;
			Omega11[1][0][0] = -8.3493693E-03;  Omega11[1][0][1] = 1.7808911E-01;   Omega11[1][0][2] = -1.4466155E+00;  Omega11[1][0][3] = 1.9324210E+03;
			Omega11[1][1][0] = -7.7439615E-03;  Omega11[1][1][1] = 1.7129007E-01;   Omega11[1][1][2] = -1.4809088E+00;  Omega11[1][1][3] = 2.1284951E+03;
			Omega11[1][2][0] = -7.7439615E-03;  Omega11[1][2][1] = 1.7129007E-01;   Omega11[1][2][2] = -1.4809088E+00;  Omega11[1][2][3] = 2.1284951E+03;
			Omega11[2][0][0] = -7.6303990E-03;  Omega11[2][0][1] = 1.6878089E-01;   Omega11[2][0][2] = -1.4004234E+00;  Omega11[2][0][3] = 2.1427708E+03;
			Omega11[2][1][0] = -8.3493693E-03;  Omega11[2][1][1] = 1.7808911E-01;   Omega11[2][1][2] = -1.4466155E+00;  Omega11[2][1][3] = 1.9324210E+03;
			Omega11[2][2][0] = -8.3493693E-03;  Omega11[2][2][1] = 1.7808911E-01;   Omega11[2][2][2] = -1.4466155E+00;  Omega11[2][2][3] = 1.9324210E+03;


			/*--- Viscosity coefficients for the Blottner et. al. (1971) model ---*/
			Blottner[0][0] = 0.0268142;
			Blottner[0][1] = 0.3177838;
			Blottner[0][2] = -11.3155513;

			Blottner[1][0] = 0.0115572;
			Blottner[1][1] = 0.6031679;
			Blottner[1][2] = -12.4327495;

			Blottner[2][0] = 1.0;
			Blottner[2][1] = 1.0;
			Blottner[2][2] = 1.0;

			break;

		case AIR5:


			/*--- Species definitions ---*/
			// Species ordering: N2, O2, NO, NO+, N, O, e-
			nMonatomics = 2;
			nDiatomics = 3;
			nSpecies = nMonatomics + nDiatomics;
			nReactions = 17;

			/*-- Allocation ---*/
			Species_Gas_Constant = new double[nSpecies];
			Species_Gamma = new double[nSpecies];
			Molar_Mass         = new double[nSpecies];
			Particle_Mass      = new double[nSpecies];
			Molecular_Diameter = new double[nSpecies];
			Gas_Composition    = new double[nSpecies];
			Charge_Number      = new int[nSpecies];
			Enthalpy_Formation = new double[nSpecies];
			Reactions = new int**[nReactions];
			for (iReaction = 0; iReaction < nReactions; iReaction++) {
				Reactions[iReaction] = new int*[2];
				for (ii = 0; ii < 2; ii++)
					Reactions[iReaction][ii] = new int[6];
			}
			ArrheniusCoefficient    = new double[nReactions];
			ArrheniusEta   = new double[nReactions];
			ArrheniusTheta = new double[nReactions];
			CharVibTemp = new double[nSpecies];

			// Omega[iSpecies][jSpecies][iCoeff]
			Omega00 = new double**[nSpecies];
			Omega11 = new double**[nSpecies];
			for (iSpecies = 0; iSpecies < nSpecies; iSpecies++) {
				Omega00[iSpecies] = new double*[nSpecies];
				Omega11[iSpecies] = new double*[nSpecies];
				for (jSpecies = 0; jSpecies < nSpecies; jSpecies++) {
					Omega00[iSpecies][jSpecies] = new double[4];
					Omega11[iSpecies][jSpecies] = new double[4];
				}
			}

			/*--- Molecular properties of constituent species ---*/
			Molar_Mass[0] = 2.0*14.0067;									// [kg/kmol] N2
			Molar_Mass[1] = 2.0*15.9994;									// [kg/kmol] O2
			Molar_Mass[2] = 14.0067 + 15.9994;						// [kg/kmol] NO
			Molar_Mass[3] = 14.0067;											// [kg/kmol] N
			Molar_Mass[4] = 15.9994;											// [kg/kmol] O
			// [kg/kmol] O
			for (iSpecies = 0; iSpecies < nSpecies; iSpecies++)
				Particle_Mass[iSpecies] = Molar_Mass[iSpecies] / AVOGAD_CONSTANT;

			Molecular_Diameter[0] = 1.0E-10;
			Molecular_Diameter[1] = 1.0E-10;
			Molecular_Diameter[2] = 1.0E-10;
			Molecular_Diameter[3] = 1.0E-10;
			Molecular_Diameter[4] = 1.0E-10;

			Charge_Number[0] = 0;
			Charge_Number[1] = 0;
			Charge_Number[2] = 0;
			Charge_Number[3] = 0;
			Charge_Number[4] = 0;

			//  JANAF VALUES [KJ/Kmol]
			Enthalpy_Formation[0] = 0.0;					//N2
			Enthalpy_Formation[1] = 0.0;					//O2
			Enthalpy_Formation[2] = 90.291E3;			//NO
			Enthalpy_Formation[3] = 472.683E3;		//N
			Enthalpy_Formation[4] = 249.173E3;		//O


			/*--- Set initial fraction of number density (Ns / Ntotal) ---*/
			Gas_Composition[0] = 0.788;	//N2
			Gas_Composition[1] = 0.199;	//O2
			Gas_Composition[2] = 0.011; //NO
			Gas_Composition[3] = 0.001; //N
			Gas_Composition[4] = 0.001;  //O


			/*--- Set reaction maps ---*/
			Reactions[0][0][0]=0;		Reactions[0][0][1]=0;		Reactions[0][0][2]=nSpecies;		Reactions[0][1][0]=3;		Reactions[0][1][1]=3;		Reactions[0][1][2] =0;
			Reactions[1][0][0]=0;		Reactions[1][0][1]=1;		Reactions[1][0][2]=nSpecies;		Reactions[1][1][0]=3;		Reactions[1][1][1]=3;		Reactions[1][1][2] =1;
			Reactions[2][0][0]=0;		Reactions[2][0][1]=2;		Reactions[2][0][2]=nSpecies;		Reactions[2][1][0]=3;		Reactions[2][1][1]=3;		Reactions[2][1][2] =2;
			Reactions[3][0][0]=0;		Reactions[3][0][1]=3;		Reactions[3][0][2]=nSpecies;		Reactions[3][1][0]=3;		Reactions[3][1][1]=3;		Reactions[3][1][2] =3;
			Reactions[4][0][0]=0;		Reactions[4][0][1]=4;		Reactions[4][0][2]=nSpecies;		Reactions[4][1][0]=3;		Reactions[4][1][1]=3;		Reactions[4][1][2] =4;

			Reactions[5][0][0]=1;		Reactions[5][0][1]=0;		Reactions[5][0][2]=nSpecies;		Reactions[5][1][0]=4;		Reactions[5][1][1]=4;		Reactions[5][1][2] =0;
			Reactions[6][0][0]=1;		Reactions[6][0][1]=1;		Reactions[6][0][2]=nSpecies;		Reactions[6][1][0]=4;		Reactions[6][1][1]=4;		Reactions[6][1][2] =1;
			Reactions[7][0][0]=1;		Reactions[7][0][1]=2;		Reactions[7][0][2]=nSpecies;		Reactions[7][1][0]=4;		Reactions[7][1][1]=4;		Reactions[7][1][2] =2;
			Reactions[8][0][0]=1;		Reactions[8][0][1]=3;		Reactions[8][0][2]=nSpecies;		Reactions[8][1][0]=4;		Reactions[8][1][1]=4;		Reactions[8][1][2] =3;
			Reactions[9][0][0]=1;		Reactions[9][0][1]=4;		Reactions[9][0][2]=nSpecies;		Reactions[9][1][0]=4;		Reactions[9][1][1]=4;		Reactions[9][1][2] =4;

			Reactions[10][0][0]=2;		Reactions[10][0][1]=0;		Reactions[10][0][2]=nSpecies;		Reactions[10][1][0]=3;		Reactions[10][1][1]=4;		Reactions[10][1][2] =0;
			Reactions[11][0][0]=2;		Reactions[11][0][1]=1;		Reactions[11][0][2]=nSpecies;		Reactions[11][1][0]=3;		Reactions[11][1][1]=4;		Reactions[11][1][2] =1;
			Reactions[12][0][0]=2;		Reactions[12][0][1]=2;		Reactions[12][0][2]=nSpecies;		Reactions[12][1][0]=3;		Reactions[12][1][1]=4;		Reactions[12][1][2] =2;
			Reactions[13][0][0]=2;		Reactions[13][0][1]=3;		Reactions[13][0][2]=nSpecies;		Reactions[13][1][0]=3;		Reactions[13][1][1]=4;		Reactions[13][1][2] =3;
			Reactions[14][0][0]=2;		Reactions[14][0][1]=4;		Reactions[14][0][2]=nSpecies;		Reactions[14][1][0]=3;		Reactions[14][1][1]=4;		Reactions[14][1][2] =4;

			Reactions[15][0][0]=0;		Reactions[15][0][1]=3;		Reactions[15][0][2]=nSpecies;		Reactions[15][1][0]=2;		Reactions[15][1][1]=4;		Reactions[15][1][2]= nSpecies;
			Reactions[16][0][0]=2;		Reactions[16][0][1]=3;		Reactions[16][0][2]=nSpecies;		Reactions[16][1][0]=1;		Reactions[16][1][1]=4;		Reactions[16][1][2]= nSpecies;

			/*--- Set Arrhenius coefficients for reactions ---*/
			// Pre-exponential factor
			ArrheniusCoefficient[0]  = 7.0E21;
			ArrheniusCoefficient[1]  = 7.0E21;
			ArrheniusCoefficient[2]  = 7.0E21;
			ArrheniusCoefficient[3]  = 3.0E22;
			ArrheniusCoefficient[4]  = 3.0E22;
			ArrheniusCoefficient[5]  = 2.0E21;
			ArrheniusCoefficient[6]  = 2.0E21;
			ArrheniusCoefficient[7]  = 2.0E21;
			ArrheniusCoefficient[8] = 1.0E22;
			ArrheniusCoefficient[9] = 1.0E22;
			ArrheniusCoefficient[10] = 5.0E15;
			ArrheniusCoefficient[11] = 5.0E15;
			ArrheniusCoefficient[12] = 5.0E15;
			ArrheniusCoefficient[13] = 1.1E17;
			ArrheniusCoefficient[14] = 1.1E17;
			ArrheniusCoefficient[15] = 5.7E12;
			ArrheniusCoefficient[16] = 8.4E12;

			// Rate-controlling temperature exponent
			ArrheniusEta[0]  = -1.60;
			ArrheniusEta[1]  = -1.60;
			ArrheniusEta[2]  = -1.60;
			ArrheniusEta[3]  = -1.60;
			ArrheniusEta[4]  = -1.60;
			ArrheniusEta[5]  = -1.50;
			ArrheniusEta[6]  = -1.50;
			ArrheniusEta[7]  = -1.50;
			ArrheniusEta[8] = -1.50;
			ArrheniusEta[9] = -1.50;
			ArrheniusEta[10] = 0.0;
			ArrheniusEta[11] = 0.0;
			ArrheniusEta[12] = 0.0;
			ArrheniusEta[13] = 0.0;
			ArrheniusEta[14] = 0.0;
			ArrheniusEta[15] = 0.42;
			ArrheniusEta[16] = 0.00;

			// Characteristic temperature
			ArrheniusTheta[0] = 113200.0;
			ArrheniusTheta[1] = 113200.0;
			ArrheniusTheta[2] = 113200.0;
			ArrheniusTheta[3] = 113200.0;
			ArrheniusTheta[4] = 113200.0;
			ArrheniusTheta[5] = 59500.0;
			ArrheniusTheta[6] = 59500.0;
			ArrheniusTheta[7] = 59500.0;
			ArrheniusTheta[8] = 59500.0;
			ArrheniusTheta[9] = 59500.0;
			ArrheniusTheta[10] = 75500.0;
			ArrheniusTheta[11] = 75500.0;
			ArrheniusTheta[12] = 75500.0;
			ArrheniusTheta[13] = 75500.0;
			ArrheniusTheta[14] = 75500.0;
			ArrheniusTheta[15] = 42938.0;
			ArrheniusTheta[16] = 19400.0;

			//Characteristic vibrational temperatures for calculating e_vib (K)
			CharVibTemp[0] = 3395.0;
			CharVibTemp[1] = 2239.0;
			CharVibTemp[2] = 2817.0;

			/*--- Collision integral data ---*/
			// Omega(0,0) ----------------------
			//N2
			Omega00[0][0][0] = -6.0614558E-03;  Omega00[0][0][1] = 1.2689102E-01;   Omega00[0][0][2] = -1.0616948E+00;  Omega00[0][0][3] = 8.0955466E+02;
			Omega00[0][1][0] = -3.7959091E-03;  Omega00[0][1][1] = 9.5708295E-02;   Omega00[0][1][2] = -1.0070611E+00;  Omega00[0][1][3] = 8.9392313E+02;
			Omega00[0][2][0] = -1.9295666E-03;  Omega00[0][2][1] = 2.7995735E-02;   Omega00[0][2][2] = -3.1588514E-01;  Omega00[0][2][3] = 1.2880734E+02;
			Omega00[0][3][0] = -1.0796249E-02;  Omega00[0][3][1] = 2.2656509E-01;   Omega00[0][3][2] = -1.7910602E+00;  Omega00[0][3][3] = 4.0455218E+03;
			Omega00[0][4][0] = -2.7244269E-03;  Omega00[0][4][1] = 6.9587171E-02;   Omega00[0][4][2] = -7.9538667E-01;  Omega00[0][4][3] = 4.0673730E+02;
			//O2
			Omega00[1][0][0] = -3.7959091E-03;  Omega00[1][0][1] = 9.5708295E-02;   Omega00[1][0][2] = -1.0070611E+00;  Omega00[1][0][3] = 8.9392313E+02;
			Omega00[1][1][0] = -8.0682650E-04;  Omega00[1][1][1] = 1.6602480E-02;   Omega00[1][1][2] = -3.1472774E-01;  Omega00[1][1][3] = 1.4116458E+02;
			Omega00[1][2][0] = -6.4433840E-04;  Omega00[1][2][1] = 8.5378580E-03;   Omega00[1][2][2] = -2.3225102E-01;  Omega00[1][2][3] = 1.1371608E+02;
			Omega00[1][3][0] = -1.1453028E-03;  Omega00[1][3][1] = 1.2654140E-02;   Omega00[1][3][2] = -2.2435218E-01;  Omega00[1][3][3] = 7.7201588E+01;
			Omega00[1][4][0] = -4.8405803E-03;  Omega00[1][4][1] = 1.0297688E-01;   Omega00[1][4][2] = -9.6876576E-01;  Omega00[1][4][3] = 6.1629812E+02;
			//NO
			Omega00[2][0][0] = -1.9295666E-03;  Omega00[2][0][1] = 2.7995735E-02;   Omega00[2][0][2] = -3.1588514E-01;  Omega00[2][0][3] = 1.2880734E+02;
			Omega00[2][1][0] = -6.4433840E-04;  Omega00[2][1][1] = 8.5378580E-03;   Omega00[2][1][2] = -2.3225102E-01;  Omega00[2][1][3] = 1.1371608E+02;
			Omega00[2][2][0] = -0.0000000E+00;  Omega00[2][2][1] = -1.1056066E-02;  Omega00[2][2][2] = -5.9216250E-02;  Omega00[2][2][3] = 7.2542367E+01;
			Omega00[2][3][0] = -1.5770918E-03;  Omega00[2][3][1] = 1.9578381E-02;   Omega00[2][3][2] = -2.7873624E-01;  Omega00[2][3][3] = 9.9547944E+01;
			Omega00[2][4][0] = -1.0885815E-03;  Omega00[2][4][1] = 1.1883688E-02;   Omega00[2][4][2] = -2.1844909E-01;  Omega00[2][4][3] = 7.5512560E+01;
			//N
			Omega00[3][0][0] = -1.0796249E-02;  Omega00[3][0][1] = 2.2656509E-01;   Omega00[3][0][2] = -1.7910602E+00;  Omega00[3][0][3] = 4.0455218E+03;
			Omega00[3][1][0] = -1.1453028E-03;  Omega00[3][1][1] = 1.2654140E-02;   Omega00[3][1][2] = -2.2435218E-01;  Omega00[3][1][3] = 7.7201588E+01;
			Omega00[3][2][0] = -1.5770918E-03;  Omega00[3][2][1] = 1.9578381E-02;   Omega00[3][2][2] = -2.7873624E-01;  Omega00[3][2][3] = 9.9547944E+01;
			Omega00[3][3][0] = -9.6083779E-03;  Omega00[3][3][1] = 2.0938971E-01;   Omega00[3][3][2] = -1.7386904E+00;  Omega00[3][3][3] = 3.3587983E+03;
			Omega00[3][4][0] = -7.8147689E-03;  Omega00[3][4][1] = 1.6792705E-01;   Omega00[3][4][2] = -1.4308628E+00;  Omega00[3][4][3] = 1.6628859E+03;
			//O
			Omega00[4][0][0] = -2.7244269E-03;  Omega00[4][0][1] = 6.9587171E-02;   Omega00[4][0][2] = -7.9538667E-01;  Omega00[4][0][3] = 4.0673730E+02;
			Omega00[4][1][0] = -4.8405803E-03;  Omega00[4][1][1] = 1.0297688E-01;   Omega00[4][1][2] = -9.6876576E-01;  Omega00[4][1][3] = 6.1629812E+02;
			Omega00[4][2][0] = -1.0885815E-03;  Omega00[4][2][1] = 1.1883688E-02;   Omega00[4][2][2] = -2.1844909E-01;  Omega00[4][2][3] = 7.5512560E+01;
			Omega00[4][3][0] = -7.8147689E-03;  Omega00[4][3][1] = 1.6792705E-01;   Omega00[4][3][2] = -1.4308628E+00;  Omega00[4][3][3] = 1.6628859E+03;
			Omega00[4][4][0] = -6.4040535E-03;  Omega00[4][4][1] = 1.4629949E-01;   Omega00[4][4][2] = -1.3892121E+00;  Omega00[4][4][3] = 2.0903441E+03;

			// Omega(1,1) ----------------------
			//N2
			Omega11[0][0][0] = -7.6303990E-03;  Omega11[0][0][1] = 1.6878089E-01;   Omega11[0][0][2] = -1.4004234E+00;  Omega11[0][0][3] = 2.1427708E+03;
			Omega11[0][1][0] = -8.0457321E-03;  Omega11[0][1][1] = 1.9228905E-01;   Omega11[0][1][2] = -1.7102854E+00;  Omega11[0][1][3] = 5.2213857E+03;
			Omega11[0][2][0] = -6.8237776E-03;  Omega11[0][2][1] = 1.4360616E-01;   Omega11[0][2][2] = -1.1922240E+00;  Omega11[0][2][3] = 1.2433086E+03;
			Omega11[0][3][0] = -8.3493693E-03;  Omega11[0][3][1] = 1.7808911E-01;   Omega11[0][3][2] = -1.4466155E+00;  Omega11[0][3][3] = 1.9324210E+03;
			Omega11[0][4][0] = -8.3110691E-03;  Omega11[0][4][1] = 1.9617877E-01;   Omega11[0][4][2] = -1.7205427E+00;  Omega11[0][4][3] = 4.0812829E+03;
			//O2
			Omega11[1][0][0] = -8.0457321E-03;  Omega11[1][0][1] = 1.9228905E-01;   Omega11[1][0][2] = -1.7102854E+00;  Omega11[1][0][3] = 5.2213857E+03;
			Omega11[1][1][0] = -6.2931612E-03;  Omega11[1][1][1] = 1.4624645E-01;   Omega11[1][1][2] = -1.3006927E+00;  Omega11[1][1][3] = 1.8066892E+03;
			Omega11[1][2][0] = -6.8508672E-03;  Omega11[1][2][1] = 1.5524564E-01;   Omega11[1][2][2] = -1.3479583E+00;  Omega11[1][2][3] = 2.0037890E+03;
			Omega11[1][3][0] = -1.0608832E-03;  Omega11[1][3][1] = 1.1782595E-02;   Omega11[1][3][2] = -2.1246301E-01;  Omega11[1][3][3] = 8.4561598E+01;
			Omega11[1][4][0] = -3.7969686E-03;  Omega11[1][4][1] = 7.6789981E-02;   Omega11[1][4][2] = -7.3056809E-01;  Omega11[1][4][3] = 3.3958171E+02;
			//NO
			Omega11[2][0][0] = -6.8237776E-03;  Omega11[2][0][1] = 1.4360616E-01;   Omega11[2][0][2] = -1.1922240E+00;  Omega11[2][0][3] = 1.2433086E+03;
			Omega11[2][1][0] = -6.8508672E-03;  Omega11[2][1][1] = 1.5524564E-01;   Omega11[2][1][2] = -1.3479583E+00;  Omega11[2][1][3] = 2.0037890E+03;
			Omega11[2][2][0] = -7.4942466E-03;  Omega11[2][2][1] = 1.6626193E-01;   Omega11[2][2][2] = -1.4107027E+00;  Omega11[2][2][3] = 2.3097604E+03;
			Omega11[2][3][0] = -1.4719259E-03;  Omega11[2][3][1] = 1.8446968E-02;   Omega11[2][3][2] = -2.6460411E-01;  Omega11[2][3][3] = 1.0911124E+02;
			Omega11[2][4][0] = -1.0066279E-03;  Omega11[2][4][1] = 1.1029264E-02;   Omega11[2][4][2] = -2.0671266E-01;  Omega11[2][4][3] = 8.2644384E+01;
			//N
			Omega11[3][0][0] = -8.3493693E-03;  Omega11[3][0][1] = 1.7808911E-01;   Omega11[3][0][2] = -1.4466155E+00;  Omega11[3][0][3] = 1.9324210E+03;
			Omega11[3][1][0] = -1.0608832E-03;  Omega11[3][1][1] = 1.1782595E-02;   Omega11[3][1][2] = -2.1246301E-01;  Omega11[3][1][3] = 8.4561598E+01;
			Omega11[3][2][0] = -1.4719259E-03;  Omega11[3][2][1] = 1.8446968E-02;   Omega11[3][2][2] = -2.6460411E-01;  Omega11[3][2][3] = 1.0911124E+02;
			Omega11[3][3][0] = -7.7439615E-03;  Omega11[3][3][1] = 1.7129007E-01;   Omega11[3][3][2] = -1.4809088E+00;  Omega11[3][3][3] = 2.1284951E+03;
			Omega11[3][4][0] = -5.0478143E-03;  Omega11[3][4][1] = 1.0236186E-01;   Omega11[3][4][2] = -9.0058935E-01;  Omega11[3][4][3] = 4.4472565E+02;
			//O
			Omega11[4][0][0] = -8.3110691E-03;  Omega11[4][0][1] = 1.9617877E-01;   Omega11[4][0][2] = -1.7205427E+00;  Omega11[4][0][3] = 4.0812829E+03;
			Omega11[4][1][0] = -3.7969686E-03;  Omega11[4][1][1] = 7.6789981E-02;   Omega11[4][1][2] = -7.3056809E-01;  Omega11[4][1][3] = 3.3958171E+02;
			Omega11[4][2][0] = -1.0066279E-03;  Omega11[4][2][1] = 1.1029264E-02;   Omega11[4][2][2] = -2.0671266E-01;  Omega11[4][2][3] = 8.2644384E+01;
			Omega11[4][3][0] = -5.0478143E-03;  Omega11[4][3][1] = 1.0236186E-01;   Omega11[4][3][2] = -9.0058935E-01;  Omega11[4][3][3] = 4.4472565E+02;
			Omega11[4][4][0] = -4.2451096E-03;  Omega11[4][4][1] = 9.6820337E-02;   Omega11[4][4][2] = -9.9770795E-01;  Omega11[4][4][3] = 8.3320644E+02;
			break;

		}


		/*--- Check for consistency ---*/
		sum = 0;
		for (iSpecies = 0; iSpecies < nSpecies; iSpecies++)
			sum += Gas_Composition[iSpecies];
		if ( fabs(sum - 1.0) > 1E-10)
			cout << "WARNING: Sum of ratios of initial number density fractions != 1.0, sum = " << sum << endl;


		Mixture_Molar_mass = 0.0;
		for (iSpecies = 0; iSpecies < nSpecies; iSpecies++)
			Mixture_Molar_mass += Molar_Mass[iSpecies]*Gas_Composition[iSpecies];


		for (iSpecies = 0; iSpecies < nSpecies; iSpecies++) {
			/*--- Convert formation enthalpy from KJ/Kmol -> J/kg ---*/
			conversionFact = 1000 / Molar_Mass[iSpecies];
			Enthalpy_Formation[iSpecies] = Enthalpy_Formation[iSpecies] * conversionFact;

			/*--- Array of gas constants [J/kmol] / [kg/kmol] = [J/kg] ---*/
			Species_Gas_Constant[iSpecies] = UNIVERSAL_GAS_CONSTANT / Molar_Mass[iSpecies];

			/*--- Array of ratios of specific heat ---*/
			if (iSpecies < nDiatomics)
				Species_Gamma[iSpecies] = GammaDiatomic;
			else
				Species_Gamma[iSpecies] = GammaMonatomic;
		}    

		if (Species_Temperature_FreeStream == NULL) {
#ifdef NO_MPI
			cout << "WARNING: No species temperature specified, using mean flow freestream value for all species." << endl;
#else
			if (MPI::COMM_WORLD.Get_rank() == MASTER_NODE)
				cout << "WARNING: No species temperature specified, using mean flow freestream value for all species." << endl;
#endif
			Species_Temperature_FreeStream = new double[nSpecies];
			for (iSpecies = 0; iSpecies < nSpecies; iSpecies++)
				Species_Temperature_FreeStream[iSpecies] = Temperature_FreeStream;
		}

		Inlet_Outlet_Defined = false;
		if (Species_Temperature_Inlet != NULL || Species_Pressure_Inlet != NULL || Species_Pressure_Outlet != NULL )
			Inlet_Outlet_Defined = true;

		if (PlasmaMultiTimeSteps) {

			nCFL = nMultiLevel+1;
			CFL_MS = new double*[nSpecies];

			if (CFL_FineGrid_Species == NULL) {
#ifdef NO_MPI
				cout << "WARNING: No species CFL numbers specified for plasma multi-timestepping, using mean flow CFL parameters" << endl;
#else
				if (MPI::COMM_WORLD.Get_rank() == MASTER_NODE)
					cout << "WARNING: No species CFL numbers specified for plasma multi-timestepping, using mean flow CFL parameters" << endl;
#endif
				for (iSpecies = 0; iSpecies < nSpecies; iSpecies++) {
					CFL_MS[iSpecies] = new double[nCFL];
					CFL_MS[iSpecies][0] = CFL[0];
					for (unsigned short iCFL = 1; iCFL < nCFL; iCFL++)
						CFL_MS[iSpecies][iCFL] = CFL_MS[iSpecies][iCFL-1]*MG_CFLRedCoeff;
				}
			} else {
				for (iSpecies = 0; iSpecies < nSpecies; iSpecies++) {
					CFL_MS[iSpecies] = new double[nCFL];
					CFL_MS[iSpecies][0] = CFL_FineGrid_Species[iSpecies];
					for (unsigned short iCFL = 1; iCFL < nCFL; iCFL++)
						CFL_MS[iSpecies][iCFL] = CFL_MS[iSpecies][iCFL-1]*MG_CFLRedCoeff;
				}
			}

			if (CFL_Iter_Species == NULL) {
#ifdef NO_MPI
				cout << "WARNING: No species CFL ramp iteration specified for plasma multi-timestepping, using mean flow CFL parameters" << endl;
#else
				if (MPI::COMM_WORLD.Get_rank() == MASTER_NODE)
					cout << "WARNING: No species CFL ramp iteration specified for plasma multi-timestepping, using mean flow CFL parameters" << endl;
#endif
				CFL_Iter_Species = new unsigned short[nSpecies];
				for (iSpecies = 0; iSpecies < nSpecies; iSpecies++) {
					CFL_Iter_Species[iSpecies] = CFLRamp[1];
				}
			}

			if (CFL_Max_Species == NULL) {
#ifdef NO_MPI
				cout << "WARNING: No maximum CFL specified for plasma multi-timestepping, using mean flow CFL parameters" << endl;
#else
				if (MPI::COMM_WORLD.Get_rank() == MASTER_NODE)
					cout << "WARNING: No maximum CFL specified for plasma multi-timestepping, using mean flow CFL parameters" << endl;
#endif
				CFL_Max_Species = new double[nSpecies];
				for (iSpecies = 0; iSpecies < nSpecies; iSpecies++) {
					CFL_Max_Species[iSpecies] = CFLRamp[2];
				}
			}
		}

	}


	/*--- Some discrete adjoint requirements ---*/
	if ((GetAdjoint() && (GetKind_Adjoint() == DISCRETE)) && (Kind_Solver==ADJ_EULER||ADJ_NAVIER_STOKES||ADJ_RANS)) {
		SetnExtIter(1);
		SetMGLevels(0);
	}

	delete [] tmp_smooth;


}

void CConfig::SetMarkers(unsigned short val_software, unsigned short val_izone) {

#ifndef NO_MPI
  /*--- Identify the solvers that work in serial ---*/
	if ((val_software != SU2_DDC) && (val_software != SU2_MAC))
		nDomain = MPI::COMM_WORLD.Get_size();
  else
    nDomain = 1;
#endif

	/*--- Boundary (marker) treatment ---*/
	nMarker_All = nMarker_Euler + nMarker_FarField + nMarker_SymWall + nMarker_PerBound + nMarker_NearFieldBound + nMarker_Supersonic_Inlet
			+ nMarker_InterfaceBound + nMarker_Dirichlet + nMarker_Neumann + nMarker_Inlet + nMarker_Outlet + nMarker_Isothermal + nMarker_HeatFlux
			+ nMarker_NacelleInflow + nMarker_NacelleExhaust + nMarker_Dirichlet_Elec + nMarker_Displacement + nMarker_Load
			+ nMarker_FlowLoad + nMarker_FWH + nMarker_Observer + nMarker_Custom + nMarker_Sliding + 2*nDomain;

	Marker_All_Tag        = new string[nMarker_All+2];			    // Store the tag that correspond with each marker.
	Marker_All_SendRecv   = new short[nMarker_All+2];						// +#domain (send), -#domain (receive) or 0 (neither send nor receive).
	Marker_All_Boundary   = new unsigned short[nMarker_All+2];	// Store the kind of boundary condition.
	Marker_All_Monitoring = new unsigned short[nMarker_All+2];	// Store whether the boundary should be monitored.
	Marker_All_Designing  = new unsigned short[nMarker_All+2];  // Store whether the boundary should be designed.
	Marker_All_Plotting   = new unsigned short[nMarker_All+2];	// Store whether the boundary should be plotted.
	Marker_All_DV         = new unsigned short[nMarker_All+2];	// Store whether the boundary should be affected by design variables.
  Marker_All_Moving     = new unsigned short[nMarker_All+2];	// Store whether the boundary should be in motion.
	Marker_All_PerBound   = new short[nMarker_All+2];						// Store whether the boundary belongs to a periodic boundary.
	Marker_All_Sliding    = new unsigned short[nMarker_All+2];	// Store whether the boundary belongs to a sliding interface.

	unsigned short iMarker_All, iMarker_Config, iMarker_Euler, iMarker_Custom, iMarker_FarField,
	iMarker_SymWall, iMarker_PerBound, iMarker_NearFieldBound, iMarker_InterfaceBound, iMarker_Dirichlet,
	iMarker_Inlet, iMarker_Outlet, iMarker_Isothermal, iMarker_HeatFlux, iMarker_NacelleInflow, iMarker_NacelleExhaust, iMarker_Displacement, iMarker_Load,
	iMarker_FlowLoad, iMarker_FWH, iMarker_Observer, iMarker_Neumann, iMarker_Monitoring, iMarker_Designing, iMarker_Plotting, iMarker_DV, iMarker_Moving,
	iMarker_Supersonic_Inlet, iMarker_Sliding;

	for (iMarker_All = 0; iMarker_All < nMarker_All; iMarker_All++) {
		Marker_All_Tag[iMarker_All] = "NONE";
		Marker_All_SendRecv[iMarker_All]   = 0;
		Marker_All_Boundary[iMarker_All]   = 0;
		Marker_All_Monitoring[iMarker_All] = 0;
		Marker_All_Designing[iMarker_All]  = 0;
		Marker_All_Plotting[iMarker_All]   = 0;
		Marker_All_DV[iMarker_All]         = 0;
    Marker_All_Moving[iMarker_All]     = 0;
		Marker_All_PerBound[iMarker_All]   = 0;
		Marker_All_Sliding[iMarker_All]    = 0;
	}

	nMarker_Config = nMarker_Euler + nMarker_FarField + nMarker_SymWall + nMarker_PerBound + nMarker_NearFieldBound
			+ nMarker_InterfaceBound + nMarker_Dirichlet + nMarker_Neumann + nMarker_Inlet + nMarker_Outlet + nMarker_Isothermal + nMarker_HeatFlux + nMarker_NacelleInflow + nMarker_NacelleExhaust + nMarker_Supersonic_Inlet + nMarker_Displacement + nMarker_Load + nMarker_FlowLoad + nMarker_FWH + nMarker_Observer + nMarker_Custom + nMarker_Sliding;

	Marker_Config_Tag        = new string[nMarker_Config];
	Marker_Config_Boundary   = new unsigned short[nMarker_Config];
	Marker_Config_Monitoring = new unsigned short[nMarker_Config];
	Marker_Config_Plotting   = new unsigned short[nMarker_Config];
	Marker_Config_DV         = new unsigned short[nMarker_Config];
  Marker_Config_Moving     = new unsigned short[nMarker_Config];
	Marker_Config_Designing  = new unsigned short[nMarker_Config];
	Marker_Config_PerBound   = new unsigned short[nMarker_Config];
	Marker_Config_Sliding    = new unsigned short[nMarker_Config];
    
	for (iMarker_Config = 0; iMarker_Config < nMarker_Config; iMarker_Config++) {
		Marker_Config_Tag[iMarker_Config] = "NONE";
		Marker_Config_Boundary[iMarker_Config]   = 0;
		Marker_Config_Monitoring[iMarker_Config] = 0;
		Marker_Config_Designing[iMarker_Config]  = 0;
		Marker_Config_Plotting[iMarker_Config]   = 0;
		Marker_Config_DV[iMarker_Config]         = 0;
    Marker_Config_Moving[iMarker_Config]     = 0;
		Marker_Config_PerBound[iMarker_Config]   = 0;
		Marker_Config_Sliding[iMarker_Config]    = 0;
	}

	iMarker_Config = 0;
	for (iMarker_Euler = 0; iMarker_Euler < nMarker_Euler; iMarker_Euler++) {
		Marker_Config_Tag[iMarker_Config] = Marker_Euler[iMarker_Euler];
		Marker_Config_Boundary[iMarker_Config] = EULER_WALL;
		iMarker_Config++;
	}

	for (iMarker_FarField = 0; iMarker_FarField < nMarker_FarField; iMarker_FarField++) {
		Marker_Config_Tag[iMarker_Config] = Marker_FarField[iMarker_FarField];
		Marker_Config_Boundary[iMarker_Config] = FAR_FIELD;
		iMarker_Config++;
	}

	for (iMarker_SymWall = 0; iMarker_SymWall < nMarker_SymWall; iMarker_SymWall++) {
		Marker_Config_Tag[iMarker_Config] = Marker_SymWall[iMarker_SymWall];
		Marker_Config_Boundary[iMarker_Config] = SYMMETRY_PLANE;
		iMarker_Config++;
	}

	for (iMarker_PerBound = 0; iMarker_PerBound < nMarker_PerBound; iMarker_PerBound++) {
		Marker_Config_Tag[iMarker_Config] = Marker_PerBound[iMarker_PerBound];
		Marker_Config_Boundary[iMarker_Config] = PERIODIC_BOUNDARY;
		Marker_Config_PerBound[iMarker_Config] = iMarker_PerBound + 1;
		iMarker_Config++;
	}

	for (iMarker_Sliding = 0; iMarker_Sliding < nMarker_Sliding; iMarker_Sliding++) {
		Marker_Config_Tag[iMarker_Config] = Marker_SlideBound[iMarker_Sliding];
		Marker_Config_Boundary[iMarker_Config] = SLIDING_INTERFACE;
		Marker_Config_Sliding[iMarker_Config]  = iMarker_Sliding + 1;
		iMarker_Config++;
	}

	for (iMarker_NearFieldBound = 0; iMarker_NearFieldBound < nMarker_NearFieldBound; iMarker_NearFieldBound++) {
		Marker_Config_Tag[iMarker_Config] = Marker_NearFieldBound[iMarker_NearFieldBound];
		Marker_Config_Boundary[iMarker_Config] = NEARFIELD_BOUNDARY;
		iMarker_Config++;
	}

	for (iMarker_InterfaceBound = 0; iMarker_InterfaceBound < nMarker_InterfaceBound; iMarker_InterfaceBound++) {
		Marker_Config_Tag[iMarker_Config] = Marker_InterfaceBound[iMarker_InterfaceBound];
		Marker_Config_Boundary[iMarker_Config] = INTERFACE_BOUNDARY;
		iMarker_Config++;
	}

	for (iMarker_Dirichlet = 0; iMarker_Dirichlet < nMarker_Dirichlet; iMarker_Dirichlet++) {
		Marker_Config_Tag[iMarker_Config] = Marker_Dirichlet[iMarker_Dirichlet];
		Marker_Config_Boundary[iMarker_Config] = DIRICHLET;
		iMarker_Config++;
	}

	for (iMarker_Inlet = 0; iMarker_Inlet < nMarker_Inlet; iMarker_Inlet++) {
		Marker_Config_Tag[iMarker_Config] = Marker_Inlet[iMarker_Inlet];
		Marker_Config_Boundary[iMarker_Config] = INLET_FLOW;
		iMarker_Config++;
	}

    FanFace_Mach = new double[nMarker_NacelleInflow];
    FanFace_Pressure = new double[nMarker_NacelleInflow];

	for (iMarker_NacelleInflow = 0; iMarker_NacelleInflow < nMarker_NacelleInflow; iMarker_NacelleInflow++) {
		Marker_Config_Tag[iMarker_Config] = Marker_NacelleInflow[iMarker_NacelleInflow];
		Marker_Config_Boundary[iMarker_Config] = NACELLE_INFLOW;
        FanFace_Mach[iMarker_NacelleInflow] = 0.0;
        FanFace_Pressure[iMarker_NacelleInflow] = 0.0;
		iMarker_Config++;
	}

	for (iMarker_NacelleExhaust = 0; iMarker_NacelleExhaust < nMarker_NacelleExhaust; iMarker_NacelleExhaust++) {
		Marker_Config_Tag[iMarker_Config] = Marker_NacelleExhaust[iMarker_NacelleExhaust];
		Marker_Config_Boundary[iMarker_Config] = NACELLE_EXHAUST;
		iMarker_Config++;
	}

	for (iMarker_Supersonic_Inlet = 0; iMarker_Supersonic_Inlet < nMarker_Supersonic_Inlet; iMarker_Supersonic_Inlet++) {
		Marker_Config_Tag[iMarker_Config] = Marker_Supersonic_Inlet[iMarker_Supersonic_Inlet];
		Marker_Config_Boundary[iMarker_Config] = SUPERSONIC_INLET;
		iMarker_Config++;
	}

	for (iMarker_Neumann = 0; iMarker_Neumann < nMarker_Neumann; iMarker_Neumann++) {
		Marker_Config_Tag[iMarker_Config] = Marker_Neumann[iMarker_Neumann];
		Marker_Config_Boundary[iMarker_Config] = NEUMANN;
		iMarker_Config++;
	}

	for (iMarker_Custom = 0; iMarker_Custom < nMarker_Custom; iMarker_Custom++) {
		Marker_Config_Tag[iMarker_Config] = Marker_Custom[iMarker_Custom];
		Marker_Config_Boundary[iMarker_Config] = CUSTOM_BOUNDARY;
		iMarker_Config++;
	}

	for (iMarker_Outlet = 0; iMarker_Outlet < nMarker_Outlet; iMarker_Outlet++) {
		Marker_Config_Tag[iMarker_Config] = Marker_Outlet[iMarker_Outlet];
		Marker_Config_Boundary[iMarker_Config] = OUTLET_FLOW;
		iMarker_Config++;
	}

	for (iMarker_Isothermal = 0; iMarker_Isothermal < nMarker_Isothermal; iMarker_Isothermal++) {
		Marker_Config_Tag[iMarker_Config] = Marker_Isothermal[iMarker_Isothermal];
		Marker_Config_Boundary[iMarker_Config] = ISOTHERMAL;
		iMarker_Config++;
	}

	for (iMarker_HeatFlux = 0; iMarker_HeatFlux < nMarker_HeatFlux; iMarker_HeatFlux++) {
		Marker_Config_Tag[iMarker_Config] = Marker_HeatFlux[iMarker_HeatFlux];
		Marker_Config_Boundary[iMarker_Config] = HEAT_FLUX;
		iMarker_Config++;
	}

	for (iMarker_Displacement = 0; iMarker_Displacement < nMarker_Displacement; iMarker_Displacement++) {
		Marker_Config_Tag[iMarker_Config] = Marker_Displacement[iMarker_Displacement];
		Marker_Config_Boundary[iMarker_Config] = DISPLACEMENT_BOUNDARY;
		iMarker_Config++;
	}

	for (iMarker_Load = 0; iMarker_Load < nMarker_Load; iMarker_Load++) {
		Marker_Config_Tag[iMarker_Config] = Marker_Load[iMarker_Load];
		Marker_Config_Boundary[iMarker_Config] = LOAD_BOUNDARY;
		iMarker_Config++;
	}

	for (iMarker_FlowLoad = 0; iMarker_FlowLoad < nMarker_FlowLoad; iMarker_FlowLoad++) {
		Marker_Config_Tag[iMarker_Config] = Marker_FlowLoad[iMarker_FlowLoad];
		Marker_Config_Boundary[iMarker_Config] = FLOWLOAD_BOUNDARY;
		iMarker_Config++;
	}

	for (iMarker_FWH = 0; iMarker_FWH < nMarker_FWH; iMarker_FWH++) {
		Marker_Config_Tag[iMarker_Config] = Marker_FWH[iMarker_FWH];
		Marker_Config_Boundary[iMarker_Config] = FWH_SURFACE;
		iMarker_Config++;
	}

	for (iMarker_Observer = 0; iMarker_Observer < nMarker_Observer; iMarker_Observer++) {
		Marker_Config_Tag[iMarker_Config] = Marker_Observer[iMarker_Observer];
		Marker_Config_Boundary[iMarker_Config] = WAVE_OBSERVER;
		iMarker_Config++;
	}

	for (iMarker_Config = 0; iMarker_Config < nMarker_Config; iMarker_Config++) {
		Marker_Config_Monitoring[iMarker_Config] = NO;
		for (iMarker_Monitoring = 0; iMarker_Monitoring < nMarker_Monitoring; iMarker_Monitoring++)
			if (Marker_Config_Tag[iMarker_Config] == Marker_Monitoring[iMarker_Monitoring])
				Marker_Config_Monitoring[iMarker_Config] = YES;
	}
  
  for (iMarker_Config = 0; iMarker_Config < nMarker_Config; iMarker_Config++) {
		Marker_Config_Designing[iMarker_Config] = NO;
		for (iMarker_Designing = 0; iMarker_Designing < nMarker_Designing; iMarker_Designing++)
			if (Marker_Config_Tag[iMarker_Config] == Marker_Designing[iMarker_Designing])
				Marker_Config_Designing[iMarker_Config] = YES;
	}

	for (iMarker_Config = 0; iMarker_Config < nMarker_Config; iMarker_Config++) {
		Marker_Config_Plotting[iMarker_Config] = NO;
		for (iMarker_Plotting = 0; iMarker_Plotting < nMarker_Plotting; iMarker_Plotting++)
			if (Marker_Config_Tag[iMarker_Config] == Marker_Plotting[iMarker_Plotting])
				Marker_Config_Plotting[iMarker_Config] = YES;
	}

	for (iMarker_Config = 0; iMarker_Config < nMarker_Config; iMarker_Config++) {
		Marker_Config_DV[iMarker_Config] = NO;
		for (iMarker_DV = 0; iMarker_DV < nMarker_DV; iMarker_DV++)
			if (Marker_Config_Tag[iMarker_Config] == Marker_DV[iMarker_DV])
				Marker_Config_DV[iMarker_Config] = YES;
	}

  for (iMarker_Config = 0; iMarker_Config < nMarker_Config; iMarker_Config++) {
		Marker_Config_Moving[iMarker_Config] = NO;
		for (iMarker_Moving = 0; iMarker_Moving < nMarker_Moving; iMarker_Moving++)
			if (Marker_Config_Tag[iMarker_Config] == Marker_Moving[iMarker_Moving])
				Marker_Config_Moving[iMarker_Config] = YES;
	}
  
}

void CConfig::SetOutput(unsigned short val_software, unsigned short val_izone) {
	unsigned short iMarker_Euler, iMarker_Custom, iMarker_FarField,
	iMarker_SymWall, iMarker_PerBound, iMarker_NearFieldBound, iMarker_InterfaceBound, iMarker_Dirichlet,
	iMarker_Inlet, iMarker_Outlet, iMarker_Isothermal, iMarker_HeatFlux, iMarker_NacelleInflow, iMarker_NacelleExhaust, iMarker_Displacement, iMarker_Load, iMarker_FlowLoad, iMarker_FWH, iMarker_Observer, iMarker_Neumann, iMarker_Monitoring, iMarker_Designing, iMarker_Plotting, iMarker_DV, iMarker_Moving, iMarker_Supersonic_Inlet;

	cout << endl <<"-------------------------------------------------------------------------" << endl;
	cout <<"|     _____   _    _   ___                                              |" << endl;
	cout <<"|    / ____| | |  | | |__ \\       Web: su2.stanford.edu                 |" << endl;
	cout <<"|   | (___   | |  | |    ) |      Twitter: @su2code                     |" << endl;
	cout <<"|    \\___ \\  | |  | |   / /       Forum: www.cfd-online.com/Forums/su2/ |" << endl;
	cout <<"|    ____) | | |__| |  / /_                                             |" << endl;
	switch (val_software) {
	case SU2_CFD: cout << "|   |_____/   \\____/  |____|  Suite (Computational Fluid Dyn. Code)     |" << endl; break;
	case SU2_MDC: cout << "|   |_____/   \\____/  |____|  Suite (Mesh Deformation Code)             |" << endl; break;
	case SU2_GPC: cout << "|   |_____/   \\____/  |____|  Suite (Gradient Projection Code)          |" << endl; break;
	case SU2_DDC: cout << "|   |_____/   \\____/  |____|  Suite (Domain Decomposition Code)         |" << endl; break;
	case SU2_MAC: cout << "|   |_____/   \\____/  |____|  Suite (Mesh Adaptation Code)              |" << endl; break;
	case SU2_GDC: cout << "|   |_____/   \\____/  |____|  Suite (Geometry Design Code)              |" << endl; break;
	case SU2_PBC: cout << "|   |_____/   \\____/  |____|  Suite (Periodic Boundary Code)            |" << endl; break;
	case SU2_SMC: cout << "|   |_____/   \\____/  |____|  Suite (Sliding Mesh Code)                 |" << endl; break;
	case SU2_SOL: cout << "|   |_____/   \\____/  |____|  Suite (Solution Exporting Code)           |" << endl; break;
	}

	cout << "|                             Release 2.0.6                             |" << endl;
	cout <<"-------------------------------------------------------------------------" << endl;

	cout << endl <<"------------------------ Physical case definition -----------------------" << endl;
	if (val_software == SU2_CFD) {
		switch (Kind_Solver) {
		case EULER:
			if (Incompressible) cout << "Incompressible Euler equations." << endl;
			else cout << "Compressible Euler equations." << endl; break;
		case NAVIER_STOKES:
			if (Incompressible) cout << "Incompressible Laminar Navier-Stokes equations." << endl;
			else cout << "Compressible Laminar Navier-Stokes' equations." << endl; break;
    case TNE2_EULER:
        cout << "Compressible TNE2 Euler equations." << endl; break;
    case TNE2_NAVIER_STOKES:
        cout << "Compressible TNE2 Laminar Navier-Stokes' equations." << endl; break;
		case RANS:
			if (Incompressible) cout << "Incompressible RANS equations." << endl;
			else cout << "Compressible RANS equations." << endl;
			cout << "Turbulence model: ";
			switch (Kind_Turb_Model) {
			case SA:  cout << "Spalart Allmaras" << endl; break;
			case SST: cout << "Menter's SST"     << endl; break;
			}
			break;
			case PLASMA_EULER:
				cout << "Plasma equations (without viscosity)." << endl;
				if (Kind_GasModel == ARGON) cout << "Using 3 species Argon gas model." << endl;
				if (Kind_GasModel == AIR7) cout << "Using 7 species Air gas model." << endl;
				if (Kind_GasModel == AIR5) cout << "Using 5 species Air gas model." << endl;
				if (Kind_GasModel == O2) cout << "Using 2 species Oxygen gas model." << endl;
				if (Kind_GasModel == N2) cout << "Using 2 species Nitrogen gas model." << endl;
				if (Kind_GasModel == ARGON_SID) cout << "Using 2 species Sid gas model." << endl;
				break;
			case ADJ_PLASMA_EULER:
				cout << "Plasma adjoint equations (without viscosity)." << endl;
				if (Kind_GasModel == ARGON) cout << "Using 3 species Argon gas model." << endl;
				if (Kind_GasModel == AIR7) cout << "Using 7 species Air gas model." << endl;
				if (Kind_GasModel == AIR5) cout << "Using 5 species Air gas model." << endl;
				if (Kind_GasModel == O2) cout << "Using 2 species Oxygen gas model." << endl;
				if (Kind_GasModel == N2) cout << "Using 2 species Nitrogen gas model." << endl;
				if (Kind_GasModel == ARGON_SID) cout << "Using 2 species Sid gas model." << endl;
				break;
			case PLASMA_NAVIER_STOKES:
				cout << "Plasma equations (with viscosity)." << endl;
				if (Kind_GasModel == ARGON) cout << "Using 3 species Argon gas model." << endl;
				if (Kind_GasModel == AIR7) cout << "Using 7 species Air gas model." << endl;
				if (Kind_GasModel == AIR5) cout << "Using 5 species Air gas model." << endl;
				if (Kind_GasModel == O2) cout << "Using 2 species Oxygen gas model." << endl;
				if (Kind_GasModel == N2) cout << "Using 2 species Nitrogen gas model." << endl;
				if (Kind_GasModel == ARGON_SID) cout << "Using 2 species Sid gas model." << endl;
				break;
			case ADJ_PLASMA_NAVIER_STOKES:
				cout << "Plasma continuous adjoint equations (with viscosity)." << endl;
				if (Kind_GasModel == ARGON) cout << "Using 3 species Argon gas model." << endl;
				if (Kind_GasModel == AIR7) cout << "Using 7 species Air gas model." << endl;
				if (Kind_GasModel == AIR5) cout << "Using 5 species Air gas model." << endl;
				if (Kind_GasModel == O2) cout << "Using 2 species Oxygen gas model." << endl;
				if (Kind_GasModel == N2) cout << "Using 2 species Nitrogen gas model." << endl;
				if (Kind_GasModel == ARGON_SID) cout << "Using 2 species Sid gas model." << endl;
				break;
			case ELECTRIC_POTENTIAL: cout << "Electric potential equation." << endl; break;
			case WAVE_EQUATION: cout << "Wave equation." << endl; break;
			case LINEAR_ELASTICITY: cout << "Finite Element Analysis." << endl; break;
			case FLUID_STRUCTURE_EULER: case FLUID_STRUCTURE_NAVIER_STOKES: cout << "Fluid-structure interaction." << endl; break;
			case ADJ_EULER: cout << "Continuous Euler adjoint equations." << endl; break;
			case ADJ_NAVIER_STOKES:
				if (Frozen_Visc)
					cout << "Continuous Navier-Stokes adjoint equations with frozen (laminar) viscosity." << endl;
				else
					cout << "Continuous Navier-Stokes adjoint equations." << endl;
				break;
      case ADJ_TNE2_EULER: cout << "Continuous TNE2 Euler adjoint equations." << endl; break;
			case ADJ_TNE2_NAVIER_STOKES:
					cout << "Continuous TNE2 Navier-Stokes adjoint equations with frozen (laminar) viscosity." << endl;
				break;
			case ADJ_RANS:
				if (Kind_Adjoint == CONTINUOUS) {
					if (Frozen_Visc)
						cout << "Continuous RANS adjoint equations with frozen (laminar and eddy) viscosity." << endl;
					else
						cout << "Continuous RANS adjoint equations." << endl;
				}

				break;
			case LIN_EULER: cout << "Linearized Euler equations." << endl; break;
			case FREE_SURFACE_EULER: case FREE_SURFACE_NAVIER_STOKES: case FREE_SURFACE_RANS:
				if (Kind_Solver == FREE_SURFACE_EULER)
					cout << "Free surface flow equation. Density ratio: " << RatioDensity << "." << endl;
				if (Kind_Solver == FREE_SURFACE_NAVIER_STOKES)
					cout << "Free surface flow equation. Density ratio: " << RatioDensity <<". Viscosity ratio: "<< RatioViscosity << "." << endl;
				if (Kind_Solver == FREE_SURFACE_RANS) {
					cout << "Free surface flow equation. Density ratio: " << RatioDensity <<". Viscosity ratio: "<< RatioViscosity << "." << endl;
					cout << "Turbulence model: ";
					switch (Kind_Turb_Model) {
					case SA:  cout << "Spalart Allmaras" << endl; break;
					case SST: cout << "Menter's SST"     << endl; break;
					}
				}
				cout << "The free surface is located at: " << FreeSurface_Zero <<", and its thickness is: " << FreeSurface_Thickness << "." << endl;
				break;

		}

		if (!Incompressible) {
			cout << "Mach number: " << Mach <<"."<< endl;
			cout << "Angle of attack (AoA): " << AoA <<" deg, and angle of sideslip (AoS): " << AoS <<" deg."<< endl;
			if ((Kind_Solver == NAVIER_STOKES) || (Kind_Solver == ADJ_NAVIER_STOKES) ||
					(Kind_Solver == RANS) || (Kind_Solver == ADJ_RANS))
				cout << "Reynolds number: " << Reynolds <<"."<< endl;
		}

		if (EquivArea) {
			cout <<"The equivalent area is going to be evaluated on the near-field."<< endl;
			cout <<"The lower integration limit is "<<EA_IntLimit[0]<<", and the upper is "<<EA_IntLimit[1]<<"."<<endl;
			cout <<"The near-field is situated at "<<EA_IntLimit[2]<<"."<<endl;
		}

		if (Grid_Movement) {
			cout << "Performing a dynamic mesh simulation." << endl;
		}

		if (Rotating_Frame) {
			cout << "Performing a simulation in a rotating frame." << endl;
			cout << "Origin of the rotation axis: " << RotAxisOrigin[0] <<","<< RotAxisOrigin[1] <<","<< RotAxisOrigin[2] << ". ";
			cout << "Angular velocity vector: " << Omega[0] <<","<< Omega[1] <<","<< Omega[2] << "." << endl;
		}

		if (Restart) {
			if (!Adjoint && !Linearized) cout << "Read flow solution from: " << Solution_FlowFileName << "." << endl;
			if (Adjoint) cout << "Read adjoint solution from: " << Solution_AdjFileName << "." << endl;
			if (Linearized) cout << "Read linearized solution from: " << Solution_LinFileName << "." << endl;
		}
		else {
			cout << "No restart solution, use the values at infinity (freestream)." << endl;
		}

		if (Adjoint || Linearized)
			cout << "Read flow solution from: " << Solution_FlowFileName << "." << endl;

		if (RefAreaCoeff == 0) cout << "The reference length/area will be computed using y(2D) or z(3D) projection." <<endl;
		else cout << "The reference length/area (force coefficient) is " << RefAreaCoeff << "." <<endl;
		cout << "The reference length (moment computation) is " << RefLengthMoment << "." <<endl;
		cout << "Reference origin (moment computation) is (" <<RefOriginMoment[0]<<", "<<RefOriginMoment[1]<<", "<<RefOriginMoment[2]<<")."<< endl;

    cout << "Surface(s) where the force coefficients are evaluated: ";
		for (iMarker_Monitoring = 0; iMarker_Monitoring < nMarker_Monitoring; iMarker_Monitoring++) {
			cout << Marker_Monitoring[iMarker_Monitoring];
			if (iMarker_Monitoring < nMarker_Monitoring-1) cout << ", ";
			else cout <<"."<<endl;
		}
    
    cout << "Surface(s) where the objective function is evaluated: ";
		for (iMarker_Designing = 0; iMarker_Designing < nMarker_Designing; iMarker_Designing++) {
			cout << Marker_Designing[iMarker_Designing];
			if (iMarker_Designing < nMarker_Designing-1) cout << ", ";
			else cout <<".";
		}
    cout<<endl;
    
    cout << "Surface(s) plotted in the output file: ";
		for (iMarker_Plotting = 0; iMarker_Plotting < nMarker_Plotting; iMarker_Plotting++) {
			cout << Marker_Plotting[iMarker_Plotting];
			if (iMarker_Plotting < nMarker_Plotting-1) cout << ", ";
			else cout <<".";
		}
    cout<<endl;
    
    cout << "Surface(s) affected by the design variables: ";
		for (iMarker_DV = 0; iMarker_DV < nMarker_DV; iMarker_DV++) {
			cout << Marker_DV[iMarker_DV];
			if (iMarker_DV < nMarker_DV-1) cout << ", ";
			else cout <<".";
		}
    cout<<endl;
    
    if ((Kind_GridMovement[ZONE_0] == DEFORMING) || (Kind_GridMovement[ZONE_0] == MOVING_WALL)) {
      cout << "Surface(s) in motion: ";
      for (iMarker_Moving = 0; iMarker_Moving < nMarker_Moving; iMarker_Moving++) {
        cout << Marker_Moving[iMarker_Moving];
        if (iMarker_Moving < nMarker_Moving-1) cout << ", ";
        else cout <<".";
      }
      cout<<endl;
    }
    
	}

	cout << "Input mesh file name: " << Mesh_FileName << endl;

	if (Divide_Element) cout << "Divide grid elements into triangles and tetrahedra." << endl;

	if (val_software == SU2_GPC) {
		cout << "Input sensitivity file name: " << SurfAdjCoeff_FileName << "." << endl;
	}

	if (val_software == SU2_MAC) {
		switch (Kind_Adaptation) {
		case FULL: case WAKE: case TWOPHASE: case FULL_FLOW: case FULL_ADJOINT: case FULL_LINEAR: case SMOOTHING: case SUPERSONIC_SHOCK:
			break;
		case GRAD_FLOW:
			cout << "Read flow solution from: " << Solution_FlowFileName << "." << endl;
			break;
		case GRAD_ADJOINT:
			cout << "Read adjoint flow solution from: " << Solution_AdjFileName << "." << endl;
			break;
		case GRAD_FLOW_ADJ: case ROBUST: case COMPUTABLE_ROBUST: case COMPUTABLE: case REMAINING:
			cout << "Read flow solution from: " << Solution_FlowFileName << "." << endl;
			cout << "Read adjoint flow solution from: " << Solution_AdjFileName << "." << endl;
			break;
		}
	}

	if (val_software == SU2_MDC) {
		cout << endl <<"---------------------- Grid deformation parameters ----------------------" << endl;
		switch (Kind_GridDef_Method) {
      case SPRING: cout << "Grid deformation using a classical spring method." << endl; break;
      case FEA: cout << "Grid deformation using a linear elasticity method." << endl; break;
		}

		if (Design_Variable[0] != NO_DEFORMATION && Design_Variable[0] != SURFACE_FILE) {
			if (Hold_GridFixed == YES) cout << "Hold some regions of the mesh fixed (hardcode implementation)." <<endl;
			cout << "Geo. design var. definition (markers <-> value def. <-> param):" <<endl;
			for (unsigned short iDV = 0; iDV < nDV; iDV++) {
				switch (Design_Variable[iDV]) {
				case NO_DEFORMATION: cout << "There isn't any deformation." ; break;
				case HICKS_HENNE: cout << "Hicks Henne <-> " ; break;
				case COSINE_BUMP: cout << "Cosine bump <-> " ; break;
				case FOURIER: cout << "Fourier <-> " ; break;
				case SPHERICAL: cout << "Spherical design <-> " ; break;
				case MACH_NUMBER: cout << "Mach number <-> " ; break;
				case DISPLACEMENT: cout << "Displacement design variable."; break;
				case NACA_4DIGITS: cout << "NACA four digits <-> "; break;
				case PARABOLIC: cout << "Parabolic <-> "; break;
				case OBSTACLE: cout << "Obstacle <-> "; break;
				case STRETCH: cout << "Stretch <-> "; break;
				case ROTATION: cout << "Rotation <-> "; break;
				case FFD_CONTROL_POINT: cout << "FFD (control point) <-> "; break;
				case FFD_DIHEDRAL_ANGLE: cout << "FFD (dihedral angle) <-> "; break;
				case FFD_TWIST_ANGLE: cout << "FFD (twist angle) <-> "; break;
				case FFD_ROTATION: cout << "FFD (rotation) <-> "; break;
				case FFD_CAMBER: cout << "FFD (camber) <-> "; break;
				case FFD_THICKNESS: cout << "FFD (thickness) <-> "; break;
				case FFD_VOLUME: cout << "FFD (volume) <-> "; break;
				}
				for (iMarker_DV = 0; iMarker_DV < nMarker_DV; iMarker_DV++) {
					cout << Marker_DV[iMarker_DV];
					if (iMarker_DV < nMarker_DV-1) cout << ", ";
					else cout << " <-> ";
				}
				cout << DV_Value[iDV] << " <-> ";

				if (Design_Variable[iDV] == NO_DEFORMATION) nParamDV = 0;
				if (Design_Variable[iDV] == HICKS_HENNE) nParamDV = 2;
				if (Design_Variable[iDV] == SPHERICAL) nParamDV = 3;
				if (Design_Variable[iDV] == COSINE_BUMP) nParamDV = 3;
				if (Design_Variable[iDV] == FOURIER) nParamDV = 3;
				if (Design_Variable[iDV] == DISPLACEMENT) nParamDV = 3;
				if (Design_Variable[iDV] == ROTATION) nParamDV = 6;
				if (Design_Variable[iDV] == NACA_4DIGITS) nParamDV = 3;
				if (Design_Variable[iDV] == PARABOLIC) nParamDV = 2;
				if (Design_Variable[iDV] == OBSTACLE) nParamDV = 2;
				if (Design_Variable[iDV] == STRETCH) nParamDV = 2;
				if (Design_Variable[iDV] == FFD_CONTROL_POINT) nParamDV = 7;
				if (Design_Variable[iDV] == FFD_DIHEDRAL_ANGLE) nParamDV = 7;
				if (Design_Variable[iDV] == FFD_TWIST_ANGLE) nParamDV = 7;
				if (Design_Variable[iDV] == FFD_ROTATION) nParamDV = 7;
				if (Design_Variable[iDV] == FFD_CAMBER) nParamDV = 3;
				if (Design_Variable[iDV] == FFD_THICKNESS) nParamDV = 3;
				if (Design_Variable[iDV] == FFD_VOLUME) nParamDV = 3;

				for (unsigned short iParamDV = 0; iParamDV < nParamDV; iParamDV++) {
					if (iParamDV == 0) cout << "( ";
					cout << ParamDV[iDV][iParamDV];
					if (iParamDV < nParamDV-1) cout << ", ";
					else cout <<" )"<<endl;
				}
			}
		}
	}

	if (((val_software == SU2_CFD) && ( Linearized )) || (val_software == SU2_GPC)) {
		cout << endl <<"-------------------- Surface deformation parameters ---------------------" << endl;
		cout << "Geo. design var. definition (markers <-> old def., new def. <-> param):" <<endl;
		for (unsigned short iDV = 0; iDV < nDV; iDV++) {
			switch (Design_Variable[iDV]) {
			case NO_DEFORMATION: cout << "There isn't any deformation." ; break;
			case HICKS_HENNE: cout << "Hicks Henne <-> " ; break;
			case COSINE_BUMP: cout << "Cosine bump <-> " ; break;
			case FOURIER: cout << "Fourier <-> " ; break;
			case SPHERICAL: cout << "Spherical design <-> " ; break;
			case MACH_NUMBER: cout << "Mach number <-> " ; break;
			case DISPLACEMENT: cout << "Displacement design variable."; break;
			case NACA_4DIGITS: cout << "NACA four digits <-> "; break;
			case PARABOLIC: cout << "Parabolic <-> "; break;
			case OBSTACLE: cout << "Obstacle <-> "; break;
			case STRETCH: cout << "Stretch <-> "; break;
			case ROTATION: cout << "Rotation <-> "; break;
			case FFD_CONTROL_POINT: cout << "FFD (control point) <-> "; break;
			case FFD_DIHEDRAL_ANGLE: cout << "FFD (dihedral angle) <-> "; break;
			case FFD_TWIST_ANGLE: cout << "FFD (twist angle) <-> "; break;
			case FFD_ROTATION: cout << "FFD (rotation) <-> "; break;
			case FFD_CAMBER: cout << "FFD (camber) <-> "; break;
			case FFD_THICKNESS: cout << "FFD (thickness) <-> "; break;
			case FFD_VOLUME: cout << "FFD (volume) <-> "; break;
			}
			for (iMarker_DV = 0; iMarker_DV < nMarker_DV; iMarker_DV++) {
				cout << Marker_DV[iMarker_DV];
				if (iMarker_DV < nMarker_DV-1) cout << ", ";
				else cout << " <-> ";
			}
			cout << DV_Value[iDV] << " <-> ";

			if (Design_Variable[iDV] == NO_DEFORMATION) nParamDV = 0;
			if (Design_Variable[iDV] == HICKS_HENNE) nParamDV = 2;
			if (Design_Variable[iDV] == COSINE_BUMP) nParamDV = 3;
			if (Design_Variable[iDV] == FOURIER) nParamDV = 3;
			if (Design_Variable[iDV] == SPHERICAL) nParamDV = 3;
			if (Design_Variable[iDV] == DISPLACEMENT) nParamDV = 3;
			if (Design_Variable[iDV] == ROTATION) nParamDV = 6;
			if (Design_Variable[iDV] == NACA_4DIGITS) nParamDV = 3;
			if (Design_Variable[iDV] == PARABOLIC) nParamDV = 2;
			if (Design_Variable[iDV] == OBSTACLE) nParamDV = 2;
			if (Design_Variable[iDV] == STRETCH) nParamDV = 2;
			if (Design_Variable[iDV] == FFD_CONTROL_POINT) nParamDV = 7;
			if (Design_Variable[iDV] == FFD_DIHEDRAL_ANGLE) nParamDV = 7;
			if (Design_Variable[iDV] == FFD_TWIST_ANGLE) nParamDV = 7;
			if (Design_Variable[iDV] == FFD_ROTATION) nParamDV = 7;
			if (Design_Variable[iDV] == FFD_CAMBER) nParamDV = 3;
			if (Design_Variable[iDV] == FFD_THICKNESS) nParamDV = 3;
			if (Design_Variable[iDV] == FFD_VOLUME) nParamDV = 3;

			for (unsigned short iParamDV = 0; iParamDV < nParamDV; iParamDV++) {
				if (iParamDV == 0) cout << "( ";
				cout << ParamDV[iDV][iParamDV];
				if (iParamDV < nParamDV-1) cout << ", ";
				else cout <<" )"<<endl;
			}
		}
	}

	if (((val_software == SU2_CFD) && ( Adjoint || OneShot )) || (val_software == SU2_GPC)) {

		cout << endl <<"----------------------- Design problem definition -----------------------" << endl;
		switch (Kind_ObjFunc) {
		case DRAG_COEFFICIENT: cout << "Drag objective function." << endl; break;
		case LIFT_COEFFICIENT: cout << "Lift objective function." << endl; break;
		case SIDEFORCE_COEFFICIENT: cout << "Side force objective function." << endl; break;
		case MOMENT_X_COEFFICIENT: cout << "Mx objective function." << endl; break;
		case MOMENT_Y_COEFFICIENT: cout << "My objective function." << endl; break;
		case MOMENT_Z_COEFFICIENT: cout << "Mz objective function." << endl; break;
		case EFFICIENCY: cout << "Efficiency objective function." << endl; break;
		case PRESSURE_COEFFICIENT: cout << "Pressure objective function." << endl; break;
		case EQUIVALENT_AREA:
			cout << "Equivalent area objective function." << endl;
			cout << "Drag coefficient weight in the objective function: " << WeightCd <<"."<< endl;  break;
		case NEARFIELD_PRESSURE:
			cout << "Nearfield pressure objective function." << endl;
			cout << "Drag coefficient weight in the objective function: " << WeightCd <<"."<< endl;  break;

			break;
		case FORCE_X_COEFFICIENT: cout << "X-force objective function." << endl; break;
		case FORCE_Y_COEFFICIENT: cout << "Y-force moment objective function." << endl; break;
		case FORCE_Z_COEFFICIENT: cout << "Z-force moment objective function." << endl; break;
		case THRUST_COEFFICIENT: cout << "Thrust objective function." << endl; break;
		case TORQUE_COEFFICIENT: cout << "Torque efficiency objective function." << endl; break;
    case HEAT_LOAD: cout << "Integrated heat flux objective function." << endl; break;
		case FIGURE_OF_MERIT: cout << "Rotor Figure of Merit objective function." << endl; break;
		case FREE_SURFACE: cout << "Free-Surface objective function." << endl; break;
		case NOISE: cout << "Noise objective function." << endl; break;
		}

	}

	if (val_software == SU2_CFD) {
		cout << endl <<"---------------------- Space numerical integration ----------------------" << endl;

		if (SmoothNumGrid) cout << "There are some smoothing iterations on the grid coordinates." <<endl;

		if ((Kind_Solver == EULER) || (Kind_Solver == NAVIER_STOKES) || (Kind_Solver == RANS)
				|| (Kind_Solver == FREE_SURFACE_EULER) || (Kind_Solver == FREE_SURFACE_NAVIER_STOKES)
				|| (Kind_Solver == FREE_SURFACE_RANS)) {
			if ((Kind_ConvNumScheme_Flow == SPACE_CENTERED) && (Kind_Centered_Flow == JST)) {
				cout << "Jameson-Schmidt-Turkel scheme for the flow inviscid terms."<< endl;
				cout << "JST viscous coefficients (1st, 2nd & 4th): " << Kappa_1st_Flow
						<< ", " << Kappa_2nd_Flow << ", " << Kappa_4th_Flow <<"."<< endl;
				cout << "The method includes a grid stretching correction (p = 0.3)."<< endl;
			}
			if ((Kind_ConvNumScheme_Flow == SPACE_CENTERED) && (Kind_Centered_Flow == LAX))
				cout << "Lax-Friedrich scheme for the flow inviscid terms."<< endl;
			if (Kind_ConvNumScheme_Flow == SPACE_UPWIND) {
				if (Kind_Upwind_Flow == ROE_1ST) cout << "1st order Roe solver for the flow inviscid terms."<< endl;
				if (Kind_Upwind_Flow == ROE_TURKEL_1ST) cout << "1st order Roe-Turkel solver for the flow inviscid terms."<< endl;
				if (Kind_Upwind_Flow == AUSM_1ST)	cout << "1st order AUSM solver for the flow inviscid terms."<< endl;
				if (Kind_Upwind_Flow == HLLC_1ST)	cout << "1st order HLLC solver for the flow inviscid terms."<< endl;
				if (Kind_Upwind_Flow == SW_1ST)	cout << "1st order Steger-Warming solver for the flow inviscid terms."<< endl;
				if (Kind_Upwind_Flow == MSW_1ST)	cout << "1st order Modified Steger-Warming solver for the flow inviscid terms."<< endl;
			}
			if ((Kind_ConvNumScheme_Flow == SPACE_UPWIND) &&
					((Kind_Upwind_Flow == ROE_2ND) || (Kind_Upwind_Flow == AUSM_2ND) || (Kind_Upwind_Flow == HLLC_2ND)
							|| (Kind_Upwind_Flow == SW_2ND) || (Kind_Upwind_Flow == MSW_2ND) || (Kind_Upwind_Flow == ROE_TURKEL_2ND))) {
				if (Kind_Upwind_Flow == ROE_2ND) cout << "2nd order Roe solver for the flow inviscid terms."<< endl;
				if (Kind_Upwind_Flow == ROE_TURKEL_2ND) cout << "2nd order Roe-Turkel solver for the flow inviscid terms."<< endl;
				if (Kind_Upwind_Flow == AUSM_2ND) cout << "2nd order AUSM solver for the flow inviscid terms."<< endl;
				if (Kind_Upwind_Flow == HLLC_2ND) cout << "2nd order HLLC solver for the flow inviscid terms."<< endl;
				if (Kind_Upwind_Flow == SW_2ND) cout << "2nd order Steger-Warming solver for the flow inviscid terms."<< endl;
				if (Kind_Upwind_Flow == MSW_2ND) cout << "2nd order Modified Steger-Warming solver for the flow inviscid terms."<< endl;
				switch (Kind_SlopeLimit_Flow) {
				case NONE: cout << "Without slope-limiting method." << endl; break;
				case VENKATAKRISHNAN:
					cout << "Venkatakrishnan slope-limiting method, with constant: " << LimiterCoeff <<". "<< endl;
					cout << "The reference element size is: " << RefElemLength <<". "<< endl;
					break;
				case MINMOD:
					cout << "Minmod slope-limiting method." << endl;
					break;
				}
			}
		}

    if ((Kind_Solver == TNE2_EULER) || (Kind_Solver == TNE2_NAVIER_STOKES)) {
      if (Kind_ConvNumScheme_TNE2 == SPACE_CENTERED) {
        if (Kind_ConvNumScheme_TNE2 == LAX) cout << "Lax-Friedrich convective scheme for the inviscid terms of the two-temperature model." << endl;
      }
			if (Kind_ConvNumScheme_TNE2 == SPACE_UPWIND) {
				if (Kind_Upwind_TNE2 == ROE_1ST) cout << "1st order Roe solver for the inviscid terms of the two-temperature model."<< endl;
				if (Kind_Upwind_TNE2 == ROE_TURKEL_1ST) cout << "1st order Roe-Turkel solver for the inviscid terms of the two-temperature model."<< endl;
				if (Kind_Upwind_TNE2 == AUSM_1ST)	cout << "1st order AUSM solver for the inviscid terms of the two-temperature model."<< endl;
				if (Kind_Upwind_TNE2 == HLLC_1ST)	cout << "1st order HLLC solver for the inviscid terms of the two-temperature model."<< endl;
				if (Kind_Upwind_TNE2 == SW_1ST)	cout << "1st order Steger-Warming solver for the inviscid terms of the two-temperature model."<< endl;
				if (Kind_Upwind_TNE2 == MSW_1ST)	cout << "1st order Modified Steger-Warming solver for the inviscid terms of the two-temperature model."<< endl;
			}
			if ((Kind_ConvNumScheme_TNE2 == SPACE_UPWIND) &&
					((Kind_Upwind_TNE2 == ROE_2ND) || (Kind_Upwind_Flow == AUSM_2ND) || (Kind_Upwind_Flow == HLLC_2ND)
           || (Kind_Upwind_TNE2 == SW_2ND) || (Kind_Upwind_Flow == MSW_2ND) || (Kind_Upwind_Flow == ROE_TURKEL_2ND))) {
            if (Kind_Upwind_TNE2 == ROE_2ND) cout << "2nd order Roe solver for the flow inviscid terms."<< endl;
            if (Kind_Upwind_TNE2 == ROE_TURKEL_2ND) cout << "2nd order Roe-Turkel solver for the flow inviscid terms."<< endl;
            if (Kind_Upwind_TNE2 == AUSM_2ND) cout << "2nd order AUSM solver for the flow inviscid terms."<< endl;
            if (Kind_Upwind_TNE2 == HLLC_2ND) cout << "2nd order HLLC solver for the flow inviscid terms."<< endl;
            if (Kind_Upwind_TNE2 == SW_2ND) cout << "2nd order Steger-Warming solver for the flow inviscid terms."<< endl;
            if (Kind_Upwind_TNE2 == MSW_2ND) cout << "2nd order Modified Steger-Warming solver for the flow inviscid terms."<< endl;
            switch (Kind_SlopeLimit_TNE2) {
              case NONE: cout << "Without slope-limiting method." << endl; break;
              case VENKATAKRISHNAN:
                cout << "Venkatakrishnan slope-limiting method, with constant: " << LimiterCoeff <<". "<< endl;
                cout << "The reference element size is: " << RefElemLength <<". "<< endl;
                break;
              case MINMOD:
                cout << "Minmod slope-limiting method." << endl;
                break;
            }
          }
		}
    
		if ((Kind_Solver == PLASMA_EULER) || (Kind_Solver == PLASMA_NAVIER_STOKES)) {
			if (Kind_ConvNumScheme_Plasma == SPACE_CENTERED) {
				if (Kind_Centered_Plasma == JST)
					cout << "Jameson-Schmidt-Turkel scheme for the plasma inviscid terms."<< endl;
				if (Kind_Centered_Plasma == LAX)
					cout << "Lax-Friedrich scheme for the plasma inviscid terms."<< endl;
			}

			if (Kind_ConvNumScheme_Plasma == SPACE_UPWIND) {
				if (Kind_Upwind_Plasma == ROE_1ST)	cout << "1st order Roe solver for the plasma inviscid terms."<< endl;
				if (Kind_Upwind_Plasma == ROE_TURKEL_1ST) cout << "1st order Roe-Turkel solver for the flow inviscid terms."<< endl;
				if (Kind_Upwind_Plasma == ROE_TURKEL_2ND) cout << "2nd order Roe-Turkel solver for the flow inviscid terms."<< endl;

				if (Kind_Upwind_Plasma == ROE_2ND) {
					cout << "2nd order Roe solver for the plasma inviscid terms."<< endl;
					switch (Kind_SlopeLimit_Plasma) {
					case NONE: cout << "Without slope-limiting method." << endl; break;
					case VENKATAKRISHNAN: cout << "Venkatakrishnan slope-limiting method." << endl; break;
					case MINMOD: cout << "Minmod slope-limiting method." << endl; break;
					}
				}
				if (Kind_Upwind_Plasma == SW_1ST) {
					cout << "1st order Steger-Warming solver for the flow inviscid terms."<< endl;
				}
				if (Kind_Upwind_Plasma == SW_2ND) {
					cout << "2nd order Steger-Warming solver for the plasma inviscid terms."<< endl;
					switch (Kind_SlopeLimit_Plasma) {
					case NONE: cout << "Without slope-limiting method." << endl; break;
					case VENKATAKRISHNAN: cout << "Venkatakrishnan slope-limiting method." << endl; break;
					case MINMOD: cout << "Minmod slope-limiting method." << endl; break;
					}
				}
				if (Kind_Upwind_Plasma == MSW_1ST) {
					cout << "1st order Modified Steger-Warming solver for the flow inviscid terms."<< endl;
				}
				if (Kind_Upwind_Plasma == MSW_2ND) {
					cout << "2nd order Modified Steger-Warming solver for the plasma inviscid terms."<< endl;
					switch (Kind_SlopeLimit_Plasma) {
					case NONE: cout << "Without slope-limiting method." << endl; break;
					case VENKATAKRISHNAN: cout << "Venkatakrishnan slope-limiting method." << endl; break;
					case MINMOD: cout << "Minmod slope-limiting method." << endl; break;
					}
				}
			}
		}

		if ((Kind_Solver == ADJ_EULER) || (Kind_Solver == ADJ_NAVIER_STOKES) || (Kind_Solver == ADJ_RANS)) {
			if ((Kind_ConvNumScheme_AdjFlow == SPACE_CENTERED) && (Kind_Centered_AdjFlow == JST)) {
				cout << "Jameson-Schmidt-Turkel scheme for the adjoint inviscid terms."<< endl;
				cout << "JST viscous coefficients (1st, 2nd, & 4th): " << Kappa_1st_AdjFlow
						<< ", " << Kappa_2nd_AdjFlow << ", " << Kappa_4th_AdjFlow <<"."<< endl;
				cout << "The method includes a grid stretching correction (p = 0.3)."<< endl;
			}
			if ((Kind_ConvNumScheme_AdjFlow == SPACE_CENTERED) && (Kind_Centered_AdjFlow == LAX))
				cout << "Lax-Friedrich scheme for the adjoint inviscid terms."<< endl;
			if ((Kind_ConvNumScheme_AdjFlow == SPACE_UPWIND) && (Kind_Upwind_AdjFlow == ROE_1ST))
				cout << "1st order Roe solver for the adjoint inviscid terms."<< endl;
			if ((Kind_ConvNumScheme_AdjFlow == SPACE_UPWIND) && (Kind_Upwind_AdjFlow == ROE_2ND)) {
				cout << "2nd order Roe solver for the adjoint inviscid terms."<< endl;
				switch (Kind_SlopeLimit_Flow) {
				case NONE: cout << "Without slope-limiting method." << endl; break;
				case VENKATAKRISHNAN: cout << "Venkatakrishnan slope-limiting method." << endl; break;
				}
			}
		}

		if (Kind_Solver == LIN_EULER) {
			if ((Kind_ConvNumScheme_LinFlow == SPACE_CENTERED) && (Kind_Centered_LinFlow == JST)) {
				cout << "Jameson-Schmidt-Turkel scheme for the linearized inviscid terms."<< endl;
				cout << "JST viscous coefficients (1st, & 4th): " << Kappa_1st_LinFlow
						<< ", " << Kappa_4th_LinFlow <<"."<< endl;
				cout << "The method includes a grid stretching correction (p = 0.3)."<< endl;
			}
			if ((Kind_ConvNumScheme_LinFlow == SPACE_CENTERED) && (Kind_Centered_LinFlow == LAX))
				cout << "Lax-Friedrich scheme for the linearized inviscid terms."<< endl;
		}

		if ((Kind_Solver == NAVIER_STOKES) || (Kind_Solver == RANS)) {
			switch (Kind_ViscNumScheme_Flow) {
			case AVG_GRAD: cout << "Average of gradients (viscous flow terms)." << endl; break;
			case AVG_GRAD_CORRECTED: cout << "Average of gradients with correction (viscous flow terms)." << endl; break;
			}
		}
    
    if (Kind_Solver == TNE2_NAVIER_STOKES) {
			switch (Kind_ViscNumScheme_TNE2) {
        case AVG_GRAD: cout << "Average of gradients (viscous flow terms)." << endl; break;
        case AVG_GRAD_CORRECTED: cout << "Average of gradients with correction (viscous flow terms)." << endl; break;
			}
		}
    
		if (Kind_Solver == PLASMA_NAVIER_STOKES) {
			switch (Kind_ViscNumScheme_Plasma) {
			case AVG_GRAD: cout << "Average of gradients (1st order) for computation of viscous flow terms." << endl; break;
			case AVG_GRAD_CORRECTED: cout << "Average of gradients with correction (2nd order) for computation of viscous flow terms." << endl; break;
			}
		}
		if ((Kind_Solver == EULER) || (Kind_Solver == NAVIER_STOKES) || (Kind_Solver == RANS)) {
			if (Kind_SourNumScheme_Flow == PIECEWISE_CONSTANT) cout << "Piecewise constant integration of the flow source terms." << endl;
		}

		if (Kind_Solver == ADJ_EULER) {
			if (Kind_SourNumScheme_AdjFlow == PIECEWISE_CONSTANT) cout << "Piecewise constant integration of the adjoint source terms." << endl;
		}

		if ((Kind_Solver == PLASMA_EULER) || (Kind_Solver == PLASMA_NAVIER_STOKES) ){
			if (Kind_SourNumScheme_Plasma == PIECEWISE_CONSTANT) cout << "Piecewise constant integration of the plasma source terms." << endl;
		}

		if (Kind_Solver == RANS) {
			if ((Kind_ConvNumScheme_Turb == SPACE_UPWIND) && (Kind_Upwind_Turb == SCALAR_UPWIND_1ST))
				cout << "Scalar upwind solver (first order) for the turbulence model."<< endl;
			if ((Kind_ConvNumScheme_Turb == SPACE_UPWIND) && (Kind_Upwind_Turb == SCALAR_UPWIND_2ND))
				cout << "Scalar upwind solver (second order) for the turbulence model."<< endl;
		}

		if ((Kind_Solver == ADJ_RANS) && (!Frozen_Visc)) {
			if ((Kind_ConvNumScheme_AdjTurb == SPACE_UPWIND) && (Kind_Upwind_AdjTurb == SCALAR_UPWIND_1ST))
				cout << "Adjoint turbulent eq - Scalar upwind solver (first order)"<< endl;
			if ((Kind_ConvNumScheme_AdjTurb == SPACE_UPWIND) && (Kind_Upwind_AdjTurb == SCALAR_UPWIND_2ND))
				cout << "Adjoint turbulent eq - Scalar upwind solver (second order)"<< endl;
		}

		if ((Kind_Solver == ADJ_NAVIER_STOKES) || (Kind_Solver == ADJ_RANS)) {
			switch (Kind_ViscNumScheme_AdjFlow) {
			case AVG_GRAD: cout << "Average of gradients (viscous adjoint terms)." << endl; break;
			case AVG_GRAD_CORRECTED: cout << "Average of gradients with correction (viscous adjoint terms)." << endl; break;
			}
		}		

		if (Kind_Solver == ADJ_PLASMA_NAVIER_STOKES) {
			switch (Kind_ViscNumScheme_AdjPlasma) {
			case AVG_GRAD: cout << "Average of gradients (1st order) for computation of viscous adjoint terms." << endl; break;
			case AVG_GRAD_CORRECTED: cout << "Average of gradients with correction (2nd order) for computation of viscous adjoint terms." << endl; break;
			}
		}

		if (Kind_Solver == RANS) {
			if (Kind_ViscNumScheme_Turb == AVG_GRAD) cout << "Average of gradients (viscous turbulence terms)." << endl;
			if (Kind_ViscNumScheme_Turb == AVG_GRAD_CORRECTED) cout << "Average of gradients with correction (viscous turbulence terms)." << endl;
			if (Kind_SourNumScheme_Turb == PIECEWISE_CONSTANT) cout << "Piecewise constant integration of the turbulence model source terms." << endl;
		}

		if ((Kind_Solver == ELECTRIC_POTENTIAL) || (Kind_Solver == PLASMA_NAVIER_STOKES)) {
			if (Kind_ViscNumScheme_Elec == GALERKIN) cout << "Galerkin method for viscous terms computation of the electric potential equation." << endl;
		}

		if ((Kind_Solver == ADJ_RANS) && (!Frozen_Visc)) {
			if (Kind_ViscNumScheme_AdjTurb == AVG_GRAD) cout << "Average of gradients (1st order) for computation of adjoint viscous turbulence terms." << endl;
			if (Kind_ViscNumScheme_AdjTurb == AVG_GRAD_CORRECTED) cout << "Average of gradients with correction (2nd order) for computation of adjoint viscous turbulence terms." << endl;
			if (Kind_SourNumScheme_AdjTurb == PIECEWISE_CONSTANT) cout << "Piecewise constant integration of the turbulence adjoint model source terms." << endl;
			if (Kind_TimeIntScheme_AdjTurb == EULER_IMPLICIT) cout << "Euler implicit method for the turbulent adjoint equation." << endl;
		}

		if ((Kind_Solver == ADJ_NAVIER_STOKES) || (Kind_Solver == ADJ_RANS)) {
			if (Kind_SourNumScheme_AdjFlow == PIECEWISE_CONSTANT) cout << "Piecewise constant integration of the Navier-Stokes eq. source terms." << endl;
		}

		if (Kind_Solver == ELECTRIC_POTENTIAL) {
			if (Kind_SourNumScheme_Elec == PIECEWISE_CONSTANT) cout << "Piecewise constant integration of the electric potential source terms." << endl;
		}

		switch (Kind_Gradient_Method) {
		case GREEN_GAUSS: cout << "Gradient computation using Green-Gauss theorem." << endl; break;
		case WEIGHTED_LEAST_SQUARES: cout << "Gradient Computation using weighted Least-Squares method." << endl; break;
		}

		if (Incompressible) {
			cout << "Artificial compressibility factor: " << ArtComp_Factor << "." <<endl;
		}

		cout << endl <<"---------------------- Time numerical integration -----------------------" << endl;
		switch (Unsteady_Simulation) {
		case NO:
			cout << "Local time stepping (steady state simulation)." << endl; break;
		case TIME_STEPPING:
			cout << "Unsteady simulation using a time stepping strategy."<< endl;
			if (Unst_CFL != 0.0) cout << "Time step computed by the code. Unsteady CFL number: " << Unst_CFL <<"."<<endl;
			else cout << "Unsteady time step provided by the user (s): "<< Delta_UnstTime << "." << endl;
			break;
		case DT_STEPPING_1ST: case DT_STEPPING_2ND:
			if (Unsteady_Simulation == DT_STEPPING_1ST) cout << "Unsteady simulation, dual time stepping strategy (first order in time)."<< endl;
			if (Unsteady_Simulation == DT_STEPPING_2ND) cout << "Unsteady simulation, dual time stepping strategy (second order in time)."<< endl;
			if (Unst_CFL != 0.0) cout << "Time step computed by the code. Unsteady CFL number: " << Unst_CFL <<"."<<endl;
			else cout << "Unsteady time step provided by the user (s): "<< Delta_UnstTime << "." << endl;
			cout << "Total number of internal Dual Time iterations: "<< Unst_nIntIter <<"." << endl;
			break;
		}

		if ((Kind_Solver == EULER) || (Kind_Solver == NAVIER_STOKES) || (Kind_Solver == RANS)) {
			switch (Kind_TimeIntScheme_Flow) {
			case RUNGE_KUTTA_EXPLICIT:
				cout << "Runge-Kutta explicit method for the flow equations." << endl;
				cout << "Number of steps: " << nRKStep << endl;
				cout << "Alpha coefficients: ";
				for (unsigned short iRKStep = 0; iRKStep < nRKStep; iRKStep++) {
					cout << "\t" << RK_Alpha_Step[iRKStep];
				}
				cout << endl;
				break;
			case EULER_EXPLICIT: cout << "Euler explicit method for the flow equations." << endl; break;
			case EULER_IMPLICIT:
				cout << "Euler implicit method for the flow equations." << endl;
				switch (Kind_Linear_Solver) {
				case BCGSTAB:
					cout << "BCGSTAB is used for solving the linear system." << endl;
					cout << "Convergence criteria of the linear solver: "<< Linear_Solver_Error <<"."<<endl;
					cout << "Max number of iterations: "<< Linear_Solver_Iter <<"."<<endl;
					cout << "Relaxation coefficient: "<< Linear_Solver_Relax <<"."<<endl;
					break;
				case FGMRES:
					cout << "FGMRES is used for solving the linear system." << endl;
					cout << "Convergence criteria of the linear solver: "<< Linear_Solver_Error <<"."<<endl;
					cout << "Max number of iterations: "<< Linear_Solver_Iter <<"."<<endl;
					cout << "Relaxation coefficient: "<< Linear_Solver_Relax <<"."<<endl;
					break;
				}
				break;
			}
		}
    
    if ((Kind_Solver == TNE2_EULER) || (Kind_Solver == TNE2_NAVIER_STOKES)) {
			switch (Kind_TimeIntScheme_TNE2) {
        case EULER_IMPLICIT:
          cout << "Euler implicit method for the flow equations." << endl;
          switch (Kind_Linear_Solver) {
            case LU_SGS:
              cout << "A LU - symmetric Gauss-Seidel iteration is used for solving the linear system." << endl;
              break;
            case BCGSTAB:
              cout << "BCGSTAB is used for solving the linear system." << endl;
              cout << "Convergence criteria of the linear solver: "<< Linear_Solver_Error <<"."<<endl;
              cout << "Max number of iterations: "<< Linear_Solver_Iter <<"."<<endl;
              cout << "Relaxation coefficient: "<< Linear_Solver_Relax <<"."<<endl;
              break;
            case FGMRES:
              cout << "FGMRES is used for solving the linear system." << endl;
              cout << "Convergence criteria of the linear solver: "<< Linear_Solver_Error <<"."<<endl;
              cout << "Max number of iterations: "<< Linear_Solver_Iter <<"."<<endl;
              cout << "Relaxation coefficient: "<< Linear_Solver_Relax <<"."<<endl;
              break;
          }
          break;
			}
		}

		if ((Kind_Solver == PLASMA_EULER) || (Kind_Solver == PLASMA_NAVIER_STOKES)) {
			switch (Kind_TimeIntScheme_Plasma) {
			case RUNGE_KUTTA_EXPLICIT:
				cout << "Runge-Kutta explicit method for the plasma equations." << endl;
				cout << "Number of steps: " << nRKStep << endl;
				cout << "Alpha coefficients: ";
				for (unsigned short iRKStep = 0; iRKStep < nRKStep; iRKStep++) {
					cout << "\t" << RK_Alpha_Step[iRKStep];
				}
				cout << endl;
				break;
			case EULER_EXPLICIT: cout << "Euler explicit method for the plasma equations." << endl; break;
			case EULER_IMPLICIT: cout << "Euler implicit method for the plasma equations." << endl; break;
			}
		}

		if ((Kind_Solver == ADJ_EULER) || (Kind_Solver == ADJ_NAVIER_STOKES) || (Kind_Solver == ADJ_RANS)) {
			switch (Kind_TimeIntScheme_AdjFlow) {
			case RUNGE_KUTTA_EXPLICIT:
				cout << "Runge-Kutta explicit method for the adjoint equations." << endl;
				cout << "Number of steps: " << nRKStep << endl;
				cout << "Alpha coefficients: ";
				for (unsigned short iRKStep = 0; iRKStep < nRKStep; iRKStep++) {
					cout << "\t" << RK_Alpha_Step[iRKStep];
				}
				cout << endl;
				break;
			case EULER_EXPLICIT: cout << "Euler explicit method for the adjoint equations." << endl; break;
			case EULER_IMPLICIT: cout << "Euler implicit method for the adjoint equations." << endl; break;
			}
		}

		if (Kind_Solver == LIN_EULER) {
			switch (Kind_TimeIntScheme_LinFlow) {
			case RUNGE_KUTTA_EXPLICIT:
				cout << "Runge-Kutta explicit explicit method for the linearized equations." << endl;
				cout << "Number of steps: " << nRKStep << endl;
				cout << "Alpha coefficients: ";
				for (unsigned short iRKStep = 0; iRKStep < nRKStep; iRKStep++) {
					cout << "\t" << RK_Alpha_Step[iRKStep];
				}
				cout << endl;
				break;
			case EULER_EXPLICIT: cout << "Euler explicit method for the linearized equations." << endl; break;
			}
		}

		if (FullMG) {
			cout << "Full Multigrid." << endl;
		}

		if (nMultiLevel !=0) {
			if (nStartUpIter != 0) cout << "A total of " << nStartUpIter << " start up iterations on the fine grid."<< endl;
			if (MGCycle == 0) cout << "V Multigrid Cycle, with " << nMultiLevel << " multigrid levels."<< endl;
			if (MGCycle == 1) cout << "W Multigrid Cycle, with " << nMultiLevel << " multigrid levels."<< endl;

			cout << "Reduction of the CFL coefficient in the coarse levels: " << MG_CFLRedCoeff <<"."<<endl;
			cout << "Max. number of children in the agglomeration stage: " << MaxChildren <<"."<<endl;
			cout << "Max. length of an agglom. elem. (compared with the domain): " << MaxDimension <<"."<<endl;
			cout << "Damping factor for the residual restriction: " << Damp_Res_Restric <<"."<<endl;
			cout << "Damping factor for the correction prolongation: " << Damp_Correc_Prolong <<"."<<endl;
		}
		if (CFLRamp[0] == 1.0) cout << "No CFL ramp." << endl;
		else cout << "CFL ramp definition. factor: "<< CFLRamp[0] <<", every "<< int(CFLRamp[1]) <<" iterations, with a limit of "<< CFLRamp[2] <<"." << endl;

		if (nMultiLevel !=0) {
			cout << "Multigrid Level:                  ";
			for (unsigned short iLevel = 0; iLevel < nMultiLevel+1; iLevel++) {
				cout.width(6); cout << iLevel;
			}
			cout << endl;
		}

		cout << "Courant-Friedrichs-Lewy number:   ";
		cout.precision(3);
		for (unsigned short iCFL = 0; iCFL < nMultiLevel+1; iCFL++) {
			cout.width(6); cout << CFL[iCFL];
		}
		cout << endl;

		if (nMultiLevel !=0) {
			cout.precision(3);
			cout << "MG PreSmooth coefficients:        ";
			for (unsigned short iMG_PreSmooth = 0; iMG_PreSmooth < nMultiLevel+1; iMG_PreSmooth++) {
				cout.width(6); cout << MG_PreSmooth[iMG_PreSmooth];
			}
			cout << endl;
		}

		if (nMultiLevel !=0) {
			cout.precision(3);
			cout << "MG PostSmooth coefficients:       ";
			for (unsigned short iMG_PostSmooth = 0; iMG_PostSmooth < nMultiLevel+1; iMG_PostSmooth++) {
				cout.width(6); cout << MG_PostSmooth[iMG_PostSmooth];
			}
			cout << endl;
		}

		if (nMultiLevel !=0) {
			cout.precision(3);
			cout << "MG CorrecSmooth coefficients:     ";
			for (unsigned short iMG_CorrecSmooth = 0; iMG_CorrecSmooth < nMultiLevel+1; iMG_CorrecSmooth++) {
				cout.width(6); cout << MG_CorrecSmooth[iMG_CorrecSmooth];
			}
			cout << endl;
		}

		if (Kind_Solver == RANS)
			if (Kind_TimeIntScheme_Turb == EULER_IMPLICIT)
				cout << "Euler implicit time integration for the turbulence model." << endl;
	}

	if (val_software == SU2_CFD)
		cout << endl <<"------------------------- Convergence criteria --------------------------" << endl;

	if (val_software == SU2_CFD) {
		cout << "Maximum number of iterations: " << nExtIter <<"."<<endl;

		if (ConvCriteria == CAUCHY) {
			if (!Adjoint && !Linearized)
				switch (Cauchy_Func_Flow) {
				case LIFT_COEFFICIENT: cout << "Cauchy criteria for Lift using "
						<< Cauchy_Elems << " elements and epsilon " <<Cauchy_Eps<< "."<< endl; break;
				case DRAG_COEFFICIENT: cout << "Cauchy criteria for Drag using "
						<< Cauchy_Elems << " elements and epsilon " <<Cauchy_Eps<< "."<< endl; break;
				}

			if (Adjoint)
				switch (Cauchy_Func_AdjFlow) {
				case SENS_GEOMETRY: cout << "Cauchy criteria for geo. sensitivity using "
						<< Cauchy_Elems << " elements and epsilon " <<Cauchy_Eps<< "."<< endl; break;
				case SENS_MACH: cout << "Cauchy criteria for Mach number sensitivity using "
						<< Cauchy_Elems << " elements and epsilon " <<Cauchy_Eps<< "."<< endl; break;
				}

			if (Linearized)
				switch (Cauchy_Func_LinFlow) {
				case DELTA_LIFT_COEFFICIENT: cout << "Cauchy criteria for linearized Lift using "
						<< Cauchy_Elems << " elements and epsilon " <<Cauchy_Eps<< "."<< endl; break;
				case DELTA_DRAG_COEFFICIENT: cout << "Cauchy criteria for linearized Drag using "
						<< Cauchy_Elems << " elements and epsilon " <<Cauchy_Eps<< "."<< endl; break;
				}

			cout << "Start convergence criteria at iteration " << StartConv_Iter<< "."<< endl;
			if (OneShot) cout << "Cauchy criteria for one shot method " << Cauchy_Eps_OneShot<< "."<< endl;
			if (FullMG) cout << "Cauchy criteria for full multigrid " << Cauchy_Eps_FullMG<< "."<< endl;
		}


		if (ConvCriteria == RESIDUAL) {
			if (!Adjoint && !Linearized) {
				cout << "Reduce the density residual " << OrderMagResidual << " orders of magnitude."<< endl;
				cout << "The minimum bound for the density residual is 10^(" << MinLogResidual<< ")."<< endl;
				cout << "Start convergence criteria at iteration " << StartConv_Iter<< "."<< endl;
			}

			if (Adjoint) {
				cout << "Reduce the adjoint density residual " << OrderMagResidual << " orders of magnitude."<< endl;
				cout << "The minimum value for the adjoint density residual is 10^(" << MinLogResidual<< ")."<< endl;
			}

			if (Linearized) {
				cout << "Reduce the linearized density residual " << OrderMagResidual << " orders of magnitude."<< endl;
				cout << "The minimum value for the linearized density residual is 10^(" << MinLogResidual<< ")."<< endl;
			}

		}

	}

	if (val_software == SU2_MAC) {
		cout << endl <<"----------------------- Grid adaptation strategy ------------------------" << endl;

		switch (Kind_Adaptation) {
		case NONE: break;
		case FULL: cout << "Grid adaptation using a complete refinement." << endl; break;
		case WAKE: cout << "Grid adaptation of the wake." << endl; break;
		case TWOPHASE: cout << "Grid adaptation of the interphase of a free surface flow." << endl; break;
		case FULL_FLOW: cout << "Flow grid adaptation using a complete refinement." << endl; break;
		case FULL_ADJOINT: cout << "Adjoint grid adaptation using a complete refinement." << endl; break;
		case FULL_LINEAR: cout << "Linear grid adaptation using a complete refinement." << endl; break;
		case GRAD_FLOW: cout << "Grid adaptation using gradient based strategy (density)." << endl; break;
		case GRAD_ADJOINT: cout << "Grid adaptation using gradient based strategy (adjoint density)." << endl; break;
		case GRAD_FLOW_ADJ: cout << "Grid adaptation using gradient based strategy (density and adjoint density)." << endl; break;
		case ROBUST: cout << "Grid adaptation using robust adaptation."<< endl; break;
		case COMPUTABLE: cout << "Grid adaptation using computable correction."<< endl; break;
		case COMPUTABLE_ROBUST: cout << "Grid adaptation using computable correction."<< endl; break;
		case REMAINING: cout << "Grid adaptation using remaining error."<< endl; break;
		case SMOOTHING: cout << "Grid smoothing using an implicit method."<< endl; break;
		case SUPERSONIC_SHOCK: cout << "Grid adaptation for a supersonic shock at Mach: " << Mach <<"."<< endl; break;
		}

		switch (Kind_Adaptation) {
		case GRAD_FLOW: case GRAD_ADJOINT: case GRAD_FLOW_ADJ: case ROBUST: case COMPUTABLE: case COMPUTABLE_ROBUST: case REMAINING:
			cout << "Power of the dual volume in the adaptation sensor: " << DualVol_Power <<endl;
			cout << "Percentage of new elements in the adaptation process: " << New_Elem_Adapt << "."<<endl;
			break;
		}

		if (Analytical_Surface != NONE)
			cout << "Use analytical definition for including points in the surfaces." <<endl;

	}

	cout << endl <<"-------------------------- Output information ---------------------------" << endl;

	if ((Output_FileFormat==STL) && (val_software != SU2_MDC)){
		cerr << "Error: STL output file format only valid for SU2_MDC" << endl; throw(-1);
	}

	if (val_software == SU2_CFD) {

		cout << "Writing a flow solution every " << Wrt_Sol_Freq <<" iterations."<<endl;
		cout << "Writing the convergence history every " << Wrt_Con_Freq <<" iterations."<<endl;
		if ((Unsteady_Simulation == DT_STEPPING_1ST) || (Unsteady_Simulation == DT_STEPPING_2ND))  {
			cout << "Writing the dual time flow solution every " << Wrt_Sol_Freq_DualTime <<" iterations."<<endl;
			cout << "Writing the dual time convergence history every " << Wrt_Con_Freq_DualTime <<" iterations."<<endl;
		}

		switch (Output_FileFormat) {
      case PARAVIEW: cout << "The output file format is Paraview ASCII (.vtk)." << endl; break;
      case TECPLOT: cout << "The output file format is Tecplot ASCII (.dat)." << endl; break;
      case TECPLOT_BINARY: cout << "The output file format is Tecplot binary (.plt)." << endl; break;
      case CGNS_SOL: cout << "The output file format is CGNS (.cgns)." << endl; break;
		}

		cout << "Convergence history file name: " << Conv_FileName << "." << endl;

		if (!Linearized && !Adjoint) {
			cout << "Surface flow coefficients file name: " << SurfFlowCoeff_FileName << "." << endl;
			cout << "Flow variables file name: " << Flow_FileName << "." << endl;
			cout << "Restart flow file name: " << Restart_FlowFileName << "." << endl;
		}

		if (Linearized) {
			cout << "Linearized flow solution file name: " << Solution_LinFileName << "." << endl;
			cout << "Restart linearized flow file name: " << Restart_LinFileName << "." << endl;
			cout << "Linearized variables file name: " << Lin_FileName << "." << endl;
			cout << "Surface linearized coefficients file name: " << SurfLinCoeff_FileName << "." << endl;
		}

		if (Adjoint || OneShot) {
			cout << "Adjoint solution file name: " << Solution_AdjFileName << "." << endl;
			cout << "Restart adjoint file name: " << Restart_AdjFileName << "." << endl;
			cout << "Adjoint variables file name: " << Adj_FileName << "." << endl;
			cout << "Surface adjoint coefficients file name: " << SurfAdjCoeff_FileName << "." << endl;
		}
	}

	if (val_software == SU2_SOL) {
		switch (Output_FileFormat) {
      case PARAVIEW: cout << "The output file format is Paraview ASCII (.dat)." << endl; break;
      case TECPLOT: cout << "The output file format is Tecplot ASCII (.dat)." << endl; break;
      case TECPLOT_BINARY: cout << "The output file format is Tecplot binary (.plt)." << endl; break;
      case CGNS_SOL: cout << "The output file format is CGNS (.cgns)." << endl; break;
		}
		cout << "Flow variables file name: " << Flow_FileName << "." << endl;
	}

	if (val_software == SU2_MDC) {
		cout << "Output mesh file name: " << Mesh_Out_FileName << ". " << endl;
		if (Visualize_Deformation) cout << "A file will be created to visualize the deformation." << endl;
		else cout << "No file for visualizing the deformation." << endl;
	}

	if (val_software == SU2_PBC) {
		cout << "Output mesh file name: " << Mesh_Out_FileName << ". " << endl;
	}

	if (val_software == SU2_SMC) {
		cout << "Output mesh file name: " << Mesh_Out_FileName << ". " << endl;
	}

	if (val_software == SU2_GPC) {
		cout << "Output gradient file name: " << ObjFunc_Grad_FileName << ". " << endl;
	}

	if (val_software == SU2_MAC) {
		cout << "Output mesh file name: " << Mesh_Out_FileName << ". " << endl;
		cout << "Restart flow file name: " << Restart_FlowFileName << "." << endl;
		if ((Kind_Adaptation == FULL_ADJOINT) || (Kind_Adaptation == GRAD_ADJOINT) || (Kind_Adaptation == GRAD_FLOW_ADJ) ||
				(Kind_Adaptation == ROBUST) || (Kind_Adaptation == COMPUTABLE_ROBUST) || (Kind_Adaptation == COMPUTABLE) ||
				(Kind_Adaptation == REMAINING)) {
			if (Kind_ObjFunc == DRAG_COEFFICIENT) cout << "Restart adjoint file name: " << Restart_AdjFileName << "." << endl;
			if (Kind_ObjFunc == EQUIVALENT_AREA) cout << "Restart adjoint file name: " << Restart_AdjFileName << "." << endl;
			if (Kind_ObjFunc == NEARFIELD_PRESSURE) cout << "Restart adjoint file name: " << Restart_AdjFileName << "." << endl;
			if (Kind_ObjFunc == LIFT_COEFFICIENT) cout << "Restart adjoint file name: " << Restart_AdjFileName << "." << endl;
		}
	}

	if (val_software == SU2_DDC) {
		if (Visualize_Partition) cout << "Visualize the partitions. " << endl;
		else cout << "Don't visualize the partitions. " << endl;
	}

	cout << endl <<"------------------- Config file boundary information --------------------" << endl;

	if (nMarker_Euler != 0) {
		cout << "Euler wall boundary marker(s): ";
		for (iMarker_Euler = 0; iMarker_Euler < nMarker_Euler; iMarker_Euler++) {
			cout << Marker_Euler[iMarker_Euler];
			if (iMarker_Euler < nMarker_Euler-1) cout << ", ";
			else cout <<"."<<endl;
		}
	}

	if (nMarker_FarField != 0) {
		cout << "Far-field boundary marker(s): ";
		for (iMarker_FarField = 0; iMarker_FarField < nMarker_FarField; iMarker_FarField++) {
			cout << Marker_FarField[iMarker_FarField];
			if (iMarker_FarField < nMarker_FarField-1) cout << ", ";
			else cout <<"."<<endl;
		}
	}

	if (nMarker_SymWall != 0) {
		cout << "Symmetry plane boundary marker(s): ";
		for (iMarker_SymWall = 0; iMarker_SymWall < nMarker_SymWall; iMarker_SymWall++) {
			cout << Marker_SymWall[iMarker_SymWall];
			if (iMarker_SymWall < nMarker_SymWall-1) cout << ", ";
			else cout <<"."<<endl;
		}
	}

	if (nMarker_PerBound != 0) {
		cout << "Periodic boundary marker(s): ";
		for (iMarker_PerBound = 0; iMarker_PerBound < nMarker_PerBound; iMarker_PerBound++) {
			cout << Marker_PerBound[iMarker_PerBound];
			if (iMarker_PerBound < nMarker_PerBound-1) cout << ", ";
			else cout <<"."<<endl;
		}
	}

	if (nMarker_NearFieldBound != 0) {
		cout << "Near-field boundary marker(s): ";
		for (iMarker_NearFieldBound = 0; iMarker_NearFieldBound < nMarker_NearFieldBound; iMarker_NearFieldBound++) {
			cout << Marker_NearFieldBound[iMarker_NearFieldBound];
			if (iMarker_NearFieldBound < nMarker_NearFieldBound-1) cout << ", ";
			else cout <<"."<<endl;
		}
	}

	if (nMarker_InterfaceBound != 0) {
		cout << "Interface boundary marker(s): ";
		for (iMarker_InterfaceBound = 0; iMarker_InterfaceBound < nMarker_InterfaceBound; iMarker_InterfaceBound++) {
			cout << Marker_InterfaceBound[iMarker_InterfaceBound];
			if (iMarker_InterfaceBound < nMarker_InterfaceBound-1) cout << ", ";
			else cout <<"."<<endl;
		}
	}

	if (nMarker_Dirichlet != 0) {
		cout << "Dirichlet boundary marker(s): ";
		for (iMarker_Dirichlet = 0; iMarker_Dirichlet < nMarker_Dirichlet; iMarker_Dirichlet++) {
			cout << Marker_Dirichlet[iMarker_Dirichlet];
			if (iMarker_Dirichlet < nMarker_Dirichlet-1) cout << ", ";
			else cout <<"."<<endl;
		}
	}

	if (nMarker_FlowLoad != 0) {
		cout << "Flow Load boundary marker(s): ";
		for (iMarker_FlowLoad = 0; iMarker_FlowLoad < nMarker_FlowLoad; iMarker_FlowLoad++) {
			cout << Marker_FlowLoad[iMarker_FlowLoad];
			if (iMarker_FlowLoad < nMarker_FlowLoad-1) cout << ", ";
			else cout <<"."<<endl;
		}
	}

	if (nMarker_FWH != 0) {
		cout << "FW-H boundary marker(s): ";
		for (iMarker_FWH = 0; iMarker_FWH < nMarker_FWH; iMarker_FWH++) {
			cout << Marker_FWH[iMarker_FWH];
			if (iMarker_FWH < nMarker_FWH-1) cout << ", ";
			else cout <<"."<<endl;
		}
	}

	if (nMarker_Observer != 0) {
		cout << "Wave observer boundary marker(s): ";
		for (iMarker_Observer = 0; iMarker_Observer < nMarker_Observer; iMarker_Observer++) {
			cout << Marker_Observer[iMarker_Observer];
			if (iMarker_Observer < nMarker_Observer-1) cout << ", ";
			else cout <<"."<<endl;
		}
	}

	if (nMarker_Neumann != 0) {
		cout << "Neumann boundary marker(s): ";
		for (iMarker_Neumann = 0; iMarker_Neumann < nMarker_Neumann; iMarker_Neumann++) {
			cout << Marker_Neumann[iMarker_Neumann];
			if (iMarker_Neumann < nMarker_Neumann-1) cout << ", ";
			else cout <<"."<<endl;
		}
	}

	if (nMarker_Inlet != 0) {
		cout << "Inlet boundary marker(s): ";
		for (iMarker_Inlet = 0; iMarker_Inlet < nMarker_Inlet; iMarker_Inlet++) {
			cout << Marker_Inlet[iMarker_Inlet];
			if (iMarker_Inlet < nMarker_Inlet-1) cout << ", ";
			else cout <<"."<<endl;
		}
	}

	if (nMarker_NacelleInflow != 0) {
		cout << "Nacelle inflow boundary marker(s): ";
		for (iMarker_NacelleInflow = 0; iMarker_NacelleInflow < nMarker_NacelleInflow; iMarker_NacelleInflow++) {
			cout << Marker_NacelleInflow[iMarker_NacelleInflow];
			if (iMarker_NacelleInflow < nMarker_NacelleInflow-1) cout << ", ";
			else cout <<"."<<endl;
		}
	}

	if (nMarker_NacelleExhaust != 0) {
		cout << "Nacelle exhaust boundary marker(s): ";
		for (iMarker_NacelleExhaust = 0; iMarker_NacelleExhaust < nMarker_NacelleExhaust; iMarker_NacelleExhaust++) {
			cout << Marker_NacelleExhaust[iMarker_NacelleExhaust];
			if (iMarker_NacelleExhaust < nMarker_NacelleExhaust-1) cout << ", ";
			else cout <<"."<<endl;
		}
	}

	if (nMarker_Supersonic_Inlet != 0) {
		cout << "Supersonic inlet boundary marker(s): ";
		for (iMarker_Supersonic_Inlet = 0; iMarker_Supersonic_Inlet < nMarker_Supersonic_Inlet; iMarker_Supersonic_Inlet++) {
			cout << Marker_Supersonic_Inlet[iMarker_Supersonic_Inlet];
			if (iMarker_Supersonic_Inlet < nMarker_Supersonic_Inlet-1) cout << ", ";
			else cout <<"."<<endl;
		}
	}

	if (nMarker_Outlet != 0) {
		cout << "Outlet boundary marker(s): ";
		for (iMarker_Outlet = 0; iMarker_Outlet < nMarker_Outlet; iMarker_Outlet++) {
			cout << Marker_Outlet[iMarker_Outlet];
			if (iMarker_Outlet < nMarker_Outlet-1) cout << ", ";
			else cout <<"."<<endl;
		}
	}

	if (nMarker_Isothermal != 0) {
		cout << "Isothermal wall boundary marker(s): ";
		for (iMarker_Isothermal = 0; iMarker_Isothermal < nMarker_Isothermal; iMarker_Isothermal++) {
			cout << Marker_Isothermal[iMarker_Isothermal];
			if (iMarker_Isothermal < nMarker_Isothermal-1) cout << ", ";
			else cout <<"."<<endl;
		}
	}

	if (nMarker_HeatFlux != 0) {
		cout << "Constant heat flux wall boundary marker(s): ";
		for (iMarker_HeatFlux = 0; iMarker_HeatFlux < nMarker_HeatFlux; iMarker_HeatFlux++) {
			cout << Marker_HeatFlux[iMarker_HeatFlux];
			if (iMarker_HeatFlux < nMarker_HeatFlux-1) cout << ", ";
			else cout <<"."<<endl;
		}
	}

	if (nMarker_Displacement != 0) {
		cout << "Displacement boundary marker(s): ";
		for (iMarker_Displacement = 0; iMarker_Displacement < nMarker_Displacement; iMarker_Displacement++) {
			cout << Marker_Displacement[iMarker_Displacement];
			if (iMarker_Displacement < nMarker_Displacement-1) cout << ", ";
			else cout <<"."<<endl;
		}
	}

	if (nMarker_Load != 0) {
		cout << "Load boundary marker(s): ";
		for (iMarker_Load = 0; iMarker_Load < nMarker_Load; iMarker_Load++) {
			cout << Marker_Load[iMarker_Load];
			if (iMarker_Load < nMarker_Load-1) cout << ", ";
			else cout <<"."<<endl;
		}
	}

	if (nMarker_Neumann != 0) {
		cout << "Neumann boundary marker(s): ";
		for (iMarker_Neumann = 0; iMarker_Neumann < nMarker_Neumann; iMarker_Neumann++) {
			cout << Marker_Neumann[iMarker_Neumann];
			if (iMarker_Neumann < nMarker_Neumann-1) cout << ", ";
			else cout <<"."<<endl;
		}
	}

	if (nMarker_Custom != 0) {
		cout << "Custom boundary marker(s): ";
		for (iMarker_Custom = 0; iMarker_Custom < nMarker_Custom; iMarker_Custom++) {
			cout << Marker_Custom[iMarker_Custom];
			if (iMarker_Custom < nMarker_Custom-1) cout << ", ";
			else cout <<"."<<endl;
		}
	}

}


void CConfig::GetChemistryEquilConstants(double **RxnConstantTable, unsigned short iReaction) {
	switch (Kind_GasModel) {
	case O2:
		//O2 + M -> 2O + M
		RxnConstantTable[0][0] = 1.8103;	RxnConstantTable[0][1] = 1.9607;	RxnConstantTable[0][2] = 3.5716;	RxnConstantTable[0][3] = -7.3623;		RxnConstantTable[0][4] = 0.083861;
		RxnConstantTable[1][0] = 0.91354;	RxnConstantTable[1][1] = 2.3160;	RxnConstantTable[1][2] = 2.2885;	RxnConstantTable[1][3] = -6.7969;		RxnConstantTable[1][4] = 0.046338;
		RxnConstantTable[2][0] = 0.64183;	RxnConstantTable[2][1] = 2.4253;	RxnConstantTable[2][2] = 1.9026;	RxnConstantTable[2][3] = -6.6277;		RxnConstantTable[2][4] = 0.035151;
		RxnConstantTable[3][0] = 0.55388;	RxnConstantTable[3][1] = 2.4600;	RxnConstantTable[3][2] = 1.7763;	RxnConstantTable[3][3] = -6.5720;		RxnConstantTable[3][4] = 0.031445;
		RxnConstantTable[4][0] = 0.52455;	RxnConstantTable[4][1] = 2.4715;	RxnConstantTable[4][2] = 1.7342;	RxnConstantTable[4][3] = -6.55534;	RxnConstantTable[4][4] = 0.030209;
		RxnConstantTable[5][0] = 0.50989;	RxnConstantTable[5][1] = 2.4773;	RxnConstantTable[5][2] = 1.7132;	RxnConstantTable[5][3] = -6.5441;		RxnConstantTable[5][4] = 0.029591;
		break;
	case N2:
		//N2 + M -> 2N + M
		RxnConstantTable[0][0] = 3.4907;	RxnConstantTable[0][1] = 0.83133;	RxnConstantTable[0][2] = 4.0978;	RxnConstantTable[0][3] = -12.728;	RxnConstantTable[0][4] = 0.07487;		//n = 1E14
		RxnConstantTable[1][0] = 2.0723;	RxnConstantTable[1][1] = 1.38970;	RxnConstantTable[1][2] = 2.0617;	RxnConstantTable[1][3] = -11.828;	RxnConstantTable[1][4] = 0.015105;	//n = 1E15
		RxnConstantTable[2][0] = 1.6060;	RxnConstantTable[2][1] = 1.57320;	RxnConstantTable[2][2] = 1.3923;	RxnConstantTable[2][3] = -11.533;	RxnConstantTable[2][4] = -0.004543;	//n = 1E16
		RxnConstantTable[3][0] = 1.5351;	RxnConstantTable[3][1] = 1.60610;	RxnConstantTable[3][2] = 1.2993;	RxnConstantTable[3][3] = -11.494;	RxnConstantTable[3][4] = -0.00698;	//n = 1E17
		RxnConstantTable[4][0] = 1.4766;	RxnConstantTable[4][1] = 1.62910;	RxnConstantTable[4][2] = 1.2153;	RxnConstantTable[4][3] = -11.457;	RxnConstantTable[4][4] = -0.00944;	//n = 1E18
		RxnConstantTable[5][0] = 1.4766;	RxnConstantTable[5][1] = 1.62910;	RxnConstantTable[5][2] = 1.2153;	RxnConstantTable[5][3] = -11.457;	RxnConstantTable[5][4] = -0.00944;	//n = 1E19
		break;

	case ARGON_SID:
		//N2 + M -> 2N + M
		RxnConstantTable[0][0] = 3.4907;	RxnConstantTable[0][1] = 0.83133;	RxnConstantTable[0][2] = 4.0978;	RxnConstantTable[0][3] = -12.728;	RxnConstantTable[0][4] = 0.07487;		//n = 1E14
		RxnConstantTable[1][0] = 2.0723;	RxnConstantTable[1][1] = 1.38970;	RxnConstantTable[1][2] = 2.0617;	RxnConstantTable[1][3] = -11.828;	RxnConstantTable[1][4] = 0.015105;	//n = 1E15
		RxnConstantTable[2][0] = 1.6060;	RxnConstantTable[2][1] = 1.57320;	RxnConstantTable[2][2] = 1.3923;	RxnConstantTable[2][3] = -11.533;	RxnConstantTable[2][4] = -0.004543;	//n = 1E16
		RxnConstantTable[3][0] = 1.5351;	RxnConstantTable[3][1] = 1.60610;	RxnConstantTable[3][2] = 1.2993;	RxnConstantTable[3][3] = -11.494;	RxnConstantTable[3][4] = -0.00698;	//n = 1E17
		RxnConstantTable[4][0] = 1.4766;	RxnConstantTable[4][1] = 1.62910;	RxnConstantTable[4][2] = 1.2153;	RxnConstantTable[4][3] = -11.457;	RxnConstantTable[4][4] = -0.00944;	//n = 1E18
		RxnConstantTable[5][0] = 1.4766;	RxnConstantTable[5][1] = 1.62910;	RxnConstantTable[5][2] = 1.2153;	RxnConstantTable[5][3] = -11.457;	RxnConstantTable[5][4] = -0.00944;	//n = 1E19
		break;

	case AIR5:
		if (iReaction <= 4) {
			//N2 + M -> 2N + M
			RxnConstantTable[0][0] = 3.4907;	RxnConstantTable[0][1] = 0.83133;	RxnConstantTable[0][2] = 4.0978;	RxnConstantTable[0][3] = -12.728;	RxnConstantTable[0][4] = 0.07487;		//n = 1E14
			RxnConstantTable[1][0] = 2.0723;	RxnConstantTable[1][1] = 1.38970;	RxnConstantTable[1][2] = 2.0617;	RxnConstantTable[1][3] = -11.828;	RxnConstantTable[1][4] = 0.015105;	//n = 1E15
			RxnConstantTable[2][0] = 1.6060;	RxnConstantTable[2][1] = 1.57320;	RxnConstantTable[2][2] = 1.3923;	RxnConstantTable[2][3] = -11.533;	RxnConstantTable[2][4] = -0.004543;	//n = 1E16
			RxnConstantTable[3][0] = 1.5351;	RxnConstantTable[3][1] = 1.60610;	RxnConstantTable[3][2] = 1.2993;	RxnConstantTable[3][3] = -11.494;	RxnConstantTable[3][4] = -0.00698;	//n = 1E17
			RxnConstantTable[4][0] = 1.4766;	RxnConstantTable[4][1] = 1.62910;	RxnConstantTable[4][2] = 1.2153;	RxnConstantTable[4][3] = -11.457;	RxnConstantTable[4][4] = -0.00944;	//n = 1E18
			RxnConstantTable[5][0] = 1.4766;	RxnConstantTable[5][1] = 1.62910;	RxnConstantTable[5][2] = 1.2153;	RxnConstantTable[5][3] = -11.457;	RxnConstantTable[5][4] = -0.00944;	//n = 1E19
		} else if (iReaction > 4 && iReaction <= 9) {
			//O2 + M -> 2O + M
			RxnConstantTable[0][0] = 1.8103;	RxnConstantTable[0][1] = 1.9607;	RxnConstantTable[0][2] = 3.5716;	RxnConstantTable[0][3] = -7.3623;		RxnConstantTable[0][4] = 0.083861;
			RxnConstantTable[1][0] = 0.91354;	RxnConstantTable[1][1] = 2.3160;	RxnConstantTable[1][2] = 2.2885;	RxnConstantTable[1][3] = -6.7969;		RxnConstantTable[1][4] = 0.046338;
			RxnConstantTable[2][0] = 0.64183;	RxnConstantTable[2][1] = 2.4253;	RxnConstantTable[2][2] = 1.9026;	RxnConstantTable[2][3] = -6.6277;		RxnConstantTable[2][4] = 0.035151;
			RxnConstantTable[3][0] = 0.55388;	RxnConstantTable[3][1] = 2.4600;	RxnConstantTable[3][2] = 1.7763;	RxnConstantTable[3][3] = -6.5720;		RxnConstantTable[3][4] = 0.031445;
			RxnConstantTable[4][0] = 0.52455;	RxnConstantTable[4][1] = 2.4715;	RxnConstantTable[4][2] = 1.7342;	RxnConstantTable[4][3] = -6.55534;	RxnConstantTable[4][4] = 0.030209;
			RxnConstantTable[5][0] = 0.50989;	RxnConstantTable[5][1] = 2.4773;	RxnConstantTable[5][2] = 1.7132;	RxnConstantTable[5][3] = -6.5441;		RxnConstantTable[5][4] = 0.029591;
		} else if (iReaction > 9 && iReaction <= 14) {
			//NO + M -> N + O + M
			RxnConstantTable[0][0] = 2.1649;	RxnConstantTable[0][1] = 0.078577;	RxnConstantTable[0][2] = 2.8508;	RxnConstantTable[0][3] = -8.5422;	RxnConstantTable[0][4] = 0.053043;
			RxnConstantTable[1][0] = 1.0072;	RxnConstantTable[1][1] = 0.53545;		RxnConstantTable[1][2] = 1.1911;	RxnConstantTable[1][3] = -7.8098;	RxnConstantTable[1][4] = 0.004394;
			RxnConstantTable[2][0] = 0.63817;	RxnConstantTable[2][1] = 0.68189;		RxnConstantTable[2][2] = 0.66336;	RxnConstantTable[2][3] = -7.5773;	RxnConstantTable[2][4] = -0.011025;
			RxnConstantTable[3][0] = 0.55889;	RxnConstantTable[3][1] = 0.71558;		RxnConstantTable[3][2] = 0.55396;	RxnConstantTable[3][3] = -7.5304;	RxnConstantTable[3][4] = -0.014089;
			RxnConstantTable[4][0] = 0.5150;	RxnConstantTable[4][1] = 0.73286;		RxnConstantTable[4][2] = 0.49096;	RxnConstantTable[4][3] = -7.5025;	RxnConstantTable[4][4] = -0.015938;
			RxnConstantTable[5][0] = 0.50765;	RxnConstantTable[5][1] = 0.73575;		RxnConstantTable[5][2] = 0.48042;	RxnConstantTable[5][3] = -7.4979;	RxnConstantTable[5][4] = -0.016247;
		} else if (iReaction == 15) {
			//N2 + O -> NO + N
			RxnConstantTable[0][0] = 1.3261;	RxnConstantTable[0][1] = 0.75268;	RxnConstantTable[0][2] = 1.2474;	RxnConstantTable[0][3] = -4.1857;	RxnConstantTable[0][4] = 0.02184;
			RxnConstantTable[1][0] = 1.0653;	RxnConstantTable[1][1] = 0.85417;	RxnConstantTable[1][2] = 0.87093;	RxnConstantTable[1][3] = -4.0188;	RxnConstantTable[1][4] = 0.010721;
			RxnConstantTable[2][0] = 0.96794;	RxnConstantTable[2][1] = 0.89131;	RxnConstantTable[2][2] = 0.7291;	RxnConstantTable[2][3] = -3.9555;	RxnConstantTable[2][4] = 0.006488;
			RxnConstantTable[3][0] = 0.97646;	RxnConstantTable[3][1] = 0.89043;	RxnConstantTable[3][2] = 0.74572;	RxnConstantTable[3][3] = -3.9642;	RxnConstantTable[3][4] = 0.007123;
			RxnConstantTable[4][0] = 0.96188;	RxnConstantTable[4][1] = 0.89617;	RxnConstantTable[4][2] = 0.72479;	RxnConstantTable[4][3] = -3.955;	RxnConstantTable[4][4] = 0.006509;
			RxnConstantTable[5][0] = 0.96921;	RxnConstantTable[5][1] = 0.89329;	RxnConstantTable[5][2] = 0.73531;	RxnConstantTable[5][3] = -3.9596;	RxnConstantTable[5][4] = 0.006818;
		} else if (iReaction == 16) {
			//NO + O -> O2 + N
			RxnConstantTable[0][0] = 0.35438;		RxnConstantTable[0][1] = -1.8821;	RxnConstantTable[0][2] = -0.72111;	RxnConstantTable[0][3] = -1.1797;		RxnConstantTable[0][4] = -0.030831;
			RxnConstantTable[1][0] = 0.093613;	RxnConstantTable[1][1] = -1.7806;	RxnConstantTable[1][2] = -1.0975;		RxnConstantTable[1][3] = -1.0128;		RxnConstantTable[1][4] = -0.041949;
			RxnConstantTable[2][0] = -0.003732;	RxnConstantTable[2][1] = -1.7434;	RxnConstantTable[2][2] = -1.2394;		RxnConstantTable[2][3] = -0.94952;	RxnConstantTable[2][4] = -0.046182;
			RxnConstantTable[3][0] = 0.004815;	RxnConstantTable[3][1] = -1.7443;	RxnConstantTable[3][2] = -1.2227;		RxnConstantTable[3][3] = -0.95824;	RxnConstantTable[3][4] = -0.045545;
			RxnConstantTable[4][0] = -0.009758;	RxnConstantTable[4][1] = -1.7386;	RxnConstantTable[4][2] = -1.2436;		RxnConstantTable[4][3] = -0.949;		RxnConstantTable[4][4] = -0.046159;
			RxnConstantTable[5][0] = -0.002428;	RxnConstantTable[5][1] = -1.7415;	RxnConstantTable[5][2] = -1.2331;		RxnConstantTable[5][3] = -0.95365;	RxnConstantTable[5][4] = -0.04585;
		}
		break;
	case AIR7:
		if (iReaction <= 6) {
			//N2 + M -> 2N + M
			RxnConstantTable[0][0] = 3.4907;	RxnConstantTable[0][1] = 0.83133;	RxnConstantTable[0][2] = 4.0978;	RxnConstantTable[0][3] = -12.728;	RxnConstantTable[0][4] = 0.07487;		//n = 1E14
			RxnConstantTable[1][0] = 2.0723;	RxnConstantTable[1][1] = 1.38970;	RxnConstantTable[1][2] = 2.0617;	RxnConstantTable[1][3] = -11.828;	RxnConstantTable[1][4] = 0.015105;	//n = 1E15
			RxnConstantTable[2][0] = 1.6060;	RxnConstantTable[2][1] = 1.57320;	RxnConstantTable[2][2] = 1.3923;	RxnConstantTable[2][3] = -11.533;	RxnConstantTable[2][4] = -0.004543;	//n = 1E16
			RxnConstantTable[3][0] = 1.5351;	RxnConstantTable[3][1] = 1.60610;	RxnConstantTable[3][2] = 1.2993;	RxnConstantTable[3][3] = -11.494;	RxnConstantTable[3][4] = -0.00698;	//n = 1E17
			RxnConstantTable[4][0] = 1.4766;	RxnConstantTable[4][1] = 1.62910;	RxnConstantTable[4][2] = 1.2153;	RxnConstantTable[4][3] = -11.457;	RxnConstantTable[4][4] = -0.00944;	//n = 1E18
			RxnConstantTable[5][0] = 1.4766;	RxnConstantTable[5][1] = 1.62910;	RxnConstantTable[5][2] = 1.2153;	RxnConstantTable[5][3] = -11.457;	RxnConstantTable[5][4] = -0.00944;	//n = 1E19
		} else if (iReaction > 6 && iReaction <= 13) {
			//O2 + M -> 2O + M
			RxnConstantTable[0][0] = 1.8103;	RxnConstantTable[0][1] = 1.9607;	RxnConstantTable[0][2] = 3.5716;	RxnConstantTable[0][3] = -7.3623;		RxnConstantTable[0][4] = 0.083861;
			RxnConstantTable[1][0] = 0.91354;	RxnConstantTable[1][1] = 2.3160;	RxnConstantTable[1][2] = 2.2885;	RxnConstantTable[1][3] = -6.7969;		RxnConstantTable[1][4] = 0.046338;
			RxnConstantTable[2][0] = 0.64183;	RxnConstantTable[2][1] = 2.4253;	RxnConstantTable[2][2] = 1.9026;	RxnConstantTable[2][3] = -6.6277;		RxnConstantTable[2][4] = 0.035151;
			RxnConstantTable[3][0] = 0.55388;	RxnConstantTable[3][1] = 2.4600;	RxnConstantTable[3][2] = 1.7763;	RxnConstantTable[3][3] = -6.5720;		RxnConstantTable[3][4] = 0.031445;
			RxnConstantTable[4][0] = 0.52455;	RxnConstantTable[4][1] = 2.4715;	RxnConstantTable[4][2] = 1.7342;	RxnConstantTable[4][3] = -6.55534;	RxnConstantTable[4][4] = 0.030209;
			RxnConstantTable[5][0] = 0.50989;	RxnConstantTable[5][1] = 2.4773;	RxnConstantTable[5][2] = 1.7132;	RxnConstantTable[5][3] = -6.5441;		RxnConstantTable[5][4] = 0.029591;
		} else if (iReaction > 13 && iReaction <= 20) {
			//NO + M -> N + O + M
			RxnConstantTable[0][0] = 2.1649;	RxnConstantTable[0][1] = 0.078577;	RxnConstantTable[0][2] = 2.8508;	RxnConstantTable[0][3] = -8.5422;	RxnConstantTable[0][4] = 0.053043;
			RxnConstantTable[1][0] = 1.0072;	RxnConstantTable[1][1] = 0.53545;		RxnConstantTable[1][2] = 1.1911;	RxnConstantTable[1][3] = -7.8098;	RxnConstantTable[1][4] = 0.004394;
			RxnConstantTable[2][0] = 0.63817;	RxnConstantTable[2][1] = 0.68189;		RxnConstantTable[2][2] = 0.66336;	RxnConstantTable[2][3] = -7.5773;	RxnConstantTable[2][4] = -0.011025;
			RxnConstantTable[3][0] = 0.55889;	RxnConstantTable[3][1] = 0.71558;		RxnConstantTable[3][2] = 0.55396;	RxnConstantTable[3][3] = -7.5304;	RxnConstantTable[3][4] = -0.014089;
			RxnConstantTable[4][0] = 0.5150;	RxnConstantTable[4][1] = 0.73286;		RxnConstantTable[4][2] = 0.49096;	RxnConstantTable[4][3] = -7.5025;	RxnConstantTable[4][4] = -0.015938;
			RxnConstantTable[5][0] = 0.50765;	RxnConstantTable[5][1] = 0.73575;		RxnConstantTable[5][2] = 0.48042;	RxnConstantTable[5][3] = -7.4979;	RxnConstantTable[5][4] = -0.016247;
		} else if (iReaction == 21) {
			//N2 + O -> NO + N
			RxnConstantTable[0][0] = 1.3261;	RxnConstantTable[0][1] = 0.75268;	RxnConstantTable[0][2] = 1.2474;	RxnConstantTable[0][3] = -4.1857;	RxnConstantTable[0][4] = 0.02184;
			RxnConstantTable[1][0] = 1.0653;	RxnConstantTable[1][1] = 0.85417;	RxnConstantTable[1][2] = 0.87093;	RxnConstantTable[1][3] = -4.0188;	RxnConstantTable[1][4] = 0.010721;
			RxnConstantTable[2][0] = 0.96794;	RxnConstantTable[2][1] = 0.89131;	RxnConstantTable[2][2] = 0.7291;	RxnConstantTable[2][3] = -3.9555;	RxnConstantTable[2][4] = 0.006488;
			RxnConstantTable[3][0] = 0.97646;	RxnConstantTable[3][1] = 0.89043;	RxnConstantTable[3][2] = 0.74572;	RxnConstantTable[3][3] = -3.9642;	RxnConstantTable[3][4] = 0.007123;
			RxnConstantTable[4][0] = 0.96188;	RxnConstantTable[4][1] = 0.89617;	RxnConstantTable[4][2] = 0.72479;	RxnConstantTable[4][3] = -3.955;	RxnConstantTable[4][4] = 0.006509;
			RxnConstantTable[5][0] = 0.96921;	RxnConstantTable[5][1] = 0.89329;	RxnConstantTable[5][2] = 0.73531;	RxnConstantTable[5][3] = -3.9596;	RxnConstantTable[5][4] = 0.006818;
		} else if (iReaction == 22) {
			//NO + O -> O2 + N
			RxnConstantTable[0][0] = 0.35438;		RxnConstantTable[0][1] = -1.8821;	RxnConstantTable[0][2] = -0.72111;	RxnConstantTable[0][3] = -1.1797;		RxnConstantTable[0][4] = -0.030831;
			RxnConstantTable[1][0] = 0.093613;	RxnConstantTable[1][1] = -1.7806;	RxnConstantTable[1][2] = -1.0975;		RxnConstantTable[1][3] = -1.0128;		RxnConstantTable[1][4] = -0.041949;
			RxnConstantTable[2][0] = -0.003732;	RxnConstantTable[2][1] = -1.7434;	RxnConstantTable[2][2] = -1.2394;		RxnConstantTable[2][3] = -0.94952;	RxnConstantTable[2][4] = -0.046182;
			RxnConstantTable[3][0] = 0.004815;	RxnConstantTable[3][1] = -1.7443;	RxnConstantTable[3][2] = -1.2227;		RxnConstantTable[3][3] = -0.95824;	RxnConstantTable[3][4] = -0.045545;
			RxnConstantTable[4][0] = -0.009758;	RxnConstantTable[4][1] = -1.7386;	RxnConstantTable[4][2] = -1.2436;		RxnConstantTable[4][3] = -0.949;		RxnConstantTable[4][4] = -0.046159;
			RxnConstantTable[5][0] = -0.002428;	RxnConstantTable[5][1] = -1.7415;	RxnConstantTable[5][2] = -1.2331;		RxnConstantTable[5][3] = -0.95365;	RxnConstantTable[5][4] = -0.04585;
		} else if (iReaction == 23) {
			//N + O -> NO+ + e-
			RxnConstantTable[0][0] = -2.1852;		RxnConstantTable[0][1] = -6.6709;	RxnConstantTable[0][2] = -4.2968;	RxnConstantTable[0][3] = -2.2175;	RxnConstantTable[0][4] = -0.050748;
			RxnConstantTable[1][0] = -1.0276;		RxnConstantTable[1][1] = -7.1278;	RxnConstantTable[1][2] = -2.637;	RxnConstantTable[1][3] = -2.95;		RxnConstantTable[1][4] = -0.0021;
			RxnConstantTable[2][0] = -0.65871;	RxnConstantTable[2][1] = -7.2742;	RxnConstantTable[2][2] = -2.1096;	RxnConstantTable[2][3] = -3.1823;	RxnConstantTable[2][4] = 0.01331;
			RxnConstantTable[3][0] = -0.57924;	RxnConstantTable[3][1] = -7.3079;	RxnConstantTable[3][2] = -1.9999;	RxnConstantTable[3][3] = -3.2294;	RxnConstantTable[3][4] = 0.016382;
			RxnConstantTable[4][0] = -0.53538;	RxnConstantTable[4][1] = -7.3252;	RxnConstantTable[4][2] = -1.937;	RxnConstantTable[4][3] = -3.2572;	RxnConstantTable[4][4] = 0.01823;
			RxnConstantTable[5][0] = -0.52801;	RxnConstantTable[5][1] = -7.3281;	RxnConstantTable[5][2] = -1.9264;	RxnConstantTable[5][3] = -3.2618;	RxnConstantTable[5][4] = 0.01854;
		}
		break;
	}
}

void CConfig::AddMarkerOption(const string & name, unsigned short & num_marker, string* & marker) {
	//cout << "Adding Marker option " << name << endl;
	num_marker = 0;
	CAnyOptionRef* option_ref = new CMarkerOptionRef(marker, num_marker);
	param.insert( pair<string, CAnyOptionRef*>(name, option_ref) );
}

void CConfig::AddConvectOption(const string & name, unsigned short & space, unsigned short & centered,
		unsigned short & upwind) {
	//cout << "Adding Convect option " << name << endl;
	centered = NO_CENTERED;
	upwind = NO_UPWIND;
	space = SPACE_CENTERED;
	CAnyOptionRef* option_ref = new CConvOptionRef(space, centered, upwind);
	param.insert( pair<string, CAnyOptionRef*>(name, option_ref) );
}

void CConfig::AddMathProblem(const string & name, bool & Adjoint, const bool & Adjoint_default,
		bool & OneShot, const bool & OneShot_default,
		bool & Linearized, const bool & Linearized_default,
		bool & Restart_Flow, const bool & Restart_Flow_default) {
	//cout << "Adding Math Problem option " << name << endl;
	Adjoint = Adjoint_default;
	OneShot = OneShot_default;
	Linearized = Linearized_default;
	Restart_Flow = Restart_Flow_default;
	CAnyOptionRef* option_ref = new CMathProblemRef(Adjoint, OneShot, Linearized,
			Restart_Flow);
	param.insert( pair<string, CAnyOptionRef*>(name, option_ref) );
}

void CConfig::AddDVParamOption(const string & name, unsigned short & nDV, double** & ParamDV,
		unsigned short* & Design_Variable) {
	//cout << "Adding DV Param option " << name << endl;
	CAnyOptionRef* option_ref = new CDVParamOptionRef(nDV, ParamDV, Design_Variable);
	param.insert( pair<string, CAnyOptionRef*>(name, option_ref) );
}

void CConfig::AddMarkerPeriodic(const string & name, unsigned short & nMarker_PerBound,
		string* & Marker_PerBound, string* & Marker_PerDonor,
		double** & RotCenter, double** & RotAngles, double** & Translation) {
	//cout << "Adding Marker Periodic option " << name << endl;
	nMarker_PerBound = 0;
	CAnyOptionRef* option_ref = new CMarkerPeriodicRef(nMarker_PerBound, Marker_PerBound,
			Marker_PerDonor, RotCenter,
			RotAngles, Translation);
	param.insert( pair<string, CAnyOptionRef*>(name, option_ref) );
}

void CConfig::AddMarkerSliding(const string & name, unsigned short & nMarker_Sliding,
		string* & Marker_SlideBound, string* & Marker_SlideDonor,
		unsigned short* & SlideBound_Zone, unsigned short* & SlideDonor_Zone) {
	nMarker_Sliding = 0;
	CAnyOptionRef* option_ref = new CMarkerSlidingRef(nMarker_Sliding, Marker_SlideBound,
			Marker_SlideDonor, SlideBound_Zone, SlideDonor_Zone);
	param.insert( pair<string, CAnyOptionRef*>(name, option_ref) );
}

void CConfig::AddMarkerInlet(const string & name, unsigned short & nMarker_Inlet,
		string* & Marker_Inlet, double* & Ttotal, double* & Ptotal,
		double** & FlowDir) {
	nMarker_Inlet = 0;
	CAnyOptionRef* option_ref = new CMarkerInletRef(nMarker_Inlet, Marker_Inlet,
			Ttotal, Ptotal, FlowDir);
	param.insert( pair<string, CAnyOptionRef*>(name, option_ref) );
}

void CConfig::AddMarkerInlet(const string & name, unsigned short & nMarker_Inlet,
		string* & Marker_Inlet, double* & Ttotal, double* & Ptotal) {
	nMarker_Inlet = 0;
	CAnyOptionRef* option_ref = new CMarkerInletRef_(nMarker_Inlet, Marker_Inlet,
			Ttotal, Ptotal);
	param.insert( pair<string, CAnyOptionRef*>(name, option_ref) );
}

void CConfig::AddMarkerDirichlet(const string & name, unsigned short & nMarker_Dirichlet_Elec,
		string* & Marker_Dirichlet_Elec, double* & Dirichlet_Value) {
	nMarker_Dirichlet_Elec = 0;
	CAnyOptionRef* option_ref = new CMarkerDirichletRef(nMarker_Dirichlet_Elec, Marker_Dirichlet_Elec,
			Dirichlet_Value);
	param.insert( pair<string, CAnyOptionRef*>(name, option_ref) );

}

void CConfig::AddMarkerOutlet(const string & name, unsigned short & nMarker_Outlet, 
		string* & Marker_Outlet, double* & Pressure) {
	nMarker_Outlet = 0;
	CAnyOptionRef* option_ref = new CMarkerOutletRef(nMarker_Outlet, Marker_Outlet,
			Pressure);
	param.insert( pair<string, CAnyOptionRef*>(name, option_ref) );
}

void CConfig::AddMarkerDisplacement(const string & name, unsigned short & nMarker_Displacement, 
		string* & Marker_Displacement, double* & Displ) {
	nMarker_Displacement = 0;
	CAnyOptionRef* option_ref = new CMarkerDisplacementRef(nMarker_Displacement, Marker_Displacement, Displ);
	param.insert( pair<string, CAnyOptionRef*>(name, option_ref) );
}

void CConfig::AddMarkerLoad(const string & name, unsigned short & nMarker_Load, 
		string* & Marker_Load, double* & Force) {
	nMarker_Load = 0;
	CAnyOptionRef* option_ref = new CMarkerLoadRef(nMarker_Load, Marker_Load, Force);
	param.insert( pair<string, CAnyOptionRef*>(name, option_ref) );
}

void CConfig::AddMarkerFlowLoad(const string & name, unsigned short & nMarker_FlowLoad, 
		string* & Marker_FlowLoad, double* & FlowForce) {
	nMarker_FlowLoad = 0;
	CAnyOptionRef* option_ref = new CMarkerLoadRef(nMarker_FlowLoad, Marker_FlowLoad, FlowForce);
	param.insert( pair<string, CAnyOptionRef*>(name, option_ref) );
}

void CConfig::SetBoolOption(bool* ref, const vector<string> & value) {
	if ( (value[0] != "YES") && (value[0] != "NO") ) {
		cerr << "Error in CConfig::SetBoolOption(): "
				<< "option value provided must be \"YES\" or \"NO\";"
				<< "value given is " << value[0] << endl;
		throw(-1);
	}
	if (value[0] == "YES") {
		*ref = true;
	} else {
		*ref = false;
	}
}

bool CConfig::TokenizeString(string & str, string & option_name, 
		vector<string> & option_value) {
	const string delimiters(" ()[]{}:,\t\n\v\f\r");
	// check for comments or empty string
	string::size_type pos, last_pos;
	pos = str.find_first_of("%");
	if ( (str.length() == 0) || (pos == 0) ) {
		// str is empty or a comment line, so no option here
		return false;
	}
	if (pos != string::npos) {
		// remove comment at end if necessary
		str.erase(pos);
	}

	// look for line composed on only delimiters (usually whitespace)
	pos = str.find_first_not_of(delimiters);
	if (pos == string::npos) {
		return false;
	}

	// find the equals sign and split string
	string name_part, value_part;
	pos = str.find("=");
	if (pos == string::npos) {
		cerr << "Error in TokenizeString(): "
				<< "line in the configuration file with no \"=\" sign."
				<< endl;
		cout << "Look for: " << str << endl;
		cout << "str.length() = " << str.length() << endl;
		throw(-1);
	}
	name_part = str.substr(0, pos);
	value_part = str.substr(pos+1,string::npos);
	//cout << "name_part  = |" << name_part  << "|" << endl;
	//cout << "value_part = |" << value_part << "|" << endl;

	// the first_part should consist of one string with no interior delimiters
	last_pos = name_part.find_first_not_of(delimiters, 0);
	pos = name_part.find_first_of(delimiters, last_pos);
	if ( (name_part.length() == 0) || (last_pos == string::npos) ) {
		cerr << "Error in CConfig::TokenizeString(): "
				<< "line in the configuration file with no name before the \"=\" sign."
				<< endl;
		throw(-1);
	}
	if (pos == string::npos) pos = name_part.length();
	option_name = name_part.substr(last_pos, pos - last_pos);
	last_pos = name_part.find_first_not_of(delimiters, pos);
	if (last_pos != string::npos) {
		cerr << "Error in TokenizeString(): "
				<< "two or more options before an \"=\" sign in the configuration file."
				<< endl;
		throw(-1);
	}
	StringToUpperCase(option_name);

	//cout << "option_name = |" << option_name << "|" << endl;
	//cout << "pos = " << pos << ": last_pos = " << last_pos << endl;

	// now fill the option value vector
	option_value.clear();
	last_pos = value_part.find_first_not_of(delimiters, 0);
	pos = value_part.find_first_of(delimiters, last_pos);
	while (string::npos != pos || string::npos != last_pos) {
		// add token to the vector<string>
		option_value.push_back(value_part.substr(last_pos, pos - last_pos));
		// skip delimiters
		last_pos = value_part.find_first_not_of(delimiters, pos);
		// find next "non-delimiter"
		pos = value_part.find_first_of(delimiters, last_pos);
	}
	if (option_value.size() == 0) {
		cerr << "Error inT okenizeString(): "
				<< "option " << option_name << " in configuration file with no value assigned."
				<< endl;
		throw(-1);
	}

#if 0	
	cout << "option value(s) = ";
	for (unsigned int i = 0; i < option_value.size(); i++)
		cout << option_value[i] << " ";
	cout << endl;
#endif

	// look for ';' DV delimiters attached to values
	vector<string>::iterator it;
	it = option_value.begin();
	while (it != option_value.end()) {
		if (it->compare(";") == 0) {
			it++;
			continue;
		}

		pos = it->find(';');
		if (pos != string::npos) {
			string before_semi = it->substr(0, pos);
			string after_semi= it->substr(pos+1,string::npos);
			if (before_semi.empty()) {
				*it = ";";
				it++;
				option_value.insert(it, after_semi);
			} else {
				*it = before_semi;
				it++;
				vector<string> to_insert;
				to_insert.push_back(";");
				if (!after_semi.empty())
					to_insert.push_back(after_semi);
				option_value.insert(it, to_insert.begin(), to_insert.end());
			}
			it = option_value.begin(); // go back to beginning; not efficient
			continue;
		} else {
			it++;
		}
	}
#if 0  
	cout << "option value(s) = ";
	for (unsigned int i = 0; i < option_value.size(); i++)
		cout << option_value[i] << " ";
	cout << endl;
#endif
	// remove any consecutive ";"
	it = option_value.begin();
	bool semi_at_prev = false;
	while (it != option_value.end()) {
		if (semi_at_prev) {
			if (it->compare(";") == 0) {
				option_value.erase(it);
				it = option_value.begin();
				semi_at_prev = false;
				continue;
			}
		}
		if (it->compare(";") == 0) {
			semi_at_prev = true;
		} else {
			semi_at_prev = false;
		}
		it++;
	}

#if 0
	cout << "option value(s) = ";
	for (unsigned int i = 0; i < option_value.size(); i++)
		cout << option_value[i] << " ";
	cout << endl;
#endif
	return true;
}

bool CConfig::GetPython_Option(string & option_name) {

	bool isPython_Option = false;

	/*--- Check option name against all known Python options
	 for a match. These are the design options that are
	 never read by the SU2 C++ codes, and we would like
	 to ignore them while processing the config file. ---*/
	if (option_name == "OBJFUNC")       isPython_Option = true;
	if (option_name == "OBJFUNC_SCALE")    isPython_Option = true;
	if (option_name == "CONST_IEQ")      isPython_Option = true;
	if (option_name == "CONST_IEQ_SCALE")      isPython_Option = true;
	if (option_name == "CONST_IEQ_SIGN")     isPython_Option = true;
	if (option_name == "CONST_IEQ_VALUE") isPython_Option = true;
	if (option_name == "CONST_EQ")      isPython_Option = true;
	if (option_name == "CONST_EQ_SCALE")      isPython_Option = true;
	if (option_name == "CONST_EQ_SIGN")     isPython_Option = true;
	if (option_name == "CONST_EQ_VALUE") isPython_Option = true;
	if (option_name == "DEFINITION_DV") isPython_Option = true;
	if (option_name == "TASKS") isPython_Option = true;
	if (option_name == "OPT_OBJECTIVE") isPython_Option = true;
	if (option_name == "OPT_CONSTRAINT") isPython_Option = true;
	if (option_name == "GRADIENTS") isPython_Option = true;
	if (option_name == "FIN_DIFF_STEP") isPython_Option = true;
	if (option_name == "ADAPT_CYCLES") isPython_Option = true;
	if (option_name == "CONSOLE") isPython_Option = true;
	if (option_name == "DECOMPOSED") isPython_Option = true;

	return isPython_Option;
}

unsigned short CConfig::GetMarker_Config_Tag(string val_marker) {

	unsigned short iMarker_Config;

	for (iMarker_Config = 0; iMarker_Config < nMarker_Config; iMarker_Config++)
		if (Marker_Config_Tag[iMarker_Config] == val_marker)
			return iMarker_Config;

	cout <<"The configuration file doesn't have any definition for marker "<< val_marker <<"!!" << endl;
	cout <<"Press any key to exit..." << endl;
	cin.get();
	exit(1);
}

unsigned short CConfig::GetMarker_Config_Boundary(string val_marker) {
	unsigned short iMarker_Config;
	for (iMarker_Config = 0; iMarker_Config < nMarker_Config; iMarker_Config++)
		if (Marker_Config_Tag[iMarker_Config] == val_marker) break;
	return Marker_Config_Boundary[iMarker_Config];
}

unsigned short CConfig::GetMarker_Config_Monitoring(string val_marker) {
	unsigned short iMarker_Config;
	for (iMarker_Config = 0; iMarker_Config < nMarker_Config; iMarker_Config++)
		if (Marker_Config_Tag[iMarker_Config] == val_marker) break;
	return Marker_Config_Monitoring[iMarker_Config];
}

unsigned short CConfig::GetMarker_Config_Designing(string val_marker) {
	unsigned short iMarker_Config;
	for (iMarker_Config = 0; iMarker_Config < nMarker_Config; iMarker_Config++)
		if (Marker_Config_Tag[iMarker_Config] == val_marker) break;
	return Marker_Config_Designing[iMarker_Config];
}

unsigned short CConfig::GetMarker_Config_Plotting(string val_marker) {
	unsigned short iMarker_Config;
	for (iMarker_Config = 0; iMarker_Config < nMarker_Config; iMarker_Config++)
		if (Marker_Config_Tag[iMarker_Config] == val_marker) break;
	return Marker_Config_Plotting[iMarker_Config];
}

unsigned short CConfig::GetMarker_Config_DV(string val_marker) {
	unsigned short iMarker_Config;
	for (iMarker_Config = 0; iMarker_Config < nMarker_Config; iMarker_Config++)
		if (Marker_Config_Tag[iMarker_Config] == val_marker) break;
	return Marker_Config_DV[iMarker_Config];
}

unsigned short CConfig::GetMarker_Config_Moving(string val_marker) {
	unsigned short iMarker_Config;
	for (iMarker_Config = 0; iMarker_Config < nMarker_Config; iMarker_Config++)
		if (Marker_Config_Tag[iMarker_Config] == val_marker) break;
	return Marker_Config_Moving[iMarker_Config];
}

unsigned short CConfig::GetMarker_Config_PerBound(string val_marker) {
	unsigned short iMarker_Config;
	for (iMarker_Config = 0; iMarker_Config < nMarker_Config; iMarker_Config++)
		if (Marker_Config_Tag[iMarker_Config] == val_marker) break;
	return Marker_Config_PerBound[iMarker_Config];
}

unsigned short CConfig::GetMarker_Config_Sliding(string val_marker) {
	unsigned short iMarker_Config;
	for (iMarker_Config = 0; iMarker_Config < nMarker_Config; iMarker_Config++)
		if (Marker_Config_Tag[iMarker_Config] == val_marker) break;
	return Marker_Config_Sliding[iMarker_Config];
}

CConfig::~CConfig(void)
{
	delete [] RK_Alpha_Step;
	delete [] MG_PreSmooth;
	delete [] MG_PostSmooth;
	delete [] U_FreeStreamND;

	/*--- If allocated, delete arrays for Plasma solver ---*/
	if (Species_Gas_Constant != NULL)
		delete [] Species_Gas_Constant;
	if (Species_Gamma != NULL)
		delete [] Species_Gamma;
	if (Molar_Mass != NULL)
		delete[] Molar_Mass;
	if (Particle_Mass != NULL)
		delete [] Particle_Mass;
	if (Molecular_Diameter != NULL)
		delete [] Molecular_Diameter;
	if (Gas_Composition != NULL)
		delete [] Gas_Composition;
	if (Charge_Number != NULL)
		delete [] Charge_Number;
	if (Enthalpy_Formation != NULL)
		delete [] Enthalpy_Formation;
	if (ArrheniusCoefficient != NULL)
		delete [] ArrheniusCoefficient;
	if (ArrheniusEta != NULL)
		delete [] ArrheniusEta;
	if (ArrheniusTheta != NULL)
		delete [] ArrheniusTheta;
	if (CharVibTemp != NULL)
		delete [] CharVibTemp;
	unsigned short ii, iReaction;
	if (Reactions != NULL) {
		for (iReaction = 0; iReaction < nReactions; iReaction++) {
			for (ii = 0; ii < 2; ii++) {
				delete [] Reactions[iReaction][ii];
			}
			delete[] Reactions[iReaction];
		}
		delete [] Reactions;
	}

	/*--- Free memory for Aeroelastic problems. ---*/
	if (Grid_Movement && (Kind_GridMovement[ZONE_0] == AEROELASTIC)) {
		delete[] Aeroelastic_np1;
		delete[] Aeroelastic_n;
		delete[] Aeroelastic_n1;
	}

	/*--- Free memory for unspecified grid motion parameters ---*/

  if (Kind_GridMovement != NULL)
    delete [] Kind_GridMovement;
  
	/*--- motion origin: ---*/
	if (Motion_Origin_X != NULL)
		delete [] Motion_Origin_X;
	if (Motion_Origin_Y != NULL)
		delete [] Motion_Origin_Y;
	if (Motion_Origin_Z != NULL)
		delete [] Motion_Origin_Z;

	/*--- rotation: ---*/
	if (Rotation_Rate_X != NULL)
		delete [] Rotation_Rate_X;
	if (Rotation_Rate_Y != NULL)
		delete [] Rotation_Rate_Y;
	if (Rotation_Rate_Z != NULL)
		delete [] Rotation_Rate_Z;

	/*--- pitching: ---*/
	if (Pitching_Omega_X != NULL)
		delete [] Pitching_Omega_X;
	if (Pitching_Omega_Y != NULL)
		delete [] Pitching_Omega_Y;
	if (Pitching_Omega_Z != NULL)
		delete [] Pitching_Omega_Z;

	/*--- pitching amplitude: ---*/
	if (Pitching_Ampl_X != NULL)
		delete [] Pitching_Ampl_X;
	if (Pitching_Ampl_Y != NULL)
		delete [] Pitching_Ampl_Y;
	if (Pitching_Ampl_Z != NULL)
		delete [] Pitching_Ampl_Z;

	/*--- pitching phase: ---*/
	if (Pitching_Phase_X != NULL)
		delete [] Pitching_Phase_X;
	if (Pitching_Phase_Y != NULL)
		delete [] Pitching_Phase_Y;
	if (Pitching_Phase_Z != NULL)
		delete [] Pitching_Phase_Z;

	/*--- plunging: ---*/
	if (Plunging_Omega_X != NULL)
		delete [] Plunging_Omega_X;
	if (Plunging_Omega_Y != NULL)
		delete [] Plunging_Omega_Y;
	if (Plunging_Omega_Z != NULL)
		delete [] Plunging_Omega_Z;

	/*--- plunging amplitude: ---*/
	if (Plunging_Ampl_X != NULL)
		delete [] Plunging_Ampl_X;
	if (Plunging_Ampl_Y != NULL)
		delete [] Plunging_Ampl_Y;
	if (Plunging_Ampl_Z != NULL)
		delete [] Plunging_Ampl_Z;

	if (Unsteady_Farfield && Unsteady_Simulation) {
		delete [] Density_FreeStreamND_Time;
		delete [] Pressure_FreeStreamND_Time;
		delete [] Mach_Inf_Time;
		delete [] Energy_FreeStreamND_Time;
		delete [] Density_FreeStreamND_Time;
		for (unsigned long iter = 0; iter < nExtIter; iter ++)
			delete []Velocity_FreeStreamND_Time[iter];
		delete []Velocity_FreeStreamND_Time;

	}
}

void CConfig::SetFileNameDomain(unsigned short val_domain) {

#ifndef NO_MPI

	string old_name;
	char buffer[10]; 

	/*--- Standard surface output ---*/
	old_name = SurfFlowCoeff_FileName;
	if (MPI::COMM_WORLD.Get_size() > 1) {
		sprintf (buffer, "_%d", int(val_domain)); 
		SurfFlowCoeff_FileName = old_name + buffer;	
	}

	old_name = SurfAdjCoeff_FileName;
	if (MPI::COMM_WORLD.Get_size() > 1) {
		sprintf (buffer, "_%d", int(val_domain)); 
		SurfAdjCoeff_FileName = old_name + buffer;
	}

	if (MPI::COMM_WORLD.Get_size() > 1) {

		/*--- Standard flow and adjoint output ---*/
		sprintf (buffer, "_%d", int(val_domain));
		old_name = Flow_FileName;
		Flow_FileName = old_name + buffer;

		sprintf (buffer, "_%d", int(val_domain));
		old_name = Structure_FileName;
		Structure_FileName = old_name + buffer;

		sprintf (buffer, "_%d", int(val_domain));
		old_name = Adj_FileName;
		Adj_FileName = old_name + buffer;

		/*--- Mesh files ---*/	
		sprintf (buffer, "_%d.su2", int(val_domain));
		old_name = Mesh_FileName;
		old_name.erase (old_name.end()-4, old_name.end());
		Mesh_FileName = old_name + buffer;

	}
#endif
}

unsigned short CConfig::GetContainerPosition(unsigned short val_eqsystem) {

	switch (val_eqsystem) {
	case RUNTIME_POT_SYS: return FLOW_SOL;
	case RUNTIME_PLASMA_SYS: return PLASMA_SOL;
	case RUNTIME_FLOW_SYS: return FLOW_SOL;
	case RUNTIME_TURB_SYS: return TURB_SOL;
	case RUNTIME_TRANS_SYS: return TRANS_SOL;
	case RUNTIME_ELEC_SYS: return ELEC_SOL;
	case RUNTIME_WAVE_SYS: return WAVE_SOL;
	case RUNTIME_FEA_SYS: return FEA_SOL;
	case RUNTIME_ADJPOT_SYS: return ADJFLOW_SOL;
	case RUNTIME_ADJFLOW_SYS: return ADJFLOW_SOL;
	case RUNTIME_ADJTURB_SYS: return ADJTURB_SOL;
	case RUNTIME_ADJPLASMA_SYS: return ADJPLASMA_SOL;
	case RUNTIME_ADJLEVELSET_SYS: return ADJLEVELSET_SOL;
	case RUNTIME_LINPOT_SYS: return LINFLOW_SOL;
	case RUNTIME_LINFLOW_SYS: return LINFLOW_SOL;
	case RUNTIME_LEVELSET_SYS: return LEVELSET_SOL;
	case RUNTIME_MULTIGRID_SYS: return 0;
	}
	return 0;
}

void CConfig::SetKind_ConvNumScheme(unsigned short val_kind_convnumscheme, 
		unsigned short val_kind_centered, unsigned short val_kind_upwind,
		unsigned short val_kind_slopelimit) {

	Kind_ConvNumScheme = val_kind_convnumscheme; 
	Kind_Centered = val_kind_centered;
	Kind_Upwind = val_kind_upwind;
	Kind_SlopeLimit = val_kind_slopelimit;
}

void CConfig::UpdateCFL(unsigned long val_iter) {
	double coeff;
	bool change;
	unsigned short iCFL;

	if ((val_iter % int(CFLRamp[1]) == 0 ) && (val_iter != 0)) {
		change = false;
		for (iCFL = 0; iCFL <= nMultiLevel; iCFL++) {
			coeff = pow(MG_CFLRedCoeff, double(iCFL));
			if (Adjoint) coeff = coeff * Adj_CFLRedCoeff;

			if (CFL[iCFL]*CFLRamp[0] < CFLRamp[2]*coeff) {
				CFL[iCFL] = CFL[iCFL]*CFLRamp[0];
				change = true;
			}
		}

#ifdef NO_MPI
		if (change) {
			cout <<"\n New value of the CFL number: ";
			for (iCFL = 0; iCFL < nMultiLevel; iCFL++)
				cout << CFL[iCFL] <<", ";
			cout << CFL[nMultiLevel] <<".\n"<< endl;
		}
#else
		int rank = MPI::COMM_WORLD.Get_rank();
		if ((change) && (rank == MASTER_NODE)) {
			cout <<"\n New value of the CFL number: ";
			for (iCFL = 0; iCFL < nMultiLevel; iCFL++)
				cout << CFL[iCFL] <<", ";
			cout << CFL[nMultiLevel] <<".\n"<< endl;
		}
#endif
	}

	if ((Kind_Solver == PLASMA_EULER) || (Kind_Solver == ADJ_PLASMA_EULER) ||
			(Kind_Solver == PLASMA_NAVIER_STOKES) || (Kind_Solver == ADJ_PLASMA_NAVIER_STOKES)) {
		if (CFL_FineGrid_Species != NULL && PlasmaMultiTimeSteps) {

			for (unsigned short iSpecies = 0; iSpecies < nSpecies; iSpecies ++) {
				if ((val_iter % CFL_Iter_Species[iSpecies] == 0 ) && (val_iter != 0)) {
					change = false;
					for (iCFL = 0; iCFL <= nMultiLevel; iCFL++) {
						coeff = pow(MG_CFLRedCoeff, double(iCFL));
						if (CFL_MS[iSpecies][iCFL]*CFL_Rate_Species[iSpecies] < CFL_Max_Species[iSpecies]*coeff) {
							CFL_MS[iSpecies][iCFL] = CFL_MS[iSpecies][iCFL]*CFL_Rate_Species[iSpecies];
							change = true;
						}
					}

#ifdef NO_MPI
					if (change) {
						cout <<"\n New value of the CFL number for Species: " << iSpecies << " = ";
						for (iCFL = 0; iCFL < nMultiLevel; iCFL++)
							cout << CFL_MS[iSpecies][iCFL] <<", ";
						cout << CFL_MS[iSpecies][nMultiLevel] <<".\n"<< endl;
					}
#else
					int rank = MPI::COMM_WORLD.Get_rank();
					if ((change) && (rank == MASTER_NODE)) {
						cout <<"\n New value of the CFL number for Species: " << iSpecies << " = ";
						for (iCFL = 0; iCFL < nMultiLevel; iCFL++)
							cout << CFL_MS[iSpecies][iCFL] <<", ";
						cout << CFL_MS[iSpecies][nMultiLevel] <<".\n"<< endl;
					}
#endif
				}
			}
		}
	}

}

void CConfig::SetGlobalParam(unsigned short val_solver, unsigned short val_system, unsigned long val_extiter) {

	/*--- Set the simulation global time ---*/
	Current_UnstTime = static_cast<double>(val_extiter)*Delta_UnstTime;
	Current_UnstTimeND = static_cast<double>(val_extiter)*Delta_UnstTimeND;

	/*--- Set the solver methods ---*/
	switch (val_solver) {
	case EULER:
		if (val_system == RUNTIME_FLOW_SYS) {
			SetKind_ConvNumScheme(GetKind_ConvNumScheme_Flow(), GetKind_Centered_Flow(),
					GetKind_Upwind_Flow(), GetKind_SlopeLimit_Flow());
			SetKind_SourNumScheme(GetKind_SourNumScheme_Flow());
			SetKind_ViscNumScheme(NONE);
			SetKind_TimeIntScheme(GetKind_TimeIntScheme_Flow());
		}
		break;
	case NAVIER_STOKES:
		if (val_system == RUNTIME_FLOW_SYS) {
			SetKind_ConvNumScheme(GetKind_ConvNumScheme_Flow(), GetKind_Centered_Flow(),
					GetKind_Upwind_Flow(), GetKind_SlopeLimit_Flow());
			SetKind_SourNumScheme(GetKind_SourNumScheme_Flow());
			SetKind_ViscNumScheme(GetKind_ViscNumScheme_Flow());
			SetKind_TimeIntScheme(GetKind_TimeIntScheme_Flow());
		}
		break;
	case RANS:
		if (val_system == RUNTIME_FLOW_SYS) {
			SetKind_ConvNumScheme(GetKind_ConvNumScheme_Flow(), GetKind_Centered_Flow(),
					GetKind_Upwind_Flow(), GetKind_SlopeLimit_Flow());
			SetKind_SourNumScheme(GetKind_SourNumScheme_Flow());
			SetKind_ViscNumScheme(GetKind_ViscNumScheme_Flow());
			SetKind_TimeIntScheme(GetKind_TimeIntScheme_Flow());
		}
		if (val_system == RUNTIME_TURB_SYS) {
			SetKind_ConvNumScheme(GetKind_ConvNumScheme_Turb(), GetKind_Centered_Turb(),
					GetKind_Upwind_Turb(), GetKind_SlopeLimit_Turb());
			SetKind_ViscNumScheme(GetKind_ViscNumScheme_Turb());
			SetKind_SourNumScheme(GetKind_SourNumScheme_Turb());
			SetKind_TimeIntScheme(GetKind_TimeIntScheme_Turb());
		}
		if (val_system == RUNTIME_TRANS_SYS) {
			SetKind_ConvNumScheme(GetKind_ConvNumScheme_Turb(), GetKind_Centered_Turb(),
					GetKind_Upwind_Turb(), GetKind_SlopeLimit_Turb());
			SetKind_ViscNumScheme(GetKind_ViscNumScheme_Turb());
			SetKind_SourNumScheme(GetKind_SourNumScheme_Turb());
			SetKind_TimeIntScheme(GetKind_TimeIntScheme_Turb());
		}
		break;
    case TNE2_EULER:
      if (val_system == RUNTIME_TNE2_SYS) {
        SetKind_ConvNumScheme(GetKind_ConvNumScheme_TNE2(), GetKind_Centered_TNE2(),
                              GetKind_Upwind_TNE2(), GetKind_SlopeLimit_TNE2());
        SetKind_SourNumScheme(GetKind_SourNumScheme_TNE2());
        SetKind_ViscNumScheme(NONE);
        SetKind_TimeIntScheme(GetKind_TimeIntScheme_TNE2());
      }
      break;
    case TNE2_NAVIER_STOKES:
      if (val_system == RUNTIME_TNE2_SYS) {
        SetKind_ConvNumScheme(GetKind_ConvNumScheme_TNE2(), GetKind_Centered_TNE2(),
                              GetKind_Upwind_TNE2(), GetKind_SlopeLimit_TNE2());
        SetKind_SourNumScheme(GetKind_SourNumScheme_TNE2());
        SetKind_ViscNumScheme(GetKind_ViscNumScheme_TNE2());
        SetKind_TimeIntScheme(GetKind_TimeIntScheme_TNE2());
      }
      break;
	case PLASMA_EULER:
		if (val_system == RUNTIME_PLASMA_SYS) {
			SetKind_ConvNumScheme(GetKind_ConvNumScheme_Plasma(), GetKind_Centered_Plasma(),
					GetKind_Upwind_Plasma(), GetKind_SlopeLimit_Plasma());
			SetKind_ViscNumScheme(NONE);
			SetKind_SourNumScheme(GetKind_SourNumScheme_Plasma());
			SetKind_TimeIntScheme(GetKind_TimeIntScheme_Plasma());
		}
		if (val_system == RUNTIME_ELEC_SYS) {
			SetKind_ConvNumScheme(NONE, NONE, NONE, NONE);
			SetKind_ViscNumScheme(GetKind_ViscNumScheme_Elec());
			SetKind_SourNumScheme(GetKind_SourNumScheme_Elec());
			SetKind_TimeIntScheme(NONE);
		}
		break;
	case PLASMA_NAVIER_STOKES:
		if (val_system == RUNTIME_PLASMA_SYS) {
			SetKind_ConvNumScheme(GetKind_ConvNumScheme_Plasma(), GetKind_Centered_Plasma(),
					GetKind_Upwind_Plasma(), GetKind_SlopeLimit_Plasma());
			SetKind_ViscNumScheme(GetKind_ViscNumScheme_Plasma());
			SetKind_SourNumScheme(GetKind_SourNumScheme_Plasma());
			SetKind_TimeIntScheme(GetKind_TimeIntScheme_Plasma());
		}
		if (val_system == RUNTIME_ELEC_SYS) {
			SetKind_ConvNumScheme(NONE, NONE, NONE, NONE);
			SetKind_ViscNumScheme(GetKind_ViscNumScheme_Elec());
			SetKind_SourNumScheme(GetKind_SourNumScheme_Elec());
			SetKind_TimeIntScheme(NONE);
		}
		break;
	case ADJ_PLASMA_EULER:
		if (val_system == RUNTIME_PLASMA_SYS) {
			SetKind_ConvNumScheme(GetKind_ConvNumScheme_Plasma(), GetKind_Centered_Plasma(),
					GetKind_Upwind_Plasma(), GetKind_SlopeLimit_Plasma());
			SetKind_ViscNumScheme(NONE);
			SetKind_SourNumScheme(GetKind_SourNumScheme_Plasma());
			SetKind_TimeIntScheme(GetKind_TimeIntScheme_Plasma());
		}
		if (val_system == RUNTIME_ADJPLASMA_SYS) {
			SetKind_ConvNumScheme(GetKind_ConvNumScheme_AdjPlasma(), GetKind_Centered_AdjPlasma(),
					GetKind_Upwind_AdjPlasma(), GetKind_SlopeLimit_AdjPlasma());
			SetKind_ViscNumScheme(NONE);
			SetKind_SourNumScheme(GetKind_SourNumScheme_AdjPlasma());
			SetKind_TimeIntScheme(GetKind_TimeIntScheme_AdjPlasma());
		}
		break;
	case ADJ_PLASMA_NAVIER_STOKES:
		if (val_system == RUNTIME_PLASMA_SYS) {
			SetKind_ConvNumScheme(GetKind_ConvNumScheme_Plasma(), GetKind_Centered_Plasma(),
					GetKind_Upwind_Plasma(), GetKind_SlopeLimit_Plasma());
			SetKind_ViscNumScheme(GetKind_ViscNumScheme_Plasma());
			SetKind_SourNumScheme(GetKind_SourNumScheme_Plasma());
			SetKind_TimeIntScheme(GetKind_TimeIntScheme_Plasma());
		}
		if (val_system == RUNTIME_ADJPLASMA_SYS) {
			SetKind_ConvNumScheme(GetKind_ConvNumScheme_AdjPlasma(), GetKind_Centered_AdjPlasma(),
					GetKind_Upwind_AdjPlasma(), GetKind_SlopeLimit_AdjPlasma());
			SetKind_ViscNumScheme(GetKind_ViscNumScheme_AdjPlasma());
			SetKind_SourNumScheme(GetKind_SourNumScheme_AdjPlasma());
			SetKind_TimeIntScheme(GetKind_TimeIntScheme_AdjPlasma());
		}
		break;
	case FREE_SURFACE_EULER:
		if (val_system == RUNTIME_FLOW_SYS) {
			SetKind_ConvNumScheme(GetKind_ConvNumScheme_Flow(), GetKind_Centered_Flow(),
					GetKind_Upwind_Flow(), GetKind_SlopeLimit_Flow());
			SetKind_SourNumScheme(GetKind_SourNumScheme_Flow());
			SetKind_ViscNumScheme(NONE);
			SetKind_TimeIntScheme(GetKind_TimeIntScheme_Flow());
		}
		if (val_system == RUNTIME_LEVELSET_SYS) {
			SetKind_ConvNumScheme(GetKind_ConvNumScheme_LevelSet(), GetKind_Centered_LevelSet(),
					GetKind_Upwind_LevelSet(), GetKind_SlopeLimit_LevelSet());
			SetKind_SourNumScheme(GetKind_SourNumScheme_LevelSet());
			SetKind_ViscNumScheme(NONE);
			SetKind_TimeIntScheme(GetKind_TimeIntScheme_LevelSet());
		}
		break;
	case FREE_SURFACE_NAVIER_STOKES:
		if (val_system == RUNTIME_FLOW_SYS) {
			SetKind_ConvNumScheme(GetKind_ConvNumScheme_Flow(), GetKind_Centered_Flow(),
					GetKind_Upwind_Flow(), GetKind_SlopeLimit_Flow());
			SetKind_SourNumScheme(GetKind_SourNumScheme_Flow());
			SetKind_ViscNumScheme(GetKind_ViscNumScheme_Flow());
			SetKind_TimeIntScheme(GetKind_TimeIntScheme_Flow());
		}
		if (val_system == RUNTIME_LEVELSET_SYS) {
			SetKind_ConvNumScheme(GetKind_ConvNumScheme_LevelSet(), GetKind_Centered_LevelSet(),
					GetKind_Upwind_LevelSet(), GetKind_SlopeLimit_LevelSet());
			SetKind_SourNumScheme(GetKind_SourNumScheme_LevelSet());
			SetKind_ViscNumScheme(NONE);
			SetKind_TimeIntScheme(GetKind_TimeIntScheme_LevelSet());
		}
		break;
	case FREE_SURFACE_RANS:
		if (val_system == RUNTIME_FLOW_SYS) {
			SetKind_ConvNumScheme(GetKind_ConvNumScheme_Flow(), GetKind_Centered_Flow(),
					GetKind_Upwind_Flow(), GetKind_SlopeLimit_Flow());
			SetKind_SourNumScheme(GetKind_SourNumScheme_Flow());
			SetKind_ViscNumScheme(GetKind_ViscNumScheme_Flow());
			SetKind_TimeIntScheme(GetKind_TimeIntScheme_Flow());
		}
		if (val_system == RUNTIME_TURB_SYS) {
			SetKind_ConvNumScheme(GetKind_ConvNumScheme_Turb(), GetKind_Centered_Turb(),
					GetKind_Upwind_Turb(), GetKind_SlopeLimit_Turb());
			SetKind_ViscNumScheme(GetKind_ViscNumScheme_Turb());
			SetKind_SourNumScheme(GetKind_SourNumScheme_Turb());
			SetKind_TimeIntScheme(GetKind_TimeIntScheme_Turb());
		}
		if (val_system == RUNTIME_LEVELSET_SYS) {
			SetKind_ConvNumScheme(GetKind_ConvNumScheme_LevelSet(), GetKind_Centered_LevelSet(),
					GetKind_Upwind_LevelSet(), GetKind_SlopeLimit_LevelSet());
			SetKind_SourNumScheme(GetKind_SourNumScheme_LevelSet());
			SetKind_ViscNumScheme(NONE);
			SetKind_TimeIntScheme(GetKind_TimeIntScheme_LevelSet());
		}
		break;
	case ADJ_EULER:
		if (val_system == RUNTIME_FLOW_SYS) {
			SetKind_ConvNumScheme(GetKind_ConvNumScheme_Flow(), GetKind_Centered_Flow(),
					GetKind_Upwind_Flow(), GetKind_SlopeLimit_Flow());
			SetKind_SourNumScheme(GetKind_SourNumScheme_Flow());
			SetKind_ViscNumScheme(NONE);
			SetKind_TimeIntScheme(GetKind_TimeIntScheme_Flow());
		}
		if (val_system == RUNTIME_ADJFLOW_SYS) {
			SetKind_ConvNumScheme(GetKind_ConvNumScheme_AdjFlow(), GetKind_Centered_AdjFlow(),
					GetKind_Upwind_AdjFlow(), GetKind_SlopeLimit_AdjFlow());
			SetKind_SourNumScheme(GetKind_SourNumScheme_AdjFlow());
			SetKind_ViscNumScheme(NONE);
			SetKind_TimeIntScheme(GetKind_TimeIntScheme_AdjFlow());
		}
		break;
	case ADJ_NAVIER_STOKES:
		if (val_system == RUNTIME_FLOW_SYS) {
			SetKind_ConvNumScheme(GetKind_ConvNumScheme_Flow(), GetKind_Centered_Flow(),
					GetKind_Upwind_Flow(), GetKind_SlopeLimit_Flow());
			SetKind_SourNumScheme(NONE);
			SetKind_ViscNumScheme(GetKind_ViscNumScheme_Flow());
			SetKind_TimeIntScheme(GetKind_TimeIntScheme_Flow());
		}
		if (val_system == RUNTIME_ADJFLOW_SYS) {
			SetKind_ConvNumScheme(GetKind_ConvNumScheme_AdjFlow(), GetKind_Centered_AdjFlow(),
					GetKind_Upwind_AdjFlow(), GetKind_SlopeLimit_AdjFlow());
			SetKind_ViscNumScheme(GetKind_ViscNumScheme_AdjFlow());
			SetKind_SourNumScheme(GetKind_SourNumScheme_AdjFlow());
			SetKind_TimeIntScheme(GetKind_TimeIntScheme_AdjFlow());
		}
		break;
	case ADJ_RANS:
		if (val_system == RUNTIME_FLOW_SYS) {
			SetKind_ConvNumScheme(GetKind_ConvNumScheme_Flow(), GetKind_Centered_Flow(),
					GetKind_Upwind_Flow(), GetKind_SlopeLimit_Flow());
			SetKind_ViscNumScheme(GetKind_ViscNumScheme_Flow());
			SetKind_SourNumScheme(NONE);
			SetKind_TimeIntScheme(GetKind_TimeIntScheme_Flow());
		}
		if (val_system == RUNTIME_ADJFLOW_SYS) {
			SetKind_ConvNumScheme(GetKind_ConvNumScheme_AdjFlow(), GetKind_Centered_AdjFlow(),
					GetKind_Upwind_AdjFlow(), GetKind_SlopeLimit_AdjFlow());
			SetKind_ViscNumScheme(GetKind_ViscNumScheme_AdjFlow());
			SetKind_SourNumScheme(GetKind_SourNumScheme_AdjFlow());
			SetKind_TimeIntScheme(GetKind_TimeIntScheme_AdjFlow());
		}
		if (val_system == RUNTIME_TURB_SYS) {
			SetKind_ConvNumScheme(GetKind_ConvNumScheme_Turb(), GetKind_Centered_Turb(),
					GetKind_Upwind_Turb(), GetKind_SlopeLimit_Turb());
			SetKind_ViscNumScheme(GetKind_ViscNumScheme_Turb());
			SetKind_SourNumScheme(GetKind_SourNumScheme_Turb());
			SetKind_TimeIntScheme(GetKind_TimeIntScheme_Turb());
		}
		if (val_system == RUNTIME_ADJTURB_SYS) {
			SetKind_ConvNumScheme(GetKind_ConvNumScheme_AdjTurb(), GetKind_Centered_AdjTurb(),
					GetKind_Upwind_AdjTurb(), GetKind_SlopeLimit_AdjTurb());
			SetKind_ViscNumScheme(GetKind_ViscNumScheme_AdjTurb());
			SetKind_SourNumScheme(GetKind_SourNumScheme_AdjTurb());
			SetKind_TimeIntScheme(GetKind_TimeIntScheme_AdjTurb());
		}
		break;
  case ADJ_TNE2_EULER:
      if (val_system == RUNTIME_TNE2_SYS) {
        SetKind_ConvNumScheme(GetKind_ConvNumScheme_TNE2(), GetKind_Centered_TNE2(),
                              GetKind_Upwind_TNE2(), GetKind_SlopeLimit_TNE2());
        SetKind_SourNumScheme(GetKind_SourNumScheme_TNE2());
        SetKind_ViscNumScheme(NONE);
        SetKind_TimeIntScheme(GetKind_TimeIntScheme_TNE2());
      }
      if (val_system == RUNTIME_ADJTNE2_SYS) {
        SetKind_ConvNumScheme(GetKind_ConvNumScheme_AdjTNE2(), GetKind_Centered_AdjTNE2(),
                              GetKind_Upwind_AdjTNE2(), GetKind_SlopeLimit_AdjTNE2());
        SetKind_SourNumScheme(GetKind_SourNumScheme_AdjTNE2());
        SetKind_ViscNumScheme(NONE);
        SetKind_TimeIntScheme(GetKind_TimeIntScheme_AdjTNE2());
      }
      break;
  case ADJ_TNE2_NAVIER_STOKES:
      if (val_system == RUNTIME_TNE2_SYS) {
        SetKind_ConvNumScheme(GetKind_ConvNumScheme_TNE2(), GetKind_Centered_TNE2(),
                              GetKind_Upwind_TNE2(), GetKind_SlopeLimit_TNE2());
        SetKind_ViscNumScheme(GetKind_ViscNumScheme_TNE2());
        SetKind_SourNumScheme(GetKind_SourNumScheme_TNE2());
        SetKind_TimeIntScheme(GetKind_TimeIntScheme_TNE2());
      }
      if (val_system == RUNTIME_ADJTNE2_SYS) {
        SetKind_ConvNumScheme(GetKind_ConvNumScheme_AdjTNE2(), GetKind_Centered_AdjTNE2(),
                              GetKind_Upwind_AdjTNE2(), GetKind_SlopeLimit_AdjTNE2());
        SetKind_ViscNumScheme(GetKind_ViscNumScheme_AdjTNE2());
        SetKind_SourNumScheme(GetKind_SourNumScheme_AdjTNE2());
        SetKind_TimeIntScheme(GetKind_TimeIntScheme_AdjTNE2());
      }
      break;
	case ADJ_FREE_SURFACE_EULER:
		if (val_system == RUNTIME_FLOW_SYS) {
			SetKind_ConvNumScheme(GetKind_ConvNumScheme_Flow(), GetKind_Centered_Flow(),
					GetKind_Upwind_Flow(), GetKind_SlopeLimit_Flow());
			SetKind_SourNumScheme(GetKind_SourNumScheme_Flow());
			SetKind_ViscNumScheme(NONE);
			SetKind_TimeIntScheme(GetKind_TimeIntScheme_Flow());
		}
		if (val_system == RUNTIME_LEVELSET_SYS) {
			SetKind_ConvNumScheme(GetKind_ConvNumScheme_LevelSet(), GetKind_Centered_LevelSet(),
					GetKind_Upwind_LevelSet(), GetKind_SlopeLimit_LevelSet());
			SetKind_SourNumScheme(GetKind_SourNumScheme_LevelSet());
			SetKind_ViscNumScheme(NONE);
			SetKind_TimeIntScheme(GetKind_TimeIntScheme_LevelSet());
		}
		if (val_system == RUNTIME_ADJFLOW_SYS) {
			SetKind_ConvNumScheme(GetKind_ConvNumScheme_AdjFlow(), GetKind_Centered_AdjFlow(),
					GetKind_Upwind_AdjFlow(), GetKind_SlopeLimit_AdjFlow());
			SetKind_SourNumScheme(GetKind_SourNumScheme_AdjFlow());
			SetKind_ViscNumScheme(NONE);
			SetKind_TimeIntScheme(GetKind_TimeIntScheme_AdjFlow());
		}
		if (val_system == RUNTIME_ADJLEVELSET_SYS) {
			SetKind_ConvNumScheme(GetKind_ConvNumScheme_AdjLevelSet(), GetKind_Centered_AdjLevelSet(),
					GetKind_Upwind_AdjLevelSet(), GetKind_SlopeLimit_AdjLevelSet());
			SetKind_SourNumScheme(GetKind_SourNumScheme_AdjLevelSet());
			SetKind_ViscNumScheme(NONE);
			SetKind_TimeIntScheme(GetKind_TimeIntScheme_AdjLevelSet());
		}
		break;
	case ADJ_FREE_SURFACE_NAVIER_STOKES:
		if (val_system == RUNTIME_FLOW_SYS) {
			SetKind_ConvNumScheme(GetKind_ConvNumScheme_Flow(), GetKind_Centered_Flow(),
					GetKind_Upwind_Flow(), GetKind_SlopeLimit_Flow());
			SetKind_SourNumScheme(GetKind_SourNumScheme_Flow());
			SetKind_ViscNumScheme(GetKind_ViscNumScheme_Flow());
			SetKind_TimeIntScheme(GetKind_TimeIntScheme_Flow());
		}
		if (val_system == RUNTIME_LEVELSET_SYS) {
			SetKind_ConvNumScheme(GetKind_ConvNumScheme_LevelSet(), GetKind_Centered_LevelSet(),
					GetKind_Upwind_LevelSet(), GetKind_SlopeLimit_LevelSet());
			SetKind_SourNumScheme(GetKind_SourNumScheme_LevelSet());
			SetKind_ViscNumScheme(NONE);
			SetKind_TimeIntScheme(GetKind_TimeIntScheme_LevelSet());
		}
		if (val_system == RUNTIME_ADJFLOW_SYS) {
			SetKind_ConvNumScheme(GetKind_ConvNumScheme_AdjFlow(), GetKind_Centered_AdjFlow(),
					GetKind_Upwind_AdjFlow(), GetKind_SlopeLimit_AdjFlow());
			SetKind_SourNumScheme(GetKind_SourNumScheme_AdjFlow());
			SetKind_ViscNumScheme(GetKind_ViscNumScheme_AdjFlow());
			SetKind_TimeIntScheme(GetKind_TimeIntScheme_AdjFlow());
		}
		if (val_system == RUNTIME_ADJLEVELSET_SYS) {
			SetKind_ConvNumScheme(GetKind_ConvNumScheme_AdjLevelSet(), GetKind_Centered_AdjLevelSet(),
					GetKind_Upwind_AdjLevelSet(), GetKind_SlopeLimit_AdjLevelSet());
			SetKind_SourNumScheme(GetKind_SourNumScheme_AdjLevelSet());
			SetKind_ViscNumScheme(NONE);
			SetKind_TimeIntScheme(GetKind_TimeIntScheme_AdjLevelSet());
		}
		break;
	case ADJ_FREE_SURFACE_RANS:
		if (val_system == RUNTIME_FLOW_SYS) {
			SetKind_ConvNumScheme(GetKind_ConvNumScheme_Flow(), GetKind_Centered_Flow(),
					GetKind_Upwind_Flow(), GetKind_SlopeLimit_Flow());
			SetKind_SourNumScheme(GetKind_SourNumScheme_Flow());
			SetKind_ViscNumScheme(GetKind_ViscNumScheme_Flow());
			SetKind_TimeIntScheme(GetKind_TimeIntScheme_Flow());
		}
		if (val_system == RUNTIME_TURB_SYS) {
			SetKind_ConvNumScheme(GetKind_ConvNumScheme_Turb(), GetKind_Centered_Turb(),
					GetKind_Upwind_Turb(), GetKind_SlopeLimit_Turb());
			SetKind_ViscNumScheme(GetKind_ViscNumScheme_Turb());
			SetKind_SourNumScheme(GetKind_SourNumScheme_Turb());
			SetKind_TimeIntScheme(GetKind_TimeIntScheme_Turb());
		}
		if (val_system == RUNTIME_LEVELSET_SYS) {
			SetKind_ConvNumScheme(GetKind_ConvNumScheme_LevelSet(), GetKind_Centered_LevelSet(),
					GetKind_Upwind_LevelSet(), GetKind_SlopeLimit_LevelSet());
			SetKind_SourNumScheme(GetKind_SourNumScheme_LevelSet());
			SetKind_ViscNumScheme(NONE);
			SetKind_TimeIntScheme(GetKind_TimeIntScheme_LevelSet());
		}
		if (val_system == RUNTIME_ADJFLOW_SYS) {
			SetKind_ConvNumScheme(GetKind_ConvNumScheme_AdjFlow(), GetKind_Centered_AdjFlow(),
					GetKind_Upwind_AdjFlow(), GetKind_SlopeLimit_AdjFlow());
			SetKind_SourNumScheme(GetKind_SourNumScheme_AdjFlow());
			SetKind_ViscNumScheme(GetKind_ViscNumScheme_AdjFlow());
			SetKind_TimeIntScheme(GetKind_TimeIntScheme_AdjFlow());
		}
		if (val_system == RUNTIME_ADJTURB_SYS) {
			SetKind_ConvNumScheme(GetKind_ConvNumScheme_AdjTurb(), GetKind_Centered_AdjTurb(),
					GetKind_Upwind_AdjTurb(), GetKind_SlopeLimit_AdjTurb());
			SetKind_ViscNumScheme(GetKind_ViscNumScheme_AdjTurb());
			SetKind_SourNumScheme(GetKind_SourNumScheme_AdjTurb());
			SetKind_TimeIntScheme(GetKind_TimeIntScheme_AdjTurb());
		}
		if (val_system == RUNTIME_ADJLEVELSET_SYS) {
			SetKind_ConvNumScheme(GetKind_ConvNumScheme_AdjLevelSet(), GetKind_Centered_AdjLevelSet(),
					GetKind_Upwind_AdjLevelSet(), GetKind_SlopeLimit_AdjLevelSet());
			SetKind_SourNumScheme(GetKind_SourNumScheme_AdjLevelSet());
			SetKind_ViscNumScheme(NONE);
			SetKind_TimeIntScheme(GetKind_TimeIntScheme_AdjLevelSet());
		}
		break;
	case LIN_EULER:
		if (val_system == RUNTIME_FLOW_SYS) {
			SetKind_ConvNumScheme(GetKind_ConvNumScheme_Flow(), GetKind_Centered_Flow(),
					GetKind_Upwind_Flow(), GetKind_SlopeLimit_Flow());
			SetKind_SourNumScheme(NONE); SetKind_ViscNumScheme(NONE);
			SetKind_TimeIntScheme(GetKind_TimeIntScheme_Flow());
		}
		if (val_system == RUNTIME_LINFLOW_SYS) {
			SetKind_ConvNumScheme(GetKind_ConvNumScheme_LinFlow(), GetKind_Centered_LinFlow(),
					GetKind_Upwind_LinFlow(), NONE);
			SetKind_ViscNumScheme(NONE); SetKind_SourNumScheme(NONE);
			SetKind_TimeIntScheme(GetKind_TimeIntScheme_LinFlow());
		}
		break;
	case ELECTRIC_POTENTIAL:
		if (val_system == RUNTIME_ELEC_SYS) {
			SetKind_ConvNumScheme(NONE, NONE, NONE, NONE);
			SetKind_SourNumScheme(GetKind_SourNumScheme_Elec());
			SetKind_ViscNumScheme(GetKind_ViscNumScheme_Elec());
			SetKind_TimeIntScheme(NONE);
		}
		break;
	case WAVE_EQUATION:
		if (val_system == RUNTIME_WAVE_SYS) {
			SetKind_ConvNumScheme(NONE, NONE, NONE, NONE);
			SetKind_SourNumScheme(GetKind_SourNumScheme_Wave());
			SetKind_ViscNumScheme(GetKind_ViscNumScheme_Wave());
			SetKind_TimeIntScheme(GetKind_TimeIntScheme_Wave());
		}
		break;
	case LINEAR_ELASTICITY:
		if (val_system == RUNTIME_FEA_SYS) {
			SetKind_ConvNumScheme(NONE, NONE, NONE, NONE);
			SetKind_SourNumScheme(GetKind_SourNumScheme_FEA());
			SetKind_ViscNumScheme(GetKind_ViscNumScheme_FEA());
			SetKind_TimeIntScheme(GetKind_TimeIntScheme_FEA());
		}
		break;
	case FLUID_STRUCTURE_EULER:
		if (val_system == RUNTIME_FLOW_SYS) {
			SetKind_ConvNumScheme(GetKind_ConvNumScheme_Flow(), GetKind_Centered_Flow(),
					GetKind_Upwind_Flow(), GetKind_SlopeLimit_Flow());
			SetKind_SourNumScheme(GetKind_SourNumScheme_Flow());
			SetKind_ViscNumScheme(NONE);
			SetKind_TimeIntScheme(GetKind_TimeIntScheme_Flow());
		}
		if (val_system == RUNTIME_FEA_SYS) {
			SetKind_ConvNumScheme(NONE, NONE, NONE, NONE);
			SetKind_SourNumScheme(GetKind_SourNumScheme_FEA());
			SetKind_ViscNumScheme(GetKind_ViscNumScheme_FEA());
			SetKind_TimeIntScheme(GetKind_TimeIntScheme_FEA());
		}
		break;
	case AEROACOUSTIC_EULER:
		if (val_system == RUNTIME_FLOW_SYS) {
			SetKind_ConvNumScheme(GetKind_ConvNumScheme_Flow(), GetKind_Centered_Flow(),
					GetKind_Upwind_Flow(), GetKind_SlopeLimit_Flow());
			SetKind_SourNumScheme(GetKind_SourNumScheme_Flow());
			SetKind_ViscNumScheme(NONE);
			SetKind_TimeIntScheme(GetKind_TimeIntScheme_Flow());
		}
		if (val_system == RUNTIME_WAVE_SYS) {
			SetKind_ConvNumScheme(NONE, NONE, NONE, NONE);
			SetKind_SourNumScheme(GetKind_SourNumScheme_Wave());
			SetKind_ViscNumScheme(GetKind_ViscNumScheme_Wave());
			SetKind_TimeIntScheme(GetKind_TimeIntScheme_Wave());
		}
		break;
	case ADJ_AEROACOUSTIC_EULER:
		if (val_system == RUNTIME_FLOW_SYS) {
			SetKind_ConvNumScheme(GetKind_ConvNumScheme_Flow(), GetKind_Centered_Flow(),
					GetKind_Upwind_Flow(), GetKind_SlopeLimit_Flow());
			SetKind_SourNumScheme(GetKind_SourNumScheme_Flow());
			SetKind_ViscNumScheme(NONE);
			SetKind_TimeIntScheme(GetKind_TimeIntScheme_Flow());
		}
		if (val_system == RUNTIME_WAVE_SYS) {
			SetKind_ConvNumScheme(NONE, NONE, NONE, NONE);
			SetKind_SourNumScheme(GetKind_SourNumScheme_Wave());
			SetKind_ViscNumScheme(GetKind_ViscNumScheme_Wave());
			SetKind_TimeIntScheme(GetKind_TimeIntScheme_Wave());
		}
		if (val_system == RUNTIME_ADJFLOW_SYS) {
			SetKind_ConvNumScheme(GetKind_ConvNumScheme_AdjFlow(), GetKind_Centered_AdjFlow(),
					GetKind_Upwind_AdjFlow(), GetKind_SlopeLimit_AdjFlow());
			SetKind_SourNumScheme(GetKind_SourNumScheme_AdjFlow());
			SetKind_ViscNumScheme(NONE);
			SetKind_TimeIntScheme(GetKind_TimeIntScheme_AdjFlow());
		}
		if (val_system == RUNTIME_WAVE_SYS) {
			SetKind_ConvNumScheme(NONE, NONE, NONE, NONE);
			SetKind_SourNumScheme(GetKind_SourNumScheme_Wave());
			SetKind_ViscNumScheme(GetKind_ViscNumScheme_Wave());
			SetKind_TimeIntScheme(GetKind_TimeIntScheme_Wave());
		}
		break;
	}
}

double* CConfig::GetPeriodicRotCenter(string val_marker) {
	unsigned short iMarker_PerBound;
	for (iMarker_PerBound = 0; iMarker_PerBound < nMarker_PerBound; iMarker_PerBound++)
		if (Marker_PerBound[iMarker_PerBound] == val_marker) break;
	return Periodic_RotCenter[iMarker_PerBound];
}

double* CConfig::GetPeriodicRotAngles(string val_marker) {
	unsigned short iMarker_PerBound;
	for (iMarker_PerBound = 0; iMarker_PerBound < nMarker_PerBound; iMarker_PerBound++)
		if (Marker_PerBound[iMarker_PerBound] == val_marker) break;
	return Periodic_RotAngles[iMarker_PerBound];
}

double* CConfig::GetPeriodicTranslation(string val_marker) {
	unsigned short iMarker_PerBound;
	for (iMarker_PerBound = 0; iMarker_PerBound < nMarker_PerBound; iMarker_PerBound++)
		if (Marker_PerBound[iMarker_PerBound] == val_marker) break;
	return Periodic_Translation[iMarker_PerBound];
}

unsigned short CConfig::GetMarker_Periodic_Donor(string val_marker) {
	unsigned short iMarker_PerBound, jMarker_PerBound, kMarker_All;

	/*--- Find the marker for this periodic boundary. ---*/
	for (iMarker_PerBound = 0; iMarker_PerBound < nMarker_PerBound; iMarker_PerBound++)
		if (Marker_PerBound[iMarker_PerBound] == val_marker) break;

	/*--- Find corresponding donor. ---*/
	for (jMarker_PerBound = 0; jMarker_PerBound < nMarker_PerBound; jMarker_PerBound++)
		if (Marker_PerBound[jMarker_PerBound] == Marker_PerDonor[iMarker_PerBound]) break;

	/*--- Find and return global marker index for donor boundary. ---*/
	for (kMarker_All = 0; kMarker_All < nMarker_Config; kMarker_All++)
		if (Marker_PerBound[jMarker_PerBound] == Marker_All_Tag[kMarker_All]) break;

	return kMarker_All;
}

void CConfig::SetnPeriodicIndex(unsigned short val_index) {

	/*--- Store total number of transformations. ---*/
	nPeriodic_Index = val_index;

	/*--- Allocate memory for centers, angles, translations. ---*/
	Periodic_Center    = new double*[nPeriodic_Index];
	Periodic_Rotation  = new double*[nPeriodic_Index];
	Periodic_Translate = new double*[nPeriodic_Index];

}

string CConfig::GetMarker_Sliding_Donor(string val_marker) {
	unsigned short iMarker_SlideBound;

	/*--- Find the marker for this sliding boundary. ---*/
	for (iMarker_SlideBound = 0; iMarker_SlideBound < nMarker_Sliding; iMarker_SlideBound++)
		if (Marker_SlideBound[iMarker_SlideBound] == val_marker) break;

	/*--- Return the tag for the sliding donor boundary. ---*/
	return Marker_SlideDonor[iMarker_SlideBound];
}

unsigned short CConfig::GetSlideDonor_Zone(string val_marker) {
	unsigned short iMarker_SlideBound;

	/*--- Find the marker for this sliding boundary. ---*/
	for (iMarker_SlideBound = 0; iMarker_SlideBound < nMarker_Sliding; iMarker_SlideBound++)
		if (Marker_SlideBound[iMarker_SlideBound] == val_marker) break;

	return SlideDonor_Zone[iMarker_SlideBound];
}

unsigned short CConfig::GetSlideBound_Zone(string val_marker) {
	unsigned short iMarker_SlideBound;

	/*--- Find the marker for this sliding boundary. ---*/
	for (iMarker_SlideBound = 0; iMarker_SlideBound < nMarker_Sliding; iMarker_SlideBound++)
		if (Marker_SlideBound[iMarker_SlideBound] == val_marker) break;

	return SlideBound_Zone[iMarker_SlideBound];
}

double CConfig::GetDirichlet_Value(string val_marker) {
	unsigned short iMarker_Dirichlet;
	for (iMarker_Dirichlet = 0; iMarker_Dirichlet < nMarker_Dirichlet_Elec; iMarker_Dirichlet++)
		if (Marker_Dirichlet_Elec[iMarker_Dirichlet] == val_marker) break;
	return Dirichlet_Value[iMarker_Dirichlet];
}

bool CConfig::GetDirichlet_Boundary(string val_marker) {
	unsigned short iMarker_Dirichlet;
	bool Dirichlet = false;
	for (iMarker_Dirichlet = 0; iMarker_Dirichlet < nMarker_Dirichlet_Elec; iMarker_Dirichlet++)
		if (Marker_Dirichlet_Elec[iMarker_Dirichlet] == val_marker) {
			Dirichlet = true;
			break;
		}
	return Dirichlet;
}

double CConfig::GetNozzle_Ttotal(string val_marker) {
	unsigned short iMarker_NacelleExhaust;
	for (iMarker_NacelleExhaust = 0; iMarker_NacelleExhaust < nMarker_NacelleExhaust; iMarker_NacelleExhaust++)
		if (Marker_NacelleExhaust[iMarker_NacelleExhaust] == val_marker) break;
	return Nozzle_Ttotal[iMarker_NacelleExhaust];
}

double CConfig::GetNozzle_Ptotal(string val_marker) {
	unsigned short iMarker_NacelleExhaust;
	for (iMarker_NacelleExhaust = 0; iMarker_NacelleExhaust < nMarker_NacelleExhaust; iMarker_NacelleExhaust++)
		if (Marker_NacelleExhaust[iMarker_NacelleExhaust] == val_marker) break;
	return Nozzle_Ptotal[iMarker_NacelleExhaust];
}

double CConfig::GetInlet_Ttotal(string val_marker) {
	unsigned short iMarker_Inlet;
	for (iMarker_Inlet = 0; iMarker_Inlet < nMarker_Inlet; iMarker_Inlet++)
		if (Marker_Inlet[iMarker_Inlet] == val_marker) break;
	return Inlet_Ttotal[iMarker_Inlet];
}

double CConfig::GetInlet_Ptotal(string val_marker) {
	unsigned short iMarker_Inlet;
	for (iMarker_Inlet = 0; iMarker_Inlet < nMarker_Inlet; iMarker_Inlet++)
		if (Marker_Inlet[iMarker_Inlet] == val_marker) break;
	return Inlet_Ptotal[iMarker_Inlet];
}

double* CConfig::GetInlet_FlowDir(string val_marker) {
	unsigned short iMarker_Inlet;
	for (iMarker_Inlet = 0; iMarker_Inlet < nMarker_Inlet; iMarker_Inlet++)
		if (Marker_Inlet[iMarker_Inlet] == val_marker) break;
	return Inlet_FlowDir[iMarker_Inlet];
}

double CConfig::GetInlet_Temperature(string val_marker) {
	unsigned short iMarker_Supersonic_Inlet;
	for (iMarker_Supersonic_Inlet = 0; iMarker_Supersonic_Inlet < nMarker_Supersonic_Inlet; iMarker_Supersonic_Inlet++)
		if (Marker_Supersonic_Inlet[iMarker_Supersonic_Inlet] == val_marker) break;
	return Inlet_Temperature[iMarker_Supersonic_Inlet];
}

double CConfig::GetInlet_Pressure(string val_marker) {
	unsigned short iMarker_Supersonic_Inlet;
	for (iMarker_Supersonic_Inlet = 0; iMarker_Supersonic_Inlet < nMarker_Supersonic_Inlet; iMarker_Supersonic_Inlet++)
		if (Marker_Supersonic_Inlet[iMarker_Supersonic_Inlet] == val_marker) break;
	return Inlet_Pressure[iMarker_Supersonic_Inlet];
}

double* CConfig::GetInlet_Velocity(string val_marker) {
	unsigned short iMarker_Supersonic_Inlet;
	for (iMarker_Supersonic_Inlet = 0; iMarker_Supersonic_Inlet < nMarker_Supersonic_Inlet; iMarker_Supersonic_Inlet++)
		if (Marker_Supersonic_Inlet[iMarker_Supersonic_Inlet] == val_marker) break;
	return Inlet_Velocity[iMarker_Supersonic_Inlet];
}

double CConfig::GetOutlet_Pressure(string val_marker) {
	unsigned short iMarker_Outlet;
	for (iMarker_Outlet = 0; iMarker_Outlet < nMarker_Outlet; iMarker_Outlet++)
		if (Marker_Outlet[iMarker_Outlet] == val_marker) break;
	return Outlet_Pressure[iMarker_Outlet];
}

double CConfig::GetIsothermal_Temperature(string val_marker) {
	unsigned short iMarker_Isothermal;
	for (iMarker_Isothermal = 0; iMarker_Isothermal < nMarker_Isothermal; iMarker_Isothermal++)
		if (Marker_Isothermal[iMarker_Isothermal] == val_marker) break;
	return Isothermal_Temperature[iMarker_Isothermal];
}

double CConfig::GetWall_HeatFlux(string val_marker) {
	unsigned short iMarker_HeatFlux;
	for (iMarker_HeatFlux = 0; iMarker_HeatFlux < nMarker_HeatFlux; iMarker_HeatFlux++)
		if (Marker_HeatFlux[iMarker_HeatFlux] == val_marker) break;
	return Heat_Flux[iMarker_HeatFlux];
}

double CConfig::GetFanFace_Mach_Target(string val_marker) {
	unsigned short iMarker_NacelleInflow;
	for (iMarker_NacelleInflow = 0; iMarker_NacelleInflow < nMarker_NacelleInflow; iMarker_NacelleInflow++)
		if (Marker_NacelleInflow[iMarker_NacelleInflow] == val_marker) break;
	return FanFace_Mach_Target[iMarker_NacelleInflow];
}

double CConfig::GetFanFace_Pressure(string val_marker) {
	unsigned short iMarker_NacelleInflow;
	for (iMarker_NacelleInflow = 0; iMarker_NacelleInflow < nMarker_NacelleInflow; iMarker_NacelleInflow++)
		if (Marker_NacelleInflow[iMarker_NacelleInflow] == val_marker) break;
	return FanFace_Pressure[iMarker_NacelleInflow];
}

double CConfig::GetFanFace_Mach(string val_marker) {
	unsigned short iMarker_NacelleInflow;
	for (iMarker_NacelleInflow = 0; iMarker_NacelleInflow < nMarker_NacelleInflow; iMarker_NacelleInflow++)
		if (Marker_NacelleInflow[iMarker_NacelleInflow] == val_marker) break;
	return FanFace_Mach[iMarker_NacelleInflow];
}

double CConfig::GetDispl_Value(string val_marker) {
	unsigned short iMarker_Displacement;
	for (iMarker_Displacement = 0; iMarker_Displacement < nMarker_Displacement; iMarker_Displacement++)
		if (Marker_Displacement[iMarker_Displacement] == val_marker) break;
	return Displ_Value[iMarker_Displacement];
}

double CConfig::GetLoad_Value(string val_marker) {
	unsigned short iMarker_Load;
	for (iMarker_Load = 0; iMarker_Load < nMarker_Load; iMarker_Load++)
		if (Marker_Load[iMarker_Load] == val_marker) break;
	return Load_Value[iMarker_Load];
}

double CConfig::GetFlowLoad_Value(string val_marker) {
	unsigned short iMarker_FlowLoad;
	for (iMarker_FlowLoad = 0; iMarker_FlowLoad < nMarker_FlowLoad; iMarker_FlowLoad++)
		if (Marker_FlowLoad[iMarker_FlowLoad] == val_marker) break;
	return FlowLoad_Value[iMarker_FlowLoad];
}

void CConfig::SetNondimensionalization(unsigned short val_nDim, unsigned short val_iZone) {
	double Mach2Vel_FreeStream, ModVel_FreeStream, Energy_FreeStream = 0.0, ModVel_FreeStreamND;
	double Velocity_Reynolds;
	unsigned short iDim;
	int rank = MASTER_NODE;
  
#ifndef NO_MPI
	rank = MPI::COMM_WORLD.Get_rank();
#endif
  
	Velocity_FreeStreamND = new double[val_nDim];
  
	/*--- Local variables and memory allocation ---*/
	double Alpha = AoA*PI_NUMBER/180.0;
	double Beta  = AoS*PI_NUMBER/180.0;
	double Gamma_Minus_One = Gamma - 1.0;
	bool Compressible = (!Incompressible);
	bool Unsteady = (Unsteady_Simulation != NO);
	bool turbulent = (Kind_Solver == RANS);
  
	if (Unsteady_Farfield && Unsteady) {
		double time, time_ext;
		unsigned long iter, n;
		string text_line;
		double temp_Temperature, temp_Mach, temp_Pressure, Derivative_Begin, Derivative_End;
		vector<double> Time_Spline, Temperature_Spline, Mach_Spline, Pressure_Spline;
		vector<double> Temperature2_Spline, Mach2_Spline, Pressure2_Spline;
    
		ifstream farfield_file;
		string filename = GetFarfield_FileName();
		farfield_file.open(filename.data(), ios::in);
    
		/*--- In case there is no restart file ---*/
		if (farfield_file.fail()) {
			cout << "There is no farfield bounadry data file!!" << endl;
			cout << "Press any key to exit..." << endl;
			cin.get(); exit(1);
		}
    
		/*--- The first line is the header ---*/
		getline (farfield_file, text_line);
    
		while (getline (farfield_file,text_line) ) {
			istringstream point_line(text_line);
      
			/*--- First value is the point index, then the conservative vars. ---*/
			point_line >> time;
			point_line >> temp_Temperature;// Temperature_FreeStream;
			point_line >> temp_Mach; // Mach
			point_line >> temp_Pressure;// Pressure_FreeStream;
      
			/*--- Spline interpolation, dummy function ---*/
			Time_Spline.push_back(time);
			Temperature_Spline.push_back(temp_Temperature);
			Mach_Spline.push_back(temp_Mach);
			Pressure_Spline.push_back(temp_Pressure);
			cout << " pressure = " << temp_Pressure << endl;
		}
    
		/*--- Close the restart file ---*/
		farfield_file.close();
    
		/*--- Create the spline ---*/
		n = Time_Spline.size();
		Temperature2_Spline.resize(n);
		Mach2_Spline.resize(n);
		Pressure2_Spline.resize(n);
    
		Derivative_Begin = (Temperature_Spline[1]-Temperature_Spline[0])/(Time_Spline[1]-Time_Spline[0]);
		Derivative_End = (Temperature_Spline[n-1]-Temperature_Spline[n-2])/(Time_Spline[n-1]-Time_Spline[n-2]);
		SetSpline(Time_Spline, Temperature_Spline, n, Derivative_Begin, Derivative_End, Temperature2_Spline);
    
    
		Derivative_Begin = (Mach_Spline[1]-Mach_Spline[0])/(Time_Spline[1]-Time_Spline[0]);
		Derivative_End = (Mach_Spline[n-1]-Mach_Spline[n-2])/(Time_Spline[n-1]-Time_Spline[n-2]);
		SetSpline(Time_Spline, Mach_Spline, n, Derivative_Begin, Derivative_End, Mach2_Spline);
    
    
		Derivative_Begin = (Pressure_Spline[1]-Pressure_Spline[0])/(Time_Spline[1]-Time_Spline[0]);
		Derivative_End = (Pressure_Spline[n-1]-Pressure_Spline[n-2])/(Time_Spline[n-1]-Time_Spline[n-2]);
		SetSpline(Time_Spline, Pressure_Spline, n, Derivative_Begin, Derivative_End, Pressure2_Spline);
    
		/*--- Allocate arrays to store time dependent farfield information ---*/
		Density_FreeStreamND_Time   = new double  [nExtIter];
		Pressure_FreeStreamND_Time  = new double  [nExtIter];
		Mach_Inf_Time 				= new double  [nExtIter];
		Energy_FreeStreamND_Time    = new double  [nExtIter];
		Velocity_FreeStreamND_Time  = new double* [nExtIter];
		for (iter = 0; iter < nExtIter; iter ++) {
			Velocity_FreeStreamND_Time[iter]  = new double [val_nDim];
			for (iDim = 0; iDim < val_nDim; iDim ++)
				Velocity_FreeStreamND_Time[iter][iDim] = 0.0;
		}
    
		/*--- Loop over all external time instances to store the time dependent values ---*/
    
		for (iter = 0; iter < nExtIter; iter ++) {
      
			time_ext =  iter*Delta_UnstTime;
      
			/*--- Get the interpolated values at current time step ---*/
			Temperature_FreeStream = GetSpline(Time_Spline, Temperature_Spline, Temperature2_Spline, n, time_ext);
			Mach = GetSpline(Time_Spline, Mach_Spline, Mach2_Spline, n, time_ext);
			Pressure_FreeStream = GetSpline(Time_Spline, Pressure_Spline, Pressure2_Spline, n, time_ext);
      
      
			Mach2Vel_FreeStream = sqrt(Gamma*Gas_Constant*Temperature_FreeStream);
      
			/*--- Compute the Free Stream velocity, using the Mach number ---*/
			if (val_nDim == 2) {
				Velocity_FreeStream[0] = cos(Alpha)*Mach*Mach2Vel_FreeStream;
				Velocity_FreeStream[1] = sin(Alpha)*Mach*Mach2Vel_FreeStream;
			}
			if (val_nDim == 3) {
				Velocity_FreeStream[0] = cos(Alpha)*cos(Beta)*Mach*Mach2Vel_FreeStream;
				Velocity_FreeStream[1] = sin(Beta)*Mach*Mach2Vel_FreeStream;
				Velocity_FreeStream[2] = sin(Alpha)*cos(Beta)*Mach*Mach2Vel_FreeStream;
			}
      
			Velocity_Ref = sqrt(Pressure_Ref/Density_Ref);
      
			for (iDim = 0; iDim < val_nDim; iDim++)
				Velocity_FreeStreamND_Time[iter][iDim] = Velocity_FreeStream[iDim]/Velocity_Ref;
      
			Density_FreeStream  				= Pressure_FreeStream/(Gas_Constant*Temperature_FreeStream);
			Density_FreeStreamND_Time[iter]  	= Density_FreeStream/Density_Ref;
			Pressure_FreeStreamND_Time[iter] 	= Pressure_FreeStream/Pressure_Ref;
			Mach_Inf_Time[iter]				    = Mach;
      
			ModVel_FreeStreamND = 0;
			for (iDim = 0; iDim < val_nDim; iDim++)
				ModVel_FreeStreamND += Velocity_FreeStreamND_Time[iter][iDim]*Velocity_FreeStreamND_Time[iter][iDim];
			ModVel_FreeStreamND    	 = sqrt(ModVel_FreeStreamND);
			Energy_FreeStreamND_Time[iter]    = Pressure_FreeStreamND_Time[iter]/(Density_FreeStreamND_Time[iter]*Gamma_Minus_One)+0.5*ModVel_FreeStreamND*ModVel_FreeStreamND;
		}
    
	}
  
	if (Compressible) {
    
		Mach2Vel_FreeStream = sqrt(Gamma*Gas_Constant*Temperature_FreeStream);
    
		/*--- Compute the Free Stream velocity, using the Mach number ---*/
		if (val_nDim == 2) {
			Velocity_FreeStream[0] = cos(Alpha)*Mach*Mach2Vel_FreeStream;
			Velocity_FreeStream[1] = sin(Alpha)*Mach*Mach2Vel_FreeStream;
		}
		if (val_nDim == 3) {
			Velocity_FreeStream[0] = cos(Alpha)*cos(Beta)*Mach*Mach2Vel_FreeStream;
			Velocity_FreeStream[1] = sin(Beta)*Mach*Mach2Vel_FreeStream;
			Velocity_FreeStream[2] = sin(Alpha)*cos(Beta)*Mach*Mach2Vel_FreeStream;
		}
    
		/*--- Compute the modulus of the free stream velocity ---*/
		ModVel_FreeStream = 0;
		for (iDim = 0; iDim < val_nDim; iDim++)
			ModVel_FreeStream += Velocity_FreeStream[iDim]*Velocity_FreeStream[iDim];
		ModVel_FreeStream = sqrt(ModVel_FreeStream);
    
		if (Viscous) {
      
			/*--- First, check if there is mesh motion. If yes, use the Mach
       number relative to the body to initialize the flow. ---*/
			if (Rotating_Frame || Grid_Movement)
				Velocity_Reynolds = Mach_Motion*Mach2Vel_FreeStream;
			else
				Velocity_Reynolds = ModVel_FreeStream;
      
			/*--- For viscous flows, pressure will be computed from a density
       that is found from the Reynolds number. The viscosity is computed
       from the dimensional version of Sutherland's law ---*/
			Viscosity_FreeStream = 1.853E-5*(pow(Temperature_FreeStream/300.0,3.0/2.0) * (300.0+110.3)/(Temperature_FreeStream+110.3));
			Density_FreeStream   = Reynolds*Viscosity_FreeStream/(Velocity_Reynolds*Length_Reynolds);
			Pressure_FreeStream  = Density_FreeStream*Gas_Constant*Temperature_FreeStream;
		} else {
			/*--- For inviscid flow, density is calculated from the specified
			 total temperature and pressure using the gas law. ---*/
			Density_FreeStream  = Pressure_FreeStream/(Gas_Constant*Temperature_FreeStream);
		}
		/*-- Compute the freestream energy. ---*/
		Energy_FreeStream = Pressure_FreeStream/(Density_FreeStream*Gamma_Minus_One)+0.5*ModVel_FreeStream*ModVel_FreeStream;
    
		/*--- Additional reference values defined by Pref, Tref, RHOref. By definition,
		 Lref is one because we have converted the grid to meters.---*/
		Length_Ref         = 1.0;
		Velocity_Ref      = sqrt(Pressure_Ref/Density_Ref);
		Time_Ref          = Length_Ref/Velocity_Ref;
		Omega_Ref         = Velocity_Ref/Length_Ref;
		Force_Ref         = Velocity_Ref*Velocity_Ref/Length_Ref;
		Gas_Constant_Ref  = Velocity_Ref*Velocity_Ref/Temperature_Ref;
		Viscosity_Ref     = Density_Ref*Velocity_Ref*Length_Ref;
		Froude            = ModVel_FreeStream/sqrt(STANDART_GRAVITY*Length_Ref);
    
	}
  
	else {
    
		/*--- Reference length = 1 (by default)
     Reference density = liquid density or freestream
     Reference viscosity = liquid viscosity or freestream
     Reference velocity = liquid velocity or freestream
     Reference pressure = Reference density * Reference velocity * Reference velocity
     Reynolds number based on the liquid or reference viscosity ---*/
    
		Pressure_FreeStream = 0.0;
		Length_Ref = 1.0;
		Density_Ref = Density_FreeStream;
		ModVel_FreeStream = 0;
		for (iDim = 0; iDim < val_nDim; iDim++)
			ModVel_FreeStream += Velocity_FreeStream[iDim]*Velocity_FreeStream[iDim];
		ModVel_FreeStream = sqrt(ModVel_FreeStream);
		Velocity_Ref = ModVel_FreeStream;
		Pressure_Ref = Density_Ref*(Velocity_Ref*Velocity_Ref);
    
		if (Viscous) {
			Reynolds = Density_Ref*Velocity_Ref*Length_Ref / Viscosity_FreeStream;
			Viscosity_Ref = Viscosity_FreeStream * Reynolds;
		}
    
		/*--- Compute mach number ---*/
		Mach = ModVel_FreeStream / sqrt(Bulk_Modulus/Density_FreeStream);
		if (val_nDim == 2) AoA = atan(Velocity_FreeStream[1]/Velocity_FreeStream[0])*180.0/PI_NUMBER;
		else AoA = atan(Velocity_FreeStream[2]/Velocity_FreeStream[0])*180.0/PI_NUMBER;
		if (val_nDim == 2) AoS = 0.0;
		else AoS = asin(Velocity_FreeStream[1]/ModVel_FreeStream)*180.0/PI_NUMBER;
    
		Froude = ModVel_FreeStream/sqrt(STANDART_GRAVITY*Length_Ref);
    
		Time_Ref = Length_Ref/Velocity_Ref;
    
	}
  
	/*--- Divide by reference values, to compute the non-dimensional free-stream values ---*/
	Pressure_FreeStreamND = Pressure_FreeStream/Pressure_Ref;
	Density_FreeStreamND  = Density_FreeStream/Density_Ref;
  
	for (iDim = 0; iDim < val_nDim; iDim++)
		Velocity_FreeStreamND[iDim] = Velocity_FreeStream[iDim]/Velocity_Ref;
	Temperature_FreeStreamND = Temperature_FreeStream/Temperature_Ref;
  
	Gas_ConstantND = Gas_Constant/Gas_Constant_Ref;
  
	/*--- Perform non-dim. for rotating terms ---*/
	Omega_Mag = 0.0;
	for (iDim = 0; iDim < 3; iDim++) {
		Omega_FreeStreamND[iDim] = Omega[iDim]/Omega_Ref;
		Omega_Mag += Omega[iDim]*Omega[iDim];
	}
	Omega_Mag = sqrt(Omega_Mag)/Omega_Ref;
  
	ModVel_FreeStreamND = 0;
	for (iDim = 0; iDim < val_nDim; iDim++)
		ModVel_FreeStreamND += Velocity_FreeStreamND[iDim]*Velocity_FreeStreamND[iDim];
	ModVel_FreeStreamND    = sqrt(ModVel_FreeStreamND);
	Energy_FreeStreamND    = Pressure_FreeStreamND/(Density_FreeStreamND*Gamma_Minus_One)+0.5*ModVel_FreeStreamND*ModVel_FreeStreamND;
	Viscosity_FreeStreamND = Viscosity_FreeStream / Viscosity_Ref;
	Total_UnstTimeND = Total_UnstTime / Time_Ref;
	Delta_UnstTimeND = Delta_UnstTime / Time_Ref;
  
	double kine_Inf  = 3.0/2.0*(ModVel_FreeStreamND*ModVel_FreeStreamND*TurbulenceIntensity_FreeStream*TurbulenceIntensity_FreeStream);
	double omega_Inf = Density_FreeStreamND*kine_Inf/(Viscosity_FreeStreamND*Turb2LamViscRatio_FreeStream);
  
	/*--- Write output to the console if this is the master node and first domain ---*/
	if ((rank == MASTER_NODE) && (val_iZone == 0)) {
    
		cout << endl <<"---------------- Flow & Non-dimensionalization information ---------------" << endl;
    
		cout.precision(6);
    
		if (Compressible) {
			if (Viscous) {
				cout << "Viscous flow: Computing pressure using the ideal gas law" << endl;
				cout << "based on the freestream temperature and a density computed" << endl;
				cout << "from the Reynolds number." << endl;
			} else {
				cout << "Inviscid flow: Computing density based on freestream" << endl;
				cout << "temperature and pressure using the ideal gas law." << endl;
			}
		}
		else {
			cout << "Viscous and Inviscid flow: rho_ref, and vel_ref" << endl;
			cout << "are based on the freestream values, p_ref = rho_ref*vel_ref^2." << endl;
			cout << "The freestream value of the pressure is 0." << endl;
			cout << "Mach number: "<< Mach << ", computed using the Bulk modulus." << endl;
			cout << "Angle of attack (deg): "<< AoA << ", computed using the the free-stream velocity." << endl;
			cout << "Side slip angle (deg): "<< AoS << ", computed using the the free-stream velocity." << endl;
			if (Viscous) cout << "Reynolds number: " << Reynolds << ", computed using free-stream values."<<endl;
			cout << "Only dimensional computation, the grid should be dimensional." << endl;
		}
    
		cout <<"--Input conditions:"<< endl;
		cout << "Grid conversion factor to meters: " << Conversion_Factor << endl;
    
		if (Compressible) {
			cout << "Ratio of specific heats: " << Gamma           << endl;
			cout << "Specific gas constant (J/(kg.K)): "   << Gas_Constant  << endl;
		}
		else {
			cout << "Bulk modulus (N/m^2): "						<< Bulk_Modulus    << endl;
			cout << "Artificial compressibility factor (N/m^2): "						<< ArtComp_Factor    << endl;
		}
    
		cout << "Freestream pressure (N/m^2): "          << Pressure_FreeStream    << endl;
		if (Compressible)
			cout << "Freestream temperature (K): "       << Temperature_FreeStream << endl;
		cout << "Freestream density (kg/m^3): "					 << Density_FreeStream << endl;
		if (val_nDim == 2) {
			cout << "Freestream velocity (m/s): (" << Velocity_FreeStream[0] << ",";
			cout << Velocity_FreeStream[1] << ")";
		} else if (val_nDim == 3) {
			cout << "Freestream velocity (m/s): (" << Velocity_FreeStream[0] << ",";
			cout << Velocity_FreeStream[1] << "," << Velocity_FreeStream[2] << ")";
		}
    
		cout << " -> Modulus: "					 << ModVel_FreeStream << endl;
    
		if (Compressible)
			cout << "Freestream energy (kg.m/s^2): "					 << Energy_FreeStream << endl;
    
		if (Viscous)
			cout << "Freestream viscosity (N.s/m^2): "				 << Viscosity_FreeStream << endl;
    
		if (Rotating_Frame) {
			cout << "Freestream rotation (rad/s): (" << Omega[0];
			cout << "," << Omega[1] << "," << Omega[2] << ")" << endl;
		}
		if (Unsteady) {
			cout << "Total time (s): " << Total_UnstTime << ". Time step (s): " << Delta_UnstTime << endl;
		}
    
		/*--- Print out reference values. ---*/
		cout <<"--Reference values:"<< endl;
		cout << "Reference pressure (N/m^2): "      << Pressure_Ref    << endl;
    
		if (Compressible) {
			cout << "Reference temperature (K): "   << Temperature_Ref << endl;
			cout << "Reference energy (kg.m/s^2): "       << Energy_FreeStream/Energy_FreeStreamND     << endl;
		}
		else {
			cout << "Reference length (m): 1.0" << endl;
		}
		cout << "Reference density (kg/m^3): "       << Density_Ref     << endl;
		cout << "Reference velocity (m/s): "       << Velocity_Ref     << endl;
    
		if (Viscous)
			cout << "Reference viscosity (N.s/m^2): "       << Viscosity_Ref     << endl;
    
		if (Unsteady)
			cout << "Reference time (s): "        << Time_Ref      << endl;
    
		/*--- Print out resulting non-dim values here. ---*/
		cout << "--Resulting non-dimensional state:" << endl;
		cout << "Mach number (non-dimensional): " << Mach << endl;
		if (Viscous) {
			cout << "Reynolds number (non-dimensional): " << Reynolds << endl;
			cout << "Reynolds length (m): "       << Length_Reynolds     << endl;
		}
		cout << "Froude number (non-dimensional): " << Froude << endl;
		cout << "Lenght of the baseline wave (non-dimensional): " << 2.0*PI_NUMBER*Froude*Froude << endl;
    
		if (Compressible) {
			cout << "Negative pressure, temperature or density is not allowed!" << endl;
			cout << "Specific gas constant (non-dimensional): "   << Gas_Constant << endl;
			cout << "Freestream temperature (non-dimensional): "  << Temperature_FreeStreamND << endl;
		}
		cout << "Freestream pressure (non-dimensional): "     << Pressure_FreeStreamND    << endl;
		cout << "Freestream density (non-dimensional): "      << Density_FreeStreamND     << endl;
		if (val_nDim == 2) {
			cout << "Freestream velocity (non-dimensional): (" << Velocity_FreeStreamND[0] << ",";
			cout << Velocity_FreeStreamND[1] << ")";
		} else if (val_nDim == 3) {
			cout << "Freestream velocity (non-dimensional): (" << Velocity_FreeStreamND[0] << ",";
			cout << Velocity_FreeStreamND[1] << "," << Velocity_FreeStreamND[2] << ")";
		}
		cout << " -> Modulus: "					 << ModVel_FreeStreamND << endl;
    
		if (turbulent){
			cout << "Free-stream turb. kinetic energy (non-dimensional): " << kine_Inf << endl;
			cout << "Free-stream specific dissipation (non-dimensional): " << omega_Inf << endl;
		}
    
		if (Compressible)
			cout << "Freestream energy (non-dimensional): "					 << Energy_FreeStreamND << endl;
    
		if (Viscous)
			cout << "Freestream viscosity (non-dimensional): " << Viscosity_FreeStreamND << endl;
    
		if (Rotating_Frame) {
			cout << "Freestream rotation (non-dimensional): (" << Omega_FreeStreamND[0];
			cout << "," << Omega_FreeStreamND[1] << "," << Omega_FreeStreamND[2] << ")" << endl;
		}
		if (Unsteady) {
			cout << "Total time (non-dimensional): "				 << Total_UnstTimeND << endl;
			cout << "Time step (non-dimensional): "				 << Delta_UnstTimeND << endl;
		}
		if (Mach <= 0.0) cout << "Force coefficients computed using reference values." << endl;
		else cout << "Force coefficients computed using freestream values." << endl;
	}
  
}

void CConfig::SetSpline(vector<double> &x, vector<double> &y, unsigned long n, double yp1, double ypn, vector<double> &y2) {
	unsigned long i, k;
	double p, qn, sig, un, *u;

	u = new double [n];

	if (yp1 > 0.99e30)			// The lower boundary condition is set either to be "nat
		y2[0]=u[0]=0.0;			  // -ural"
	else {									// or else to have a specified first derivative.
		y2[0] = -0.5;
		u[0]=(3.0/(x[1]-x[0]))*((y[1]-y[0])/(x[1]-x[0])-yp1);
	}

	for (i=2; i<=n-1; i++) {									//  This is the decomposition loop of the tridiagonal al-
		sig=(x[i-1]-x[i-2])/(x[i]-x[i-2]);		//	gorithm. y2 and u are used for tem-
		p=sig*y2[i-2]+2.0;										//	porary storage of the decomposed
		y2[i-1]=(sig-1.0)/p;										//	factors.
		u[i-1]=(y[i]-y[i-1])/(x[i]-x[i-1]) - (y[i-1]-y[i-2])/(x[i-1]-x[i-2]);
		u[i-1]=(6.0*u[i-1]/(x[i]-x[i-2])-sig*u[i-2])/p;
	}

	if (ypn > 0.99e30)						// The upper boundary condition is set either to be
		qn=un=0.0;									// "natural"
	else {												// or else to have a specified first derivative.
		qn=0.5;
		un=(3.0/(x[n-1]-x[n-2]))*(ypn-(y[n-1]-y[n-2])/(x[n-1]-x[n-2]));
	}
	y2[n-1]=(un-qn*u[n-2])/(qn*y2[n-2]+1.0);
	for (k=n-1; k>=1; k--)					// This is the backsubstitution loop of the tridiagonal
		y2[k-1]=y2[k-1]*y2[k]+u[k-1];	  // algorithm.

	delete[] u;

}

double CConfig::GetSpline(vector<double>&xa, vector<double>&ya, vector<double>&y2a, unsigned long n, double x) {
	unsigned long klo, khi, k;
	double h, b, a, y;

	klo=1;										// We will find the right place in the table by means of
	khi=n;										// bisection. This is optimal if sequential calls to this
	while (khi-klo > 1) {			// routine are at random values of x. If sequential calls
		k=(khi+klo) >> 1;				// are in order, and closely spaced, one would do better
		if (xa[k-1] > x) khi=k;		// to store previous values of klo and khi and test if
		else klo=k;							// they remain appropriate on the next call.
	}								// klo and khi now bracket the input value of x
	h=xa[khi-1]-xa[klo-1];
	if (h == 0.0) cout << "Bad xa input to routine splint" << endl;	// The xa’s must be dis-
	a=(xa[khi-1]-x)/h;																					      // tinct.
	b=(x-xa[klo-1])/h;				// Cubic spline polynomial is now evaluated.
	y=a*ya[klo-1]+b*ya[khi-1]+((a*a*a-a)*y2a[klo-1]+(b*b*b-b)*y2a[khi-1])*(h*h)/6.0;

	return y;
}<|MERGE_RESOLUTION|>--- conflicted
+++ resolved
@@ -110,16 +110,11 @@
 	/* DESCRIPTION: Physical governing equations */
 	AddEnumOption("PHYSICAL_PROBLEM", Kind_Solver, Solver_Map, "NONE");
 	/* DESCRIPTION: Mathematical problem */
-<<<<<<< HEAD
-	AddMathProblem("MATH_PROBLEM" , Adjoint, false , OneShot, false, 
-                 Linearized, false, Restart_Flow, false);
-=======
 	AddMathProblem("MATH_PROBLEM" , Adjoint, false , OneShot, false, Linearized, false, Restart_Flow, false);
   /* DESCRIPTION: Specify turbulence model */
 	AddEnumOption("KIND_TURB_MODEL", Kind_Turb_Model, Turb_Model_Map, "NONE");
 	/* DESCRIPTION: Specify transition model */
 	AddEnumOption("KIND_TRANS_MODEL", Kind_Trans_Model, Trans_Model_Map, "NONE");
->>>>>>> 6c07924a
 	/* DESCRIPTION: Free-surface problem */
 	AddSpecialOption("FREE_SURFACE", FreeSurface, SetBoolOption, false);
 	/* DESCRIPTION: Incompressible flow using artificial compressibility */
@@ -144,14 +139,9 @@
 	AddMarkerOption("MARKER_MONITORING", nMarker_Monitoring, Marker_Monitoring);
   /* DESCRIPTION: Marker(s) of the surface where objective function (design problem) will be evaluated */
 	AddMarkerOption("MARKER_DESIGNING", nMarker_Designing, Marker_Designing);
-<<<<<<< HEAD
-  
-	/* DESCRIPTION: Euler wall boundary condition */
-=======
   /* DESCRIPTION: Marker(s) of moving surfaces (MOVING_WALL or DEFORMING grid motion). */
 	AddMarkerOption("MARKER_MOVING", nMarker_Moving, Marker_Moving);
 	/* DESCRIPTION: Euler wall boundary marker(s) */
->>>>>>> 6c07924a
 	AddMarkerOption("MARKER_EULER", nMarker_Euler, Marker_Euler);
 	/* DESCRIPTION: Adiabatic wall boundary condition */
 	AddSpecialOption("ADIABATIC_WALL", AdiabaticWall, SetBoolOption, true);
@@ -472,60 +462,17 @@
 	AddScalarOption("MAX_CHILDREN", MaxChildren, 500);
 	/* DESCRIPTION: Maximum length of an agglomerated element (relative to the domain) */
 	AddScalarOption("MAX_DIMENSION", MaxDimension, 0.1);
-<<<<<<< HEAD
-
-	/*--- options related to the discretization ---*/
-	/* CONFIG_CATEGORY: Discretization */
-
-	/* DESCRIPTION: Slope limiter */
-	AddEnumOption("SLOPE_LIMITER_FLOW", Kind_SlopeLimit_Flow, Limiter_Map, "NONE");
-  /* DESCRIPTION: Slope limiter */
-	AddEnumOption("SLOPE_LIMITER_TNE2", Kind_SlopeLimit_TNE2, Limiter_Map, "NONE");
-	/* DESCRIPTION: Slope limiter */
-	AddEnumOption("SLOPE_LIMITER_ADJFLOW", Kind_SlopeLimit_AdjFlow, Limiter_Map, "NONE");
-	/* DESCRIPTION: Slope limiter */
-	AddEnumOption("SLOPE_LIMITER_TURB", Kind_SlopeLimit_Turb, Limiter_Map, "NONE");
-	/* DESCRIPTION: Slope limiter */
-	AddEnumOption("SLOPE_LIMITER_ADJTURB", Kind_SlopeLimit_AdjTurb, Limiter_Map, "NONE");
-	/* DESCRIPTION: Slope limiter */
-	AddEnumOption("SLOPE_LIMITER_LEVELSET", Kind_SlopeLimit_LevelSet, Limiter_Map, "NONE");
-	/* DESCRIPTION: Slope limiter */
-	AddEnumOption("SLOPE_LIMITER_ADJLEVELSET", Kind_SlopeLimit_AdjLevelSet, Limiter_Map, "NONE");
-	/* DESCRIPTION: Slope limiter */
-	AddEnumOption("SLOPE_LIMITER_PLASMA", Kind_SlopeLimit_Plasma, Limiter_Map, "NONE");
-	/* DESCRIPTION: Slope limiter */
-	AddEnumOption("SLOPE_LIMITER_ADJPLASMA", Kind_SlopeLimit_AdjPlasma, Limiter_Map, "NONE");
-=======
   
 	/*--- Options related to the spatial discretization ---*/
 	/* CONFIG_CATEGORY: Spatial Discretization */
   
 	/* DESCRIPTION: Numerical method for spatial gradients */
 	AddEnumOption("NUM_METHOD_GRAD", Kind_Gradient_Method, Gradient_Map, "GREEN_GAUSS");
->>>>>>> 6c07924a
 	/* DESCRIPTION: Coefficient for the limiter */
 	AddScalarOption("LIMITER_COEFF", LimiterCoeff, 0.3);
   
 	/* DESCRIPTION: Convective numerical method */
 	AddConvectOption("CONV_NUM_METHOD_FLOW", Kind_ConvNumScheme_Flow, Kind_Centered_Flow, Kind_Upwind_Flow);
-<<<<<<< HEAD
-  /* DESCRIPTION: Convective numerical method */
-	AddConvectOption("CONV_NUM_METHOD_TNE2", Kind_ConvNumScheme_TNE2, Kind_Centered_TNE2, Kind_Upwind_TNE2);
-	/* DESCRIPTION: Convective numerical method */
-	AddConvectOption("CONV_NUM_METHOD_LEVELSET", Kind_ConvNumScheme_LevelSet, Kind_Centered_LevelSet, Kind_Upwind_LevelSet);
-	/* DESCRIPTION: Convective numerical method */
-	AddConvectOption("CONV_NUM_METHOD_ADJLEVELSET", Kind_ConvNumScheme_AdjLevelSet, Kind_Centered_AdjLevelSet, Kind_Upwind_AdjLevelSet);
-	/* DESCRIPTION: Convective numerical method */
-	AddConvectOption("CONV_NUM_METHOD_PLASMA", Kind_ConvNumScheme_Plasma, Kind_Centered_Plasma, Kind_Upwind_Plasma);
-	/* DESCRIPTION: Convective numerical method */
-	AddConvectOption("CONV_NUM_METHOD_ADJPLASMA", Kind_ConvNumScheme_AdjPlasma, Kind_Centered_AdjPlasma, Kind_Upwind_AdjPlasma);
-	/* DESCRIPTION: Convective numerical method */
-	AddConvectOption("CONV_NUM_METHOD_ADJ", Kind_ConvNumScheme_AdjFlow, Kind_Centered_AdjFlow, Kind_Upwind_AdjFlow);
-	/* DESCRIPTION: Convective numerical method */
-	AddConvectOption("CONV_NUM_METHOD_ADJTNE2", Kind_ConvNumScheme_AdjTNE2, Kind_Centered_AdjTNE2, Kind_Upwind_AdjTNE2);
-	/* DESCRIPTION: Convective numerical method */
-	AddConvectOption("CONV_NUM_METHOD_LIN", Kind_ConvNumScheme_LinFlow, Kind_Centered_LinFlow, Kind_Upwind_LinFlow);
-=======
 	/* DESCRIPTION: Viscous numerical method */
 	AddEnumOption("VISC_NUM_METHOD_FLOW", Kind_ViscNumScheme_Flow, Viscous_Map, "NONE");
 	/* DESCRIPTION: Source term numerical method */
@@ -550,7 +497,6 @@
 	
 	/* DESCRIPTION: Slope limiter */
 	AddEnumOption("SLOPE_LIMITER_TURB", Kind_SlopeLimit_Turb, Limiter_Map, "NONE");
->>>>>>> 6c07924a
 	/* DESCRIPTION: Convective numerical method */
 	AddConvectOption("CONV_NUM_METHOD_TURB", Kind_ConvNumScheme_Turb, Kind_Centered_Turb, Kind_Upwind_Turb);
 	/* DESCRIPTION: Viscous numerical method */
@@ -562,17 +508,6 @@
 	AddEnumOption("SLOPE_LIMITER_ADJTURB", Kind_SlopeLimit_AdjTurb, Limiter_Map, "NONE");
 	/* DESCRIPTION: Convective numerical method */
 	AddConvectOption("CONV_NUM_METHOD_ADJTURB", Kind_ConvNumScheme_AdjTurb, Kind_Centered_AdjTurb, Kind_Upwind_AdjTurb);
-<<<<<<< HEAD
-	/* DESCRIPTION: Numerical method for spatial gradients */
-	AddEnumOption("NUM_METHOD_GRAD", Kind_Gradient_Method, Gradient_Map, "GREEN_GAUSS");
-	/* DESCRIPTION: Viscous numerical method */
-	AddEnumOption("VISC_NUM_METHOD_FLOW", Kind_ViscNumScheme_Flow, Viscous_Map, "NONE");
-  /* DESCRIPTION: Viscous numerical method */
-	AddEnumOption("VISC_NUM_METHOD_TNE2", Kind_ViscNumScheme_TNE2, Viscous_Map, "NONE");
-	/* DESCRIPTION: Viscous numerical method */
-	AddEnumOption("VISC_NUM_METHOD_WAVE", Kind_ViscNumScheme_Wave, Viscous_Map, "GALERKIN");
-=======
->>>>>>> 6c07924a
 	/* DESCRIPTION: Viscous numerical method */
 	AddEnumOption("VISC_NUM_METHOD_ADJTURB", Kind_ViscNumScheme_AdjTurb, Viscous_Map, "NONE");
 	/* DESCRIPTION: Source term numerical method */
@@ -583,11 +518,6 @@
 	/* DESCRIPTION: Viscous numerical method */
 	AddEnumOption("VISC_NUM_METHOD_LIN", Kind_ViscNumScheme_LinFlow, Viscous_Map, "NONE");
 	/* DESCRIPTION: Source term numerical method */
-<<<<<<< HEAD
-	AddEnumOption("SOUR_NUM_METHOD_FLOW", Kind_SourNumScheme_Flow, Source_Map, "NONE");
-  /* DESCRIPTION: Source term numerical method */
-	AddEnumOption("SOUR_NUM_METHOD_TNE2", Kind_SourNumScheme_TNE2, Source_Map, "NONE");
-=======
 	AddEnumOption("SOUR_NUM_METHOD_LIN", Kind_SourNumScheme_LinFlow, Source_Map, "NONE");
 	default_vec_3d[0] = 0.15; default_vec_3d[1] = 0.02;
 	/* DESCRIPTION: 1st, 2nd and 4th order artificial dissipation coefficients */
@@ -597,7 +527,6 @@
 	AddEnumOption("SLOPE_LIMITER_LEVELSET", Kind_SlopeLimit_LevelSet, Limiter_Map, "NONE");
 	/* DESCRIPTION: Convective numerical method */
 	AddConvectOption("CONV_NUM_METHOD_LEVELSET", Kind_ConvNumScheme_LevelSet, Kind_Centered_LevelSet, Kind_Upwind_LevelSet);
->>>>>>> 6c07924a
 	/* DESCRIPTION: Source term numerical method */
 	AddEnumOption("SOUR_NUM_METHOD_LEVELSET", Kind_SourNumScheme_LevelSet, Source_Map, "NONE");
   
@@ -649,39 +578,6 @@
 	/* DESCRIPTION: Viscous numerical method */
 	AddEnumOption("VISC_NUM_METHOD_FEA", Kind_ViscNumScheme_FEA, Viscous_Map, "GALERKIN");
 	/* DESCRIPTION: Source term numerical method */
-<<<<<<< HEAD
-	AddEnumOption("SOUR_NUM_METHOD_ADJTURB", Kind_SourNumScheme_AdjTurb, Source_Map, "NONE");
-
-	/*--- options related to the artificial dissipation ---*/
-	/* CONFIG_CATEGORY: Artificial dissipation */
-
-	default_vec_3d[0] = 0.15; default_vec_3d[1] = 0.5; default_vec_3d[2] = 0.02;
-	/* DESCRIPTION: 1st, 2nd and 4th order artificial dissipation coefficients */
-	AddArrayOption("AD_COEFF_FLOW", 3, Kappa_Flow, default_vec_3d);
-	default_vec_3d[0] = 0.15; default_vec_3d[1] = 0.5; default_vec_3d[2] = 0.02;
-	/* DESCRIPTION: 1st, 2nd and 4th order artificial dissipation coefficients */
-	AddArrayOption("AD_COEFF_ADJ", 3, Kappa_AdjFlow, default_vec_3d);
-	default_vec_3d[0] = 0.15; default_vec_3d[1] = 0.5; default_vec_3d[2] = 0.02;
-  /* DESCRIPTION: 1st, 2nd and 4th order artificial dissipation coefficients */
-	AddArrayOption("AD_COEFF_TNE2", 3, Kappa_TNE2, default_vec_3d);
-	default_vec_3d[0] = 0.15; default_vec_3d[1] = 0.5; default_vec_3d[2] = 0.02;
-  /* DESCRIPTION: 1st, 2nd and 4th order artificial dissipation coefficients */
-	AddArrayOption("AD_COEFF_ADJTNE2", 3, Kappa_AdjTNE2, default_vec_3d);
-	default_vec_3d[0] = 0.15; default_vec_3d[1] = 0.5; default_vec_3d[2] = 0.02;
-	/* DESCRIPTION: 1st, 2nd and 4th order artificial dissipation coefficients */
-	AddArrayOption("AD_COEFF_PLASMA", 3, Kappa_Plasma, default_vec_3d);
-	default_vec_3d[0] = 0.15; default_vec_3d[1] = 0.5; default_vec_3d[2] = 0.02;
-	/* DESCRIPTION: 1st, 2nd and 4th order artificial dissipation coefficients */
-	AddArrayOption("AD_COEFF_ADJPLASMA", 3, Kappa_AdjPlasma, default_vec_3d);
-	default_vec_3d[0] = 0.15; default_vec_3d[1] = 0.02;
-	/* DESCRIPTION: 1st, 2nd and 4th order artificial dissipation coefficients */
-	AddArrayOption("AD_COEFF_LIN", 2, Kappa_LinFlow, default_vec_3d);
-
-
-	/*--- options related to the adjoint and gradient ---*/
-	/* CONFIG_CATEGORY: Adjoint and gradient */
-
-=======
 	AddEnumOption("SOUR_NUM_METHOD_FEA", Kind_SourNumScheme_FEA, Source_Map, "NONE");
   
 	/* DESCRIPTION: Source term numerical method */
@@ -691,7 +587,6 @@
 	/*--- Options related to the adjoint and gradient ---*/
 	/* CONFIG_CATEGORY: Adjoint and Gradient */
   
->>>>>>> 6c07924a
 	/* DESCRIPTION: Adjoint type */
 	AddEnumOption("ADJOINT_TYPE", Kind_Adjoint, Adjoint_Map,"CONTINUOUS");
   /* DESCRIPTION: Limit value for the adjoint variable */
@@ -833,16 +728,11 @@
 	/* DESCRIPTION: Free-stream density (1.2886 Kg/m^3 (air), 998.2 Kg/m^3 (water)) */
 	AddScalarOption("FREESTREAM_DENSITY", Density_FreeStream, -1.0);
 	/* DESCRIPTION: Free-stream temperature (273.15 K by default) */
-<<<<<<< HEAD
 	AddScalarOption("FREESTREAM_TEMPERATURE", Temperature_FreeStream, 273.15);  
   /* DESCRIPTION: Free-stream vibrational-electronic temperature (273.15 K by default) */
 	AddScalarOption("FREESTREAM_TEMPERATURE_VE", Temperature_ve_FreeStream, 273.15);
-=======
-	AddScalarOption("FREESTREAM_TEMPERATURE", Temperature_FreeStream, 273.15);
-	default_vec_3d[0] = 0.0; default_vec_3d[1] = 0.0; default_vec_3d[2] = 0.0;
 	/* DESCRIPTION: Free-stream velocity (m/s) */
 	AddArrayOption("FREESTREAM_VELOCITY", 3, Velocity_FreeStream, default_vec_3d);
->>>>>>> 6c07924a
 	/* DESCRIPTION: Free-stream viscosity (1.853E-5 Ns/m^2 (air), 0.798E-3 Ns/m^2 (water)) */
 	AddScalarOption("FREESTREAM_VISCOSITY", Viscosity_FreeStream, -1.0);
 	/* DESCRIPTION:  */
@@ -853,17 +743,6 @@
 	AddScalarOption("FREESTREAM_NU_FACTOR", NuFactor_FreeStream, 3.0);
 	/* DESCRIPTION:  */
 	AddScalarOption("FREESTREAM_TURB2LAMVISCRATIO", Turb2LamViscRatio_FreeStream, 10.0);
-<<<<<<< HEAD
-  /* DESCRIPTION: Species mass fractions for the 2-temperature model */
-//  double *default_massfrac;
-//  default_massfrac = new double[1];
-//  default_massfrac[0] = 1.0;
-//  AddArrayOption("FREESTREAM_MASS_FRACTION", 1, MassFrac_FreeStream, default_massfrac);
-	/* DESCRIPTION: Laminar Prandtl number (0.72 (air), only for compressible flows) */
-	AddScalarOption("PRANDTL_LAM", Prandtl_Lam, 0.72);
-	/* DESCRIPTION: Turbulent Prandtl number (0.9 (air), only for compressible flows) */
-	AddScalarOption("PRANDTL_TURB", Prandtl_Turb, 0.90);
-=======
 	/* DESCRIPTION: Side-slip angle (degrees, only for compressible flows) */
 	AddScalarOption("SIDESLIP_ANGLE", AoS, 0.0);
 	/* DESCRIPTION: Angle of attack (degrees, only for compressible flows) */
@@ -885,7 +764,6 @@
 	AddScalarOption("REF_ELEM_LENGTH", RefElemLength, 0.1);
   /* DESCRIPTION: Reference coefficient for detecting sharp edges */
 	AddScalarOption("REF_SHARP_EDGES", RefSharpEdges, 3.0);
->>>>>>> 6c07924a
 	/* DESCRIPTION: Reference pressure (1.0 N/m^2 by default, only for compressible flows)  */
 	AddScalarOption("REF_PRESSURE", Pressure_Ref, 1.0);
 	/* DESCRIPTION: Reference temperature (1.0 K by default, only for compressible flows) */
